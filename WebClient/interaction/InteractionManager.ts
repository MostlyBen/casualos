--- conflicted
+++ resolved
@@ -1,14 +1,7 @@
 import { Vector2, Vector3, Intersection, Raycaster, Object3D, Ray } from 'three';
-<<<<<<< HEAD
-import { Input, InputType, MouseButtonId } from '../game-engine/input';
-import { File3D, ContextMenuEvent, ContextMenuAction, DragOperation } from '../game-engine/Interfaces';
-import { Object, DEFAULT_WORKSPACE_SCALE, Workspace } from 'common/Files';
-=======
-import { Input, InputType, MouseButtonId } from '../game-engine/Input';
 import { ContextMenuEvent, ContextMenuAction, DragOperation } from '../game-engine/Interfaces';
 import { File3D } from '../game-engine/File3D';
-import { Object } from '../../common/Files';
->>>>>>> cbc2dd33
+import { Object, DEFAULT_WORKSPACE_SCALE, Workspace } from '../../common/Files';
 import { FileClickOperation } from './FileClickOperation';
 import GameView from '../GameView/GameView';
 import { Physics } from '../game-engine/Physics';
@@ -17,6 +10,7 @@
 import { WorkspaceMesh } from '../game-engine/WorkspaceMesh';
 import { FileMesh } from '../game-engine/FileMesh';
 import { Axial, realPosToGridPos, gridDistance, keyToPos } from '../game-engine/hex';
+import { MouseButtonId } from '../game-engine/input';
 
 export class InteractionManager {
 
