import {
  Scene,
  Renderer,
  Mesh,
  Color,
  PerspectiveCamera,
  WebGLRenderer,
  AmbientLight,
  DirectionalLight,
  MeshStandardMaterial,
  Math as ThreeMath,
  Group,
  MeshBasicMaterial,
  PCFSoftShadowMap,
  BackSide,
  TextureLoader,
  SphereBufferGeometry,
  GLTFLoader,
  HemisphereLight,
  Vector2,
  CylinderGeometry,
  BoxGeometry,
  Fog,
  FogExp2,
  PCFShadowMap,
  BasicShadowMap
} from 'three';

import VRControlsModule from 'three-vrcontrols-module';
import VREffectModule from 'three-vreffect-module';
import VRController from 'three-vrcontroller-module';
import * as webvrui from 'webvr-ui';

import 'three-examples/loaders/GLTFLoader';
import Vue from 'vue';
import Component from 'vue-class-component';
import { Inject, Prop, Watch } from 'vue-property-decorator';
import {
  SubscriptionLike,
} from 'rxjs';
import {
  concatMap, tap,
} from 'rxjs/operators';

import { File, Object, Workspace, DEFAULT_WORKSPACE_HEIGHT_INCREMENT, DEFAULT_USER_MODE, UserMode } from 'common/Files';
import { Time } from '../game-engine/Time';
import { Input } from '../game-engine/input';
import { File3D } from '../game-engine/File3D';

import skyTexturePath from '../public/images/CGSkies_0132_free.jpg';
import groundModelPath from '../public/models/ground.gltf';
import { appManager } from '../AppManager';
import { InteractionManager } from '../interaction/InteractionManager';
import { ArgEvent } from '../../common/Events';
import { WorkspaceMesh, WorkspaceMeshDebugInfo } from '../game-engine/WorkspaceMesh';
import { GridChecker } from '../game-engine/grid/GridChecker';
import { FileMesh } from '../game-engine/FileMesh';
import { values, flatMap } from 'lodash';
import { getUserMode } from 'common/Files/FileCalculations';

@Component({
  components: {
  }
})
export default class GameView extends Vue {
  private _debug: boolean;
  private _scene: Scene;
  private _camera: PerspectiveCamera;
  private _renderer: WebGLRenderer;

  private _enterVr: any;
  private _vrControls: any;
  private _vrEffect: any;
  private _vrControllers: any[];

  private _sun: DirectionalLight;
  private _ambient: AmbientLight;
  private _skylight: HemisphereLight;

  private _workspacePlane: Mesh;
  private _skydome: Mesh;
  private _canvas: HTMLElement;
  private _time: Time;
  private _input: Input;
  private _interaction: InteractionManager;
  private _gridChecker: GridChecker;

  public onFileAdded: ArgEvent<File3D> = new ArgEvent<File3D>();
  public onFileUpdated: ArgEvent<File3D> = new ArgEvent<File3D>();
  public onFileRemoved: ArgEvent<File3D> = new ArgEvent<File3D>();

  /**
   * A map of file IDs to files and meshes.
   */
  private _files: {
    [id: string]: File3D
  } = {};

  /**
   * A map of mesh IDs to file IDs.
   */
  private _fileIds: {
    [mesh: number]: string
  } = {};

  private _subs: SubscriptionLike[];

  debug: boolean = false;
  debugInfo: GameViewDebugInfo = null;
  mode: UserMode = DEFAULT_USER_MODE;
  vrDisplay: VRDisplay = null;

  @Watch('debug')
  debugChanged(val: boolean, previous: boolean) {
    this.showDebugInfo(val);
    this.updateDebugInfo();
  }

  updateDebugInfo() {
    this.getFiles().forEach(f => f.mesh.update());
    this.debugInfo = {
      workspaces: this.getWorkspaces().map(w => (<WorkspaceMesh>w.mesh).getDebugInfo())
    };
  }

  get gameView(): HTMLElement { return <HTMLElement>this.$refs.gameView; }
  get time(): Time { return this._time; }
  get input(): Input { return this._input; }
  get interactionManager(): InteractionManager { return this._interaction; }
  get camera(): PerspectiveCamera { return this._camera; }
  get workspacePlane(): Mesh { return this._workspacePlane; }
  get scene(): Scene { return this._scene; }
  get renderer() { return this._renderer; } 
  get dev() { return !PRODUCTION; }
  get filesMode() { return this.mode === 'files'; }
  get workspacesMode() { return this.mode === 'worksurfaces'; }

  get gridChecker() { return this._gridChecker; }

  get fileManager() {
    return appManager.fileManager;
  }

  constructor() {
    super();
  }

  addNewFile() {
    const workspace = this.getWorkspaces()[0];
    let tags: Object['tags'] = undefined;
    if(workspace) {
      // Find a valid point to place a cube on.
      const mesh =<WorkspaceMesh>workspace.mesh;
      const validPoints = flatMap(mesh.squareGrids, g => ({ tiles: g.level.tiles.filter(t => t.valid), level: g.level }))
        .filter(g => g.tiles.length > 0)
        .map(g => ({
          pos: g.tiles[0].gridPosition,
          height: g.level.tileHeight
        }));
      const firstValidPoint = validPoints[0];
      if (firstValidPoint) {
        tags = {
          _position: { x: firstValidPoint.pos.x, y: firstValidPoint.pos.y, z: firstValidPoint.height },
          _workspace: workspace.file.id
        };
      } else {
        // the first workspace doesn't have a valid point, just place the cube in space.
      }
    }
    this.fileManager.createFile(undefined, tags);
  }

  addNewWorkspace() {
    // TODO: Make the user have to drag a workspace onto the world
    // instead of just clicking a button and a workspace being placed somewhere.
    this.fileManager.createWorkspace();
  }

  toggleDebug() {
    this.debug = !this.debug;
  }

  setGridsVisible(visible: boolean) {
    this.getWorkspaces().forEach(workspace => {
      const mesh = <WorkspaceMesh>workspace.mesh;
      mesh.gridsVisible = visible;
    });
  }

  async mounted() {
    this._handleResize = this._handleResize.bind(this);
    window.addEventListener('resize', this._handleResize);
    window.addEventListener('vrdisplaypresentchange', this._handleResize);
    
    this._time = new Time();
    this.debugInfo = null;
    this._files = {};
    this._fileIds = {};
    this._subs = [];
    this._setupScene();
    this._input = new Input(this);
    this._interaction = new InteractionManager(this);
    this._gridChecker = new GridChecker(DEFAULT_WORKSPACE_HEIGHT_INCREMENT);

    // Subscriptions to file events.
    this._subs.push(this.fileManager.fileDiscovered
      .pipe(concatMap(file => this._fileAdded(file)))
      .subscribe());
    this._subs.push(this.fileManager.fileRemoved
      .pipe(tap(file => this._fileRemoved(file)))
      .subscribe());
    this._subs.push(this.fileManager.fileUpdated
      .pipe(concatMap(file => this._fileUpdated(file)))
      .subscribe());

    this._subs.push(this.fileManager.fileChanged(this.fileManager.userFile)
      .pipe(tap(file => {
        this.mode = this._interaction.mode = getUserMode(<Object>file);
      }))
      .subscribe());

    this._setupWebVR();
    this._frameUpdate();
  }

  beforeDestroy() {
    window.removeEventListener('resize', this._handleResize);
    window.removeEventListener('vrdisplaypresentchange', this._handleResize);
    this._input.dispose();

    if (this._subs) {
      this._subs.forEach(sub => {
        sub.unsubscribe();
      });
      this._subs = [];
    }
  }

  private _frameUpdate() {

    this._input.update();
    this._interaction.update();
    VRController.update();

<<<<<<< HEAD
    for (let id in this._files) {
      const file = this._files[id];
      if (file) {
        file.frameUpdate();
      }
    }

    if (this._vrDisplay && this._vrDisplay.isPresenting) {
=======
    if (this.vrDisplay && this.vrDisplay.isPresenting) {
>>>>>>> 9e89e937

      this._vrControls.update();
      this._renderer.render(this._scene, this._camera);
      this._vrEffect.render(this._scene, this._camera);

    } else {

      this._renderer.render(this._scene, this._camera);

    }

    this._time.update();

    if (this.vrDisplay && this.vrDisplay.isPresenting) {

      this.vrDisplay.requestAnimationFrame(() => this._frameUpdate());

    } else {

      requestAnimationFrame(() => this._frameUpdate());

    }
  }

  /**
   * Returns the file id that is represented by the specified mesh id.
   * @param meshId The id of the mesh.
   */
  public getFileId(meshId: number): string {
    return this._fileIds[meshId];
  }

  /**
   * Returns the file that matches the specified file id.
   * @param fileId The id of the file.
   */
  public getFile(fileId: string): File3D {
    return this._files[fileId];
  }

  /**
   * Gets all of the files.
   */
  getFiles() {
    return values(this._files);
  }

  /**
   * Gets all of the objects.
   */
  getObjects() {
    return this.getFiles().filter(f => f.file.type === 'object');
  }

  /**
   * Gets all of the workspaces.
   */
  getWorkspaces() {
    return this.getFiles().filter(f => f.file.type === 'workspace');
  }

  /**
   * Toggles whether debug information is shown.
   */
  toggleDebugInfo() {
    this.showDebugInfo(!this._debug);
  }

  /**
   * Sets whether to show debug information.
   * @param debug Whether to show debug info.
   */
  showDebugInfo(debug: boolean) {
    this._debug = debug;
    this.getFiles().forEach(w => w.mesh.showDebugInfo(debug));
  }

  private async _fileUpdated(file: File) {
    const obj = this._files[file.id];
    if (obj) {
      if (file.type === 'object') {
        if (file.tags._destroyed) {
          this._fileRemoved(file.id);
          return;
        }
      }
      await obj.updateFile(file);
      this.onFileUpdated.invoke(obj);
    } else {
      console.log('cant find file to update it');
    }
  }

  private async _fileAdded(file: File) {
    if (file.type === 'object' && (file.tags._hidden || file.tags._destroyed)) {
      return;
    }
    
    var obj = new File3D(this, file);

    this._files[file.id] = obj;
    this._fileIds[obj.mesh.id] = obj.file.id;

    await this._fileUpdated(file);
    this.onFileAdded.invoke(obj);
  }

  private _fileRemoved(id: string) {
    const obj = this._files[id];
    if (obj) {
      delete this._fileIds[obj.mesh.id];
      delete this._files[id];
      obj.dispose();

      this.onFileRemoved.invoke(obj);
    }
  }

  private _setupScene() {

    this._scene = new Scene();
    this._scene.background = new Color(0xCCE6FF);

    
    // User's camera
    this._camera = new PerspectiveCamera(60, window.innerWidth / window.innerHeight, 0.1, 20000);
    this._camera.position.z = 5;
    this._camera.position.y = 3;
    this._camera.rotation.x = ThreeMath.degToRad(-30);
    this._camera.updateMatrixWorld(false);
    
    this._resizeCamera();
    this._setupRenderer();

    // Ambient light.
    this._ambient = new AmbientLight(0xffffff, 0.7);
    this._scene.add(this._ambient);

    // Sky light.
    this._skylight = new HemisphereLight(0xc1e0fd, 0xffffff, .6);
    this._scene.add(this._skylight);


    // Sun light.
    this._sun = new DirectionalLight(0xffffff, .6);
    this._sun.position.set(5, 5, 5);
    this._sun.position.multiplyScalar(50);
    this._sun.name = "sun";
    this._sun.castShadow = true;
    this._sun.shadowMapWidth = this._sun.shadowMapHeight = 1024 * 2;

    var d = 30;
    this._sun.shadow.camera.left = -d;
    this._sun.shadow.camera.right = d;
    this._sun.shadow.camera.top = d;
    this._sun.shadow.camera.bottom = -d;
    this._sun.shadow.camera.far = 3500;

    this._scene.add(this._sun);

    // Workspace plane.
    var gltfLoader = new GLTFLoader();
    gltfLoader.load(groundModelPath, gltf => {
      gltf.scene.traverse((child) => {
        if ((<any>child).isMesh) {
          console.log('[GameView] Assigned workspace plane mesh from gltf file.');
          this._workspacePlane = <Mesh>child;
          this._workspacePlane.castShadow = false;
          this._workspacePlane.receiveShadow = true;
          this._workspacePlane.position.x = 0;
          this._workspacePlane.position.y = 0;
          this._workspacePlane.position.x = 0;
          this._workspacePlane.rotation.x = ThreeMath.DEG2RAD * -90;
          this._workspacePlane.updateMatrixWorld(false);

          // Scale up the workspace plane.
          this._workspacePlane.scale.multiplyScalar(18000);

          this._scene.add(this._workspacePlane);
          return;
        }
      });
    });

    // Skydome
    const skydomeGeometry = new SphereBufferGeometry(9000, 64, 8, 0, Math.PI * 2, 0, Math.PI * 0.5);
    const skydomeTexture = new TextureLoader().load(skyTexturePath);
    const skydomeMaterial = new MeshBasicMaterial({
      side: BackSide,
      map: skydomeTexture,
    });

    this._skydome = new Mesh(skydomeGeometry, skydomeMaterial);
    this._skydome.castShadow = false;
    this._skydome.receiveShadow = false;
    this._skydome.position.set(0, 0, 0);

    this._scene.add(this._skydome);
  }

  private _setupRenderer() {

    const webGlRenderer = this._renderer = new WebGLRenderer({
      antialias: true,
    });
    webGlRenderer.shadowMap.enabled = true;
    webGlRenderer.shadowMap.type = PCFSoftShadowMap;

    this._resizeRenderer();
    this._canvas = this._renderer.domElement;
    this.gameView.appendChild(this._canvas);
  }
  
  private _setupWebVR() {

    let onBeforeEnter = () => {
      console.log("[GameView] vr on before enter");

      this._renderer.vr.enabled = true;
      this._renderer.shadowMap.enabled = false;

      // VR controls
      this._vrControls = new VRControlsModule(this._camera);
      this._vrControls.standing = true;
  
      // Create VR Effect rendering in stereoscopic mode
      this._vrEffect = new VREffectModule(this._renderer);
      this._resizeVR();
      this._renderer.setPixelRatio(window.devicePixelRatio);

      return new Promise((resolve, reject) => {
        resolve(null);
      });
    };

    this.vrDisplay = null;

    // WebVR enable button.
    let vrButtonOptions = {
      color: 'black',
      beforeEnter: onBeforeEnter
    };

    this._enterVr = new webvrui.EnterVRButton(this._canvas, vrButtonOptions);

    // Event handlers for the vr button.
    this._handleReadyVR = this._handleReadyVR.bind(this);
    this._handleEnterVR = this._handleEnterVR.bind(this);
    this._handleExitVR = this._handleExitVR.bind(this);
    this._handleErrorVR = this._handleErrorVR.bind(this);

    this._enterVr.on('ready', this._handleReadyVR);
    this._enterVr.on('enter', this._handleEnterVR);
    this._enterVr.on('exit', this._handleExitVR);
    this._enterVr.on('error', this._handleErrorVR);

    
    // Lisen for vr controllers connecting.
    VRController.verbosity = 1.0;
    this._vrControllers = [];
    this._handleVRControllerConnected = this._handleVRControllerConnected.bind(this);
    window.addEventListener('vr controller connected', this._handleVRControllerConnected);

    let vrButtonContainer = document.getElementById('vr-button-container');
    vrButtonContainer.appendChild(this._enterVr.domElement);
  }

  private _handleReadyVR(display: VRDisplay) {
    
    console.log("[GameView] vr display is ready.");
    console.log(display);
    this.vrDisplay = display;
  }

  private _handleEnterVR(display: any) {

    console.log('[GameView] enter vr.');
    console.log(display);
    this.vrDisplay = display;
  }

  private _handleExitVR(display: any) {
    
    console.log('[GameView] exit vr.');
    console.log(display);

    this._renderer.vr.enabled = false;
    this._renderer.shadowMap.enabled = true;

    this._vrControls.dispose();
    this._vrControls = null;

    this._vrEffect.dispose();
    this._vrControls = null; 
    
    // reset camera back to default position.
    this._camera.position.z = 5;
    this._camera.position.y = 3;
    this._camera.rotation.x = ThreeMath.degToRad(-30);
    this._camera.updateMatrixWorld(false);
  }

  private _handleErrorVR(error: any) {
    // console.error('error vr');
    // console.error(error);
  }

  private _handleVRControllerConnected(event: any) {
    console.log("[GameView] VR Controller connected:");
    console.log(event);
    
    let controller = event.detail;
    
    if(this._vrControllers) this._vrControllers = [];
    this._vrControllers.push(controller);

    // Controller is an Object3D. Lets add it to the scene.
    this._scene.add(controller);
    
    controller.standingMatrix = (<any>this._renderer.vr).getStandingMatrix();
    console.log('standing matrix:');
    console.log(controller.standingMatrix);
    controller.head = this._camera;
    console.log('head:');
    console.log(controller.head);

    //  Right now your controller has no visual.
    //  It’s just an empty THREE.Object3D.
    //  Let’s fix that!
    let meshColorOff = 0xDB3236; //  Red.
    let meshColorOn  = 0xF4C20D; //  Yellow.
    let controllerMaterial = new MeshStandardMaterial({
      color: meshColorOff
    });
    let controllerMesh = new Mesh(
      new CylinderGeometry( 0.005, 0.05, 0.1, 6 ),
      controllerMaterial
    );
    let handleMesh = new Mesh(
      new BoxGeometry( 0.03, 0.1, 0.03 ),
      controllerMaterial
    );
    controllerMaterial.flatShading = true;
    controllerMesh.rotation.x = -Math.PI / 2;
    handleMesh.position.y = -0.05;
    controllerMesh.add(handleMesh);
    controller.userData.mesh = controllerMesh;//  So we can change the color later.
    controller.add(controllerMesh);

    controller.addEventListener('disconnected', (event: any) => {
      console.log("[GameView] VR controller disconnected:");
      console.log(event);

      let index = this._vrControllers.indexOf(controller);
      if (index >= 0) {
        this._vrControllers.slice(index, 1);
      }

      this._scene.remove(controller);
    });
  }

  private _handleResize() {
    this._resizeCamera();
    this._resizeRenderer();
    this._resizeVR();
  }

  private _resizeRenderer() {
    // TODO: Call each time the screen size changes
    const { width, height } = this._calculateSize();
    this._renderer.setPixelRatio(window.devicePixelRatio || 1);
    this._renderer.setSize(width, height);
    this._container.style.height = this._renderer.domElement.style.height;
  }

  private _resizeCamera() {
    const { width, height } = this._calculateSize();
    this._camera.aspect = width / height;
    this._camera.updateProjectionMatrix();
  }

  private _resizeVR() {
    if (!this._vrEffect) return;

    const width = window.innerWidth;
    const height = window.innerHeight;
    this._vrEffect.setSize(width, height);
  }

  private _calculateSize() {
    const width = window.innerWidth;
    const height = window.innerHeight - this._container.getBoundingClientRect().top;
    return { width, height };
  }

  private get _container() {
    return <HTMLElement>this.$refs.container;
  }
};

/**
 * Defines an interface for debug info that the game view has.
 */
export interface GameViewDebugInfo {
  workspaces: WorkspaceMeshDebugInfo[];
}<|MERGE_RESOLUTION|>--- conflicted
+++ resolved
@@ -242,7 +242,6 @@
     this._interaction.update();
     VRController.update();
 
-<<<<<<< HEAD
     for (let id in this._files) {
       const file = this._files[id];
       if (file) {
@@ -250,10 +249,7 @@
       }
     }
 
-    if (this._vrDisplay && this._vrDisplay.isPresenting) {
-=======
     if (this.vrDisplay && this.vrDisplay.isPresenting) {
->>>>>>> 9e89e937
 
       this._vrControls.update();
       this._renderer.render(this._scene, this._camera);
