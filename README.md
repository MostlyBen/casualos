# Process for Teams

The repository for the Process for Teams project.

# Developer Setup

1. Make sure you have Node 10.13.0 or later installed.
    - If this is your first time installing Node.js, install Node Version Manager ([Mac][nvm-mac], [Windows][nvm-windows]) to help manage different Node versions.
    - If/once you have NVM installed, you can install node 10.13.0 by running `nvm install 10.13.0`.
2. Make sure you have Docker ([Mac][docker-for-mac], [Windows][docker-for-windows]) installed.
3. Run `npm install` in the project directory
    - This command might take a while as NPM downloads and installs dependencies.
4. Go to Docker Menu (On top bar) -> Preferences... -> File Sharing and add the `/data` directory.
5. Run `docker-compose up -d`
    - This command might take a while as docker downloads and runs the mongo image and then boots up.
6. Run `npm run watch`
    - This will build the TypeScript into JavaScript and start the node server.
    - You can view the server at http://localhost:3000

<<<<<<< HEAD
Test4
=======
## Run Tests

1. Run `npm test`.

To watch for changes and re-run tests, run `npx jest --watchAll`.

>>>>>>> 763c8b4c

[docker-for-mac]: https://docs.docker.com/v17.12/docker-for-mac/install/
[docker-for-windows]: https://docs.docker.com/docker-for-windows/install/
[nvm-mac]: https://github.com/creationix/nvm
[nvm-windows]: https://github.com/coreybutler/nvm-windows<|MERGE_RESOLUTION|>--- conflicted
+++ resolved
@@ -17,16 +17,12 @@
     - This will build the TypeScript into JavaScript and start the node server.
     - You can view the server at http://localhost:3000
 
-<<<<<<< HEAD
-Test4
-=======
 ## Run Tests
 
 1. Run `npm test`.
 
 To watch for changes and re-run tests, run `npx jest --watchAll`.
 
->>>>>>> 763c8b4c
 
 [docker-for-mac]: https://docs.docker.com/v17.12/docker-for-mac/install/
 [docker-for-windows]: https://docs.docker.com/docker-for-windows/install/
