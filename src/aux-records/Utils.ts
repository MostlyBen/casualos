--- conflicted
+++ resolved
@@ -365,12 +365,9 @@
     | 'invalid_policy'
     | 'not_completed'
     | 'invalid_display_name'
-<<<<<<< HEAD
-    | 'permission_already_exists';
-=======
+    | 'permission_already_exists'
     | 'comId_not_found'
     | 'comId_already_taken';
->>>>>>> b0a8bffe
 
 /**
  * Gets the status code that should be used for the given response.
