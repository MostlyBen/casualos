import {
    fromBase64String,
    toBase64String,
} from '@casual-simulation/aux-common';
import {
    CreatePublicRecordKeyFailure,
    CreatePublicRecordKeySuccess,
    DEFAULT_RECORD_KEY_POLICY,
    formatV1RecordKey,
    formatV2RecordKey,
    isRecordKey,
    parseRecordKey,
    RecordsController,
    ValidatePublicRecordKeyFailure,
    ValidatePublicRecordKeySuccess,
} from './RecordsController';
import {
    hashHighEntropyPasswordWithSalt,
<<<<<<< HEAD
    hashPasswordWithSalt,
=======
    hashPassword,
    hashLowEntropyPasswordWithSalt,
>>>>>>> 2057405f
} from '@casual-simulation/crypto';
import { randomBytes } from 'tweetnacl';
import { fromByteArray } from 'base64-js';
import { v4 as uuid } from 'uuid';
import { ConfigurationStore } from './ConfigurationStore';
import { createTestSubConfiguration } from './TestUtils';
import { merge } from 'lodash';
import {
    FeaturesConfiguration,
    SubscriptionConfiguration,
    allowAllFeatures,
} from './SubscriptionConfiguration';
import { MemoryStore } from './MemoryStore';

const uuidMock: jest.Mock = <any>uuid;
jest.mock('uuid');

console.error = jest.fn();
console.log = jest.fn();

describe('RecordsController', () => {
    let manager: RecordsController;
    let store: MemoryStore;

    beforeEach(() => {
        store = new MemoryStore({
            subscriptions: createTestSubConfiguration(),
        });

        manager = new RecordsController({
            store,
            auth: store,
            metrics: store,
            config: store,
            messenger: store,
        });
    });

    describe('createPublicRecordKey()', () => {
        it('should return a value that contains the formatted record name and a random password', async () => {
            const result = (await manager.createPublicRecordKey(
                'name',
                'subjectfull',
                'userId'
            )) as CreatePublicRecordKeySuccess;

            expect(result.success).toBe(true);
            expect(isRecordKey(result.recordKey)).toBe(true);
            expect(await store.getRecordByName('name')).toEqual({
                name: 'name',
                ownerId: 'userId',
                studioId: null,
                secretHashes: [],
                secretSalt: expect.any(String),
            });
            expect(store.recordKeys).toEqual([
                {
                    recordName: 'name',
                    secretHash: expect.any(String),
                    policy: 'subjectfull',
                    creatorId: 'userId',
                },
            ]);

            // Should use v2 hashes for record key secrets
            const key = store.recordKeys[0];
            expect(key.secretHash.startsWith('vH2.')).toBe(true);
        });

        it('should be able to add a key to an existing record', async () => {
            await store.addRecord({
                name: 'name',
                ownerId: 'userId',
                studioId: null,
                secretHashes: ['test'],
                secretSalt: 'salt',
            });
            const result = (await manager.createPublicRecordKey(
                'name',
                'subjectless',
                'userId'
            )) as CreatePublicRecordKeySuccess;

            expect(result.success).toBe(true);
            expect(isRecordKey(result.recordKey)).toBe(true);
            expect(await store.getRecordByName('name')).toEqual({
                name: 'name',
                ownerId: 'userId',
                studioId: null,
                secretHashes: ['test'],
                secretSalt: 'salt',
            });
            expect(store.recordKeys).toEqual([
                {
                    recordName: 'name',
                    secretHash: expect.any(String),
                    policy: 'subjectless',
                    creatorId: 'userId',
                },
            ]);

            // Should use v2 hashes for record key secrets
            const key = store.recordKeys[0];
            expect(key.secretHash.startsWith('vH2.')).toBe(true);
        });

        it('should be able to add a key to an existing record if the user is an admin in the studio', async () => {
            await store.saveUser({
                id: 'userId',
                allSessionRevokeTimeMs: null,
                currentLoginRequestId: null,
                email: 'test@example.com',
                phoneNumber: null,
            });
            await store.addStudio({
                id: 'studioId',
                displayName: 'Studio',
            });
            await store.addStudioAssignment({
                studioId: 'studioId',
                userId: 'userId',
                role: 'admin',
                isPrimaryContact: true,
            });

            await store.addRecord({
                name: 'name',
                ownerId: null,
                studioId: 'studioId',
                secretHashes: [],
                secretSalt: 'salt',
            });
            const result = (await manager.createPublicRecordKey(
                'name',
                'subjectless',
                'userId'
            )) as CreatePublicRecordKeySuccess;

            expect(result.success).toBe(true);
            expect(isRecordKey(result.recordKey)).toBe(true);
            expect(await store.getRecordByName('name')).toEqual({
                name: 'name',
                ownerId: null,
                studioId: 'studioId',
                secretHashes: [],
                secretSalt: 'salt',
            });
            expect(store.recordKeys).toEqual([
                {
                    recordName: 'name',
                    secretHash: expect.any(String),
                    policy: 'subjectless',
                    creatorId: 'userId',
                },
            ]);

            // Should use v2 hashes for record key secrets
            const key = store.recordKeys[0];
            expect(key.secretHash.startsWith('vH2.')).toBe(true);
        });

        it('should not be able to add a key to an existing record if the user is not an admin in the studio', async () => {
            await store.saveUser({
                id: 'userId',
                allSessionRevokeTimeMs: null,
                currentLoginRequestId: null,
                email: 'test@example.com',
                phoneNumber: null,
            });
            await store.addStudio({
                id: 'studioId',
                displayName: 'Studio',
            });
            await store.addStudioAssignment({
                studioId: 'studioId',
                userId: 'userId',
                role: 'member',
                isPrimaryContact: true,
            });

            await store.addRecord({
                name: 'name',
                ownerId: null,
                studioId: 'studioId',
                secretHashes: [],
                secretSalt: 'salt',
            });
            const result = (await manager.createPublicRecordKey(
                'name',
                'subjectless',
                'userId'
            )) as CreatePublicRecordKeyFailure;

            expect(result.success).toBe(false);

            expect(store.recordKeys).toEqual([]);
        });

        it('not issue a key if the record name matches a different user ID', async () => {
            await store.saveUser({
                id: 'userId',
                email: 'test@example.com',
                phoneNumber: null,
                allSessionRevokeTimeMs: null,
                currentLoginRequestId: null,
            });

            const result = (await manager.createPublicRecordKey(
                'userId',
                'subjectfull',
                'otherUserId'
            )) as CreatePublicRecordKeyFailure;

            expect(result).toEqual({
                success: false,
                errorCode: 'unauthorized_to_create_record_key',
                errorMessage: 'Another user has already created this record.',
                errorReason: 'record_owned_by_different_user',
            });
        });

        it('should be able to issue a key if the record name matches the user ID but the record was created by a different user', async () => {
            await store.addRecord({
                name: 'otherUserId',
                ownerId: 'userId',
                studioId: null,
                secretHashes: ['test'],
                secretSalt: 'salt',
            });

            const result = (await manager.createPublicRecordKey(
                'otherUserId',
                'subjectless',
                'otherUserId'
            )) as CreatePublicRecordKeySuccess;

            expect(result.success).toBe(true);
            expect(isRecordKey(result.recordKey)).toBe(true);
            const record = await store.getRecordByName('otherUserId');
            expect(record).toEqual({
                name: 'otherUserId',
                ownerId: 'otherUserId',
                studioId: null,
                // It should erase existing secret hashes and issue a new salt
                // so that previous record keys are now invalid.
                secretHashes: [],
                secretSalt: expect.any(String),
            });
            expect(record.secretSalt).not.toBe('salt');
            expect(store.recordKeys).toEqual([
                {
                    recordName: 'otherUserId',
                    secretHash: expect.any(String),
                    policy: 'subjectless',
                    creatorId: 'otherUserId',
                },
            ]);

            // Should use v2 hashes for record key secrets
            const key = store.recordKeys[0];
            expect(key.secretHash.startsWith('vH2.')).toBe(true);

            expect(
                await manager.validatePublicRecordKey(result.recordKey)
            ).toEqual({
                success: true,
                recordName: 'otherUserId',
                ownerId: 'otherUserId',
                keyCreatorId: 'otherUserId',
                policy: 'subjectless',
            });
        });

        it('should be able to issue a key if the record name matches a studio ID but the record was created by a different user', async () => {
            await store.saveUser({
                id: 'userId',
                allSessionRevokeTimeMs: null,
                currentLoginRequestId: null,
                email: 'test@example.com',
                phoneNumber: null,
            });
            await store.addStudio({
                id: 'studioId',
                displayName: 'my studio',
            });
            await store.addStudioAssignment({
                studioId: 'studioId',
                userId: 'userId',
                isPrimaryContact: false,
                role: 'admin',
            });

            await store.addRecord({
                name: 'studioId',
                ownerId: 'userId',
                studioId: null,
                secretHashes: ['test'],
                secretSalt: 'salt',
            });

            const result = (await manager.createPublicRecordKey(
                'studioId',
                'subjectless',
                'userId'
            )) as CreatePublicRecordKeySuccess;

            expect(result.success).toBe(true);
            expect(isRecordKey(result.recordKey)).toBe(true);
            const record = await store.getRecordByName('studioId');
            expect(record).toEqual({
                name: 'studioId',
                ownerId: null,
                studioId: 'studioId',
                // It should erase existing secret hashes and issue a new salt
                // so that previous record keys are now invalid.
                secretHashes: [],
                secretSalt: expect.any(String),
            });
            expect(record.secretSalt).not.toBe('salt');
            expect(store.recordKeys).toEqual([
                {
                    recordName: 'studioId',
                    secretHash: expect.any(String),
                    policy: 'subjectless',
                    creatorId: 'userId',
                },
            ]);

            // Should use v2 hashes for record key secrets
            const key = store.recordKeys[0];
            expect(key.secretHash.startsWith('vH2.')).toBe(true);

            expect(
                await manager.validatePublicRecordKey(result.recordKey)
            ).toEqual({
                success: true,
                recordName: 'studioId',
                ownerId: null,
                keyCreatorId: 'userId',
                policy: 'subjectless',
            });
        });

        it('should default to subjectfull records if a null policy is given', async () => {
            await store.addRecord({
                name: 'name',
                ownerId: 'userId',
                studioId: null,
                secretHashes: ['test'],
                secretSalt: 'salt',
            });
            const result = (await manager.createPublicRecordKey(
                'name',
                null,
                'userId'
            )) as CreatePublicRecordKeySuccess;

            expect(result.success).toBe(true);
            expect(isRecordKey(result.recordKey)).toBe(true);
            expect(await store.getRecordByName('name')).toEqual({
                name: 'name',
                ownerId: 'userId',
                studioId: null,
                secretHashes: ['test'],
                secretSalt: 'salt',
            });
            expect(store.recordKeys).toEqual([
                {
                    recordName: 'name',
                    secretHash: expect.any(String),
                    policy: 'subjectfull',
                    creatorId: 'userId',
                },
            ]);
        });

        it('should return an error if the user id is different from the creator of the record', async () => {
            await store.addRecord({
                name: 'name',
                ownerId: 'userId',
                studioId: null,
                secretHashes: ['test'],
                secretSalt: 'salt',
            });
            const result = (await manager.createPublicRecordKey(
                'name',
                'subjectfull',
                'differentId'
            )) as CreatePublicRecordKeyFailure;

            expect(result.success).toBe(false);
            expect(result.errorCode).toBe('unauthorized_to_create_record_key');
            expect(result.errorMessage).toBe(
                'Another user has already created this record.'
            );
        });

        it('should return a general error if the store throws while getting a record', async () => {
            store.getRecordByName = jest.fn(() => {
                throw new Error('Test Error');
            });
            const result = (await manager.createPublicRecordKey(
                'name',
                'subjectless',
                'differentId'
            )) as CreatePublicRecordKeyFailure;

            expect(result.success).toBe(false);
            expect(result.errorCode).toBe('server_error');
            expect(result.errorMessage).toEqual('A server error occurred.');
        });

        it('should return an invalid_policy error if the given policy is not supported', async () => {
            await store.addRecord({
                name: 'name',
                ownerId: 'userId',
                studioId: null,
                secretHashes: ['test'],
                secretSalt: 'salt',
            });
            const result = (await manager.createPublicRecordKey(
                'name',
                'wrongpolicy' as any,
                'userId'
            )) as CreatePublicRecordKeyFailure;

            expect(result.success).toBe(false);
            expect(result.errorCode).toBe('invalid_policy');
            expect(result.errorMessage).toBe(
                'The record key policy must be either "subjectfull" or "subjectless".'
            );
            expect(await store.getRecordByName('name')).toEqual({
                name: 'name',
                ownerId: 'userId',
                studioId: null,
                secretHashes: ['test'],
                secretSalt: 'salt',
            });
            expect(store.recordKeys).toEqual([]);
        });

        it('should return an not_logged_in error if the user id is null', async () => {
            const result = (await manager.createPublicRecordKey(
                'name',
                'subjectfull',
                null
            )) as CreatePublicRecordKeyFailure;

            expect(result.success).toBe(false);
            expect(result.errorCode).toBe('not_logged_in');
            expect(result.errorMessage).toBe(
                'The user must be logged in in order to create a record key.'
            );
        });
    });

    describe('validatePublicRecordKey()', () => {
        describe('v1 keys', () => {
            describe('v1 hashes', () => {
                it('should return true if the given key is valid and is contained in the secret hashes of the record', async () => {
                    const salt = fromByteArray(randomBytes(16));
                    const hash1 = hashLowEntropyPasswordWithSalt(
                        'password1',
                        salt
                    );
                    const hash2 = hashLowEntropyPasswordWithSalt(
                        'password2',
                        salt
                    );
                    const hash3 = hashLowEntropyPasswordWithSalt(
                        'password3',
                        salt
                    );
                    store.addRecord({
                        name: 'name',
                        ownerId: 'userId',
                        studioId: null,
                        secretHashes: [hash3, hash2, hash1],
                        secretSalt: salt,
                    });
                    const result = (await manager.validatePublicRecordKey(
                        formatV1RecordKey('name', 'password1')
                    )) as ValidatePublicRecordKeySuccess;

                    expect(result).toEqual({
                        success: true,
                        recordName: 'name',
                        ownerId: 'userId',
                        keyCreatorId: 'userId',
                        policy: 'subjectfull',
                    });
                });

                it('should return true if the given key is valid and is contained in the key store', async () => {
                    const salt = fromByteArray(randomBytes(16));
                    const hash1 = hashLowEntropyPasswordWithSalt(
                        'password1',
                        salt
                    );
                    const hash2 = hashLowEntropyPasswordWithSalt(
                        'password2',
                        salt
                    );
                    const hash3 = hashLowEntropyPasswordWithSalt(
                        'password3',
                        salt
                    );
                    store.addRecord({
                        name: 'name',
                        ownerId: 'userId',
                        studioId: null,
                        secretHashes: [],
                        secretSalt: salt,
                    });
                    store.addRecordKey({
                        recordName: 'name',
                        secretHash: hash1,
                        policy: 'subjectfull',
                        creatorId: 'userId',
                    });
                    store.addRecordKey({
                        recordName: 'name',
                        secretHash: hash2,
                        policy: 'subjectfull',
                        creatorId: 'userId',
                    });
                    store.addRecordKey({
                        recordName: 'name',
                        secretHash: hash3,
                        policy: 'subjectfull',
                        creatorId: 'userId',
                    });

                    const result = (await manager.validatePublicRecordKey(
                        formatV1RecordKey('name', 'password1')
                    )) as ValidatePublicRecordKeySuccess;

                    expect(result).toEqual({
                        success: true,
                        recordName: 'name',
                        ownerId: 'userId',
                        keyCreatorId: 'userId',
                        policy: 'subjectfull',
                    });
                });

                it('should return the ID of the user who created the key', async () => {
                    const salt = fromByteArray(randomBytes(16));
                    const hash1 = hashLowEntropyPasswordWithSalt(
                        'password1',
                        salt
                    );
                    const hash2 = hashLowEntropyPasswordWithSalt(
                        'password2',
                        salt
                    );
                    const hash3 = hashLowEntropyPasswordWithSalt(
                        'password3',
                        salt
                    );
                    store.addRecord({
                        name: 'name',
                        ownerId: 'userId',
                        studioId: null,
                        secretHashes: [],
                        secretSalt: salt,
                    });
                    store.addRecordKey({
                        recordName: 'name',
                        secretHash: hash1,
                        policy: 'subjectfull',
                        creatorId: 'creatorId',
                    });
                    store.addRecordKey({
                        recordName: 'name',
                        secretHash: hash2,
                        policy: 'subjectfull',
                        creatorId: 'userId',
                    });
                    store.addRecordKey({
                        recordName: 'name',
                        secretHash: hash3,
                        policy: 'subjectfull',
                        creatorId: 'userId',
                    });

                    const result = (await manager.validatePublicRecordKey(
                        formatV1RecordKey('name', 'password1')
                    )) as ValidatePublicRecordKeySuccess;

                    expect(result).toEqual({
                        success: true,
                        recordName: 'name',
                        ownerId: 'userId',
                        keyCreatorId: 'creatorId',
                        policy: 'subjectfull',
                    });
                });

                it('should return false if the given key has a different creator than the record owner and the record has the same name as the owner ID', async () => {
                    const salt = fromByteArray(randomBytes(16));
                    const hash1 = hashLowEntropyPasswordWithSalt(
                        'password1',
                        salt
                    );
                    const hash2 = hashLowEntropyPasswordWithSalt(
                        'password2',
                        salt
                    );
                    const hash3 = hashLowEntropyPasswordWithSalt(
                        'password3',
                        salt
                    );
                    store.addRecord({
                        name: 'otherUserId',
                        ownerId: 'otherUserId',
                        studioId: null,
                        secretHashes: [],
                        secretSalt: salt,
                    });
                    store.addRecordKey({
                        recordName: 'otherUserId',
                        secretHash: hash1,
                        policy: 'subjectfull',
                        creatorId: 'userId',
                    });
                    store.addRecordKey({
                        recordName: 'otherUserId',
                        secretHash: hash2,
                        policy: 'subjectfull',
                        creatorId: 'userId',
                    });
                    store.addRecordKey({
                        recordName: 'otherUserId',
                        secretHash: hash3,
                        policy: 'subjectfull',
                        creatorId: 'userId',
                    });

                    const result = (await manager.validatePublicRecordKey(
                        formatV1RecordKey('otherUserId', 'password1')
                    )) as ValidatePublicRecordKeyFailure;

                    expect(result).toEqual({
                        success: false,
                        errorCode: 'invalid_record_key',
                        errorMessage: 'Invalid record key.',
                    });
                });
            });

            describe('v2 hashes', () => {
                it('should return true if the given key is valid and is contained in the secret hashes of the record', async () => {
                    const salt = fromByteArray(randomBytes(16));
                    const hash1 = hashHighEntropyPasswordWithSalt(
                        'password1',
                        salt
                    );
                    const hash2 = hashHighEntropyPasswordWithSalt(
                        'password2',
                        salt
                    );
                    const hash3 = hashHighEntropyPasswordWithSalt(
                        'password3',
                        salt
                    );
                    store.addRecord({
                        name: 'name',
                        ownerId: 'userId',
                        studioId: null,
                        secretHashes: [hash3, hash2, hash1],
                        secretSalt: salt,
                    });
                    const result = (await manager.validatePublicRecordKey(
                        formatV1RecordKey('name', 'password1')
                    )) as ValidatePublicRecordKeySuccess;

                    expect(result).toEqual({
                        success: true,
                        recordName: 'name',
                        ownerId: 'userId',
                        keyCreatorId: 'userId',
                        policy: 'subjectfull',
                    });
                });

                it('should return true if the given key is valid and is contained in the key store', async () => {
                    const salt = fromByteArray(randomBytes(16));
                    const hash1 = hashHighEntropyPasswordWithSalt(
                        'password1',
                        salt
                    );
                    const hash2 = hashHighEntropyPasswordWithSalt(
                        'password2',
                        salt
                    );
                    const hash3 = hashHighEntropyPasswordWithSalt(
                        'password3',
                        salt
                    );
                    store.addRecord({
                        name: 'name',
                        ownerId: 'userId',
                        studioId: null,
                        secretHashes: [],
                        secretSalt: salt,
                    });
                    store.addRecordKey({
                        recordName: 'name',
                        secretHash: hash1,
                        policy: 'subjectfull',
                        creatorId: 'userId',
                    });
                    store.addRecordKey({
                        recordName: 'name',
                        secretHash: hash2,
                        policy: 'subjectfull',
                        creatorId: 'userId',
                    });
                    store.addRecordKey({
                        recordName: 'name',
                        secretHash: hash3,
                        policy: 'subjectfull',
                        creatorId: 'userId',
                    });

                    const result = (await manager.validatePublicRecordKey(
                        formatV1RecordKey('name', 'password1')
                    )) as ValidatePublicRecordKeySuccess;

                    expect(result).toEqual({
                        success: true,
                        recordName: 'name',
                        ownerId: 'userId',
                        keyCreatorId: 'userId',
                        policy: 'subjectfull',
                    });
                });

                it('should return the ID of the user who created the key', async () => {
                    const salt = fromByteArray(randomBytes(16));
                    const hash1 = hashHighEntropyPasswordWithSalt(
                        'password1',
                        salt
                    );
                    const hash2 = hashHighEntropyPasswordWithSalt(
                        'password2',
                        salt
                    );
                    const hash3 = hashHighEntropyPasswordWithSalt(
                        'password3',
                        salt
                    );
                    store.addRecord({
                        name: 'name',
                        ownerId: 'userId',
                        studioId: null,
                        secretHashes: [],
                        secretSalt: salt,
                    });
                    store.addRecordKey({
                        recordName: 'name',
                        secretHash: hash1,
                        policy: 'subjectfull',
                        creatorId: 'creatorId',
                    });
                    store.addRecordKey({
                        recordName: 'name',
                        secretHash: hash2,
                        policy: 'subjectfull',
                        creatorId: 'userId',
                    });
                    store.addRecordKey({
                        recordName: 'name',
                        secretHash: hash3,
                        policy: 'subjectfull',
                        creatorId: 'userId',
                    });

                    const result = (await manager.validatePublicRecordKey(
                        formatV1RecordKey('name', 'password1')
                    )) as ValidatePublicRecordKeySuccess;

                    expect(result).toEqual({
                        success: true,
                        recordName: 'name',
                        ownerId: 'userId',
                        keyCreatorId: 'creatorId',
                        policy: 'subjectfull',
                    });
                });

                it('should return false if the given key has a different creator than the record owner and the record has the same name as the owner ID', async () => {
                    const salt = fromByteArray(randomBytes(16));
                    const hash1 = hashHighEntropyPasswordWithSalt(
                        'password1',
                        salt
                    );
                    const hash2 = hashHighEntropyPasswordWithSalt(
                        'password2',
                        salt
                    );
                    const hash3 = hashHighEntropyPasswordWithSalt(
                        'password3',
                        salt
                    );
                    store.addRecord({
                        name: 'otherUserId',
                        ownerId: 'otherUserId',
                        studioId: null,
                        secretHashes: [],
                        secretSalt: salt,
                    });
                    store.addRecordKey({
                        recordName: 'otherUserId',
                        secretHash: hash1,
                        policy: 'subjectfull',
                        creatorId: 'userId',
                    });
                    store.addRecordKey({
                        recordName: 'otherUserId',
                        secretHash: hash2,
                        policy: 'subjectfull',
                        creatorId: 'userId',
                    });
                    store.addRecordKey({
                        recordName: 'otherUserId',
                        secretHash: hash3,
                        policy: 'subjectfull',
                        creatorId: 'userId',
                    });

                    const result = (await manager.validatePublicRecordKey(
                        formatV1RecordKey('otherUserId', 'password1')
                    )) as ValidatePublicRecordKeyFailure;

                    expect(result).toEqual({
                        success: false,
                        errorCode: 'invalid_record_key',
                        errorMessage: 'Invalid record key.',
                    });
                });
            });

            it('should return false if given null', async () => {
                const result = (await manager.validatePublicRecordKey(
                    null
                )) as ValidatePublicRecordKeyFailure;

                expect(result).toEqual({
                    success: false,
                    errorCode: 'invalid_record_key',
                    errorMessage: 'Invalid record key.',
                });
            });

            it('should return a general error if the store throws while getting a record', async () => {
                store.getRecordByName = jest.fn(() => {
                    throw new Error('Test Error');
                });
                const result = (await manager.validatePublicRecordKey(
                    formatV1RecordKey('name', 'password1')
                )) as ValidatePublicRecordKeyFailure;

                expect(result.success).toBe(false);
                expect(result.errorCode).toBe('server_error');
                expect(result.errorMessage).toEqual('A server error occurred.');
            });
        });

        describe('v2 keys', () => {
            describe('v1 hashes', () => {
                it('should return true if the given key is valid and is contained in the secret hashes of the record', async () => {
                    const salt = fromByteArray(randomBytes(16));
                    const hash1 = hashLowEntropyPasswordWithSalt(
                        'password1',
                        salt
                    );
                    const hash2 = hashLowEntropyPasswordWithSalt(
                        'password2',
                        salt
                    );
                    const hash3 = hashLowEntropyPasswordWithSalt(
                        'password3',
                        salt
                    );
                    store.addRecord({
                        name: 'name',
                        ownerId: 'userId',
                        studioId: null,
                        secretHashes: [hash3, hash2, hash1],
                        secretSalt: salt,
                    });
                    const result = (await manager.validatePublicRecordKey(
                        formatV2RecordKey('name', 'password1', 'subjectfull')
                    )) as ValidatePublicRecordKeySuccess;

                    expect(result).toEqual({
                        success: true,
                        recordName: 'name',
                        ownerId: 'userId',
                        keyCreatorId: 'userId',
                        policy: 'subjectfull',
                    });
                });

                it('should return false if the given key is valid but has a non-default policy when it is contained in the secret hashes of the record', async () => {
                    const salt = fromByteArray(randomBytes(16));
                    const hash1 = hashLowEntropyPasswordWithSalt(
                        'password1',
                        salt
                    );
                    const hash2 = hashLowEntropyPasswordWithSalt(
                        'password2',
                        salt
                    );
                    const hash3 = hashLowEntropyPasswordWithSalt(
                        'password3',
                        salt
                    );
                    store.addRecord({
                        name: 'name',
                        ownerId: 'userId',
                        studioId: null,
                        secretHashes: [hash3, hash2, hash1],
                        secretSalt: salt,
                    });
                    const result = (await manager.validatePublicRecordKey(
                        formatV2RecordKey('name', 'password1', 'subjectless')
                    )) as ValidatePublicRecordKeySuccess;

                    expect(result).toEqual({
                        success: false,
                        errorCode: 'invalid_record_key',
                        errorMessage: 'Invalid record key.',
                    });
                });

                it('should return true if the given key is valid and is contained in the key store', async () => {
                    const salt = fromByteArray(randomBytes(16));
                    const hash1 = hashLowEntropyPasswordWithSalt(
                        'password1',
                        salt
                    );
                    const hash2 = hashLowEntropyPasswordWithSalt(
                        'password2',
                        salt
                    );
                    const hash3 = hashLowEntropyPasswordWithSalt(
                        'password3',
                        salt
                    );
                    store.addRecord({
                        name: 'name',
                        ownerId: 'userId',
                        studioId: null,
                        secretHashes: [],
                        secretSalt: salt,
                    });
                    store.addRecordKey({
                        recordName: 'name',
                        secretHash: hash1,
                        policy: 'subjectless',
                        creatorId: 'userId',
                    });
                    store.addRecordKey({
                        recordName: 'name',
                        secretHash: hash2,
                        policy: 'subjectfull',
                        creatorId: 'userId',
                    });
                    store.addRecordKey({
                        recordName: 'name',
                        secretHash: hash3,
                        policy: 'subjectfull',
                        creatorId: 'userId',
                    });

                    const result = (await manager.validatePublicRecordKey(
                        formatV2RecordKey('name', 'password1', 'subjectless')
                    )) as ValidatePublicRecordKeySuccess;

                    expect(result).toEqual({
                        success: true,
                        recordName: 'name',
                        ownerId: 'userId',
                        keyCreatorId: 'userId',
                        policy: 'subjectless',
                    });
                });

                it('should return false if the given key is valid but does not have the correct policy', async () => {
                    const salt = fromByteArray(randomBytes(16));
                    const hash1 = hashLowEntropyPasswordWithSalt(
                        'password1',
                        salt
                    );
                    const hash2 = hashLowEntropyPasswordWithSalt(
                        'password2',
                        salt
                    );
                    const hash3 = hashLowEntropyPasswordWithSalt(
                        'password3',
                        salt
                    );
                    store.addRecord({
                        name: 'name',
                        ownerId: 'userId',
                        studioId: null,
                        secretHashes: [],
                        secretSalt: salt,
                    });
                    store.addRecordKey({
                        recordName: 'name',
                        secretHash: hash1,
                        policy: 'subjectless',
                        creatorId: 'userId',
                    });
                    store.addRecordKey({
                        recordName: 'name',
                        secretHash: hash2,
                        policy: 'subjectfull',
                        creatorId: 'userId',
                    });
                    store.addRecordKey({
                        recordName: 'name',
                        secretHash: hash3,
                        policy: 'subjectfull',
                        creatorId: 'userId',
                    });

                    const result = (await manager.validatePublicRecordKey(
                        formatV2RecordKey('name', 'password1', 'subjectfull')
                    )) as ValidatePublicRecordKeySuccess;

                    expect(result).toEqual({
                        success: false,
                        errorCode: 'invalid_record_key',
                        errorMessage: 'Invalid record key.',
                    });
                });

                it('should return false if the given key has a different creator than the record owner and the record has the same name as the owner ID', async () => {
                    const salt = fromByteArray(randomBytes(16));
                    const hash1 = hashLowEntropyPasswordWithSalt(
                        'password1',
                        salt
                    );
                    const hash2 = hashLowEntropyPasswordWithSalt(
                        'password2',
                        salt
                    );
                    const hash3 = hashLowEntropyPasswordWithSalt(
                        'password3',
                        salt
                    );
                    store.addRecord({
                        name: 'otherUserId',
                        ownerId: 'otherUserId',
                        studioId: null,
                        secretHashes: [],
                        secretSalt: salt,
                    });
                    store.addRecordKey({
                        recordName: 'otherUserId',
                        secretHash: hash1,
                        policy: 'subjectless',
                        creatorId: 'userId',
                    });
                    store.addRecordKey({
                        recordName: 'otherUserId',
                        secretHash: hash2,
                        policy: 'subjectfull',
                        creatorId: 'userId',
                    });
                    store.addRecordKey({
                        recordName: 'otherUserId',
                        secretHash: hash3,
                        policy: 'subjectfull',
                        creatorId: 'userId',
                    });

                    const result = (await manager.validatePublicRecordKey(
                        formatV2RecordKey(
                            'otherUserId',
                            'password1',
                            'subjectless'
                        )
                    )) as ValidatePublicRecordKeyFailure;

                    expect(result).toEqual({
                        success: false,
                        errorCode: 'invalid_record_key',
                        errorMessage: 'Invalid record key.',
                    });
                });
            });

            describe('v2 hashes', () => {
                it('should return true if the given key is valid and is contained in the secret hashes of the record', async () => {
                    const salt = fromByteArray(randomBytes(16));
                    const hash1 = hashHighEntropyPasswordWithSalt(
                        'password1',
                        salt
                    );
                    const hash2 = hashHighEntropyPasswordWithSalt(
                        'password2',
                        salt
                    );
                    const hash3 = hashHighEntropyPasswordWithSalt(
                        'password3',
                        salt
                    );
                    store.addRecord({
                        name: 'name',
                        ownerId: 'userId',
                        studioId: null,
                        secretHashes: [hash3, hash2, hash1],
                        secretSalt: salt,
                    });
                    const result = (await manager.validatePublicRecordKey(
                        formatV2RecordKey('name', 'password1', 'subjectfull')
                    )) as ValidatePublicRecordKeySuccess;

                    expect(result).toEqual({
                        success: true,
                        recordName: 'name',
                        ownerId: 'userId',
                        keyCreatorId: 'userId',
                        policy: 'subjectfull',
                    });
                });

                it('should return false if the given key is valid but has a non-default policy when it is contained in the secret hashes of the record', async () => {
                    const salt = fromByteArray(randomBytes(16));
                    const hash1 = hashHighEntropyPasswordWithSalt(
                        'password1',
                        salt
                    );
                    const hash2 = hashHighEntropyPasswordWithSalt(
                        'password2',
                        salt
                    );
                    const hash3 = hashHighEntropyPasswordWithSalt(
                        'password3',
                        salt
                    );
                    store.addRecord({
                        name: 'name',
                        ownerId: 'userId',
                        studioId: null,
                        secretHashes: [hash3, hash2, hash1],
                        secretSalt: salt,
                    });
                    const result = (await manager.validatePublicRecordKey(
                        formatV2RecordKey('name', 'password1', 'subjectless')
                    )) as ValidatePublicRecordKeySuccess;

                    expect(result).toEqual({
                        success: false,
                        errorCode: 'invalid_record_key',
                        errorMessage: 'Invalid record key.',
                    });
                });

                it('should return true if the given key is valid and is contained in the key store', async () => {
                    const salt = fromByteArray(randomBytes(16));
                    const hash1 = hashHighEntropyPasswordWithSalt(
                        'password1',
                        salt
                    );
                    const hash2 = hashHighEntropyPasswordWithSalt(
                        'password2',
                        salt
                    );
                    const hash3 = hashHighEntropyPasswordWithSalt(
                        'password3',
                        salt
                    );
                    store.addRecord({
                        name: 'name',
                        ownerId: 'userId',
                        studioId: null,
                        secretHashes: [],
                        secretSalt: salt,
                    });
                    store.addRecordKey({
                        recordName: 'name',
                        secretHash: hash1,
                        policy: 'subjectless',
                        creatorId: 'userId',
                    });
                    store.addRecordKey({
                        recordName: 'name',
                        secretHash: hash2,
                        policy: 'subjectfull',
                        creatorId: 'userId',
                    });
                    store.addRecordKey({
                        recordName: 'name',
                        secretHash: hash3,
                        policy: 'subjectfull',
                        creatorId: 'userId',
                    });

                    const result = (await manager.validatePublicRecordKey(
                        formatV2RecordKey('name', 'password1', 'subjectless')
                    )) as ValidatePublicRecordKeySuccess;

                    expect(result).toEqual({
                        success: true,
                        recordName: 'name',
                        ownerId: 'userId',
                        keyCreatorId: 'userId',
                        policy: 'subjectless',
                    });
                });

                it('should return false if the given key is valid but does not have the correct policy', async () => {
                    const salt = fromByteArray(randomBytes(16));
                    const hash1 = hashHighEntropyPasswordWithSalt(
                        'password1',
                        salt
                    );
                    const hash2 = hashHighEntropyPasswordWithSalt(
                        'password2',
                        salt
                    );
                    const hash3 = hashHighEntropyPasswordWithSalt(
                        'password3',
                        salt
                    );
                    store.addRecord({
                        name: 'name',
                        ownerId: 'userId',
                        studioId: null,
                        secretHashes: [],
                        secretSalt: salt,
                    });
                    store.addRecordKey({
                        recordName: 'name',
                        secretHash: hash1,
                        policy: 'subjectless',
                        creatorId: 'userId',
                    });
                    store.addRecordKey({
                        recordName: 'name',
                        secretHash: hash2,
                        policy: 'subjectfull',
                        creatorId: 'userId',
                    });
                    store.addRecordKey({
                        recordName: 'name',
                        secretHash: hash3,
                        policy: 'subjectfull',
                        creatorId: 'userId',
                    });

                    const result = (await manager.validatePublicRecordKey(
                        formatV2RecordKey('name', 'password1', 'subjectfull')
                    )) as ValidatePublicRecordKeySuccess;

                    expect(result).toEqual({
                        success: false,
                        errorCode: 'invalid_record_key',
                        errorMessage: 'Invalid record key.',
                    });
                });

                it('should return false if the given key has a different creator than the record owner and the record has the same name as the owner ID', async () => {
                    const salt = fromByteArray(randomBytes(16));
                    const hash1 = hashHighEntropyPasswordWithSalt(
                        'password1',
                        salt
                    );
                    const hash2 = hashHighEntropyPasswordWithSalt(
                        'password2',
                        salt
                    );
                    const hash3 = hashHighEntropyPasswordWithSalt(
                        'password3',
                        salt
                    );
                    store.addRecord({
                        name: 'otherUserId',
                        ownerId: 'otherUserId',
                        studioId: null,
                        secretHashes: [],
                        secretSalt: salt,
                    });
                    store.addRecordKey({
                        recordName: 'otherUserId',
                        secretHash: hash1,
                        policy: 'subjectless',
                        creatorId: 'userId',
                    });
                    store.addRecordKey({
                        recordName: 'otherUserId',
                        secretHash: hash2,
                        policy: 'subjectfull',
                        creatorId: 'userId',
                    });
                    store.addRecordKey({
                        recordName: 'otherUserId',
                        secretHash: hash3,
                        policy: 'subjectfull',
                        creatorId: 'userId',
                    });

                    const result = (await manager.validatePublicRecordKey(
                        formatV2RecordKey(
                            'otherUserId',
                            'password1',
                            'subjectless'
                        )
                    )) as ValidatePublicRecordKeyFailure;

                    expect(result).toEqual({
                        success: false,
                        errorCode: 'invalid_record_key',
                        errorMessage: 'Invalid record key.',
                    });
                });
            });

            it('should return false if given null', async () => {
                const result = (await manager.validatePublicRecordKey(
                    null
                )) as ValidatePublicRecordKeyFailure;

                expect(result).toEqual({
                    success: false,
                    errorCode: 'invalid_record_key',
                    errorMessage: 'Invalid record key.',
                });
            });

            it('should return a general error if the store throws while getting a record', async () => {
                store.getRecordByName = jest.fn(() => {
                    throw new Error('Test Error');
                });
                const result = (await manager.validatePublicRecordKey(
                    formatV2RecordKey('name', 'password1', 'subjectfull')
                )) as ValidatePublicRecordKeyFailure;

                expect(result.success).toBe(false);
                expect(result.errorCode).toBe('server_error');
                expect(result.errorMessage).toEqual('A server error occurred.');
            });
        });
    });

    describe('validateRecordName()', () => {
        it('should return info about the given record', async () => {
            await store.addRecord({
                name: 'name',
                ownerId: 'userId',
                studioId: null,
                secretHashes: [],
                secretSalt: '',
            });
            const result = await manager.validateRecordName('name', 'userId');

            expect(result).toEqual({
                success: true,
                recordName: 'name',
                ownerId: 'userId',
                studioId: null,
            });
        });

        it('should include info about the record studio', async () => {
            await store.saveUser({
                id: 'userId',
                email: 'test@example.com',
                phoneNumber: null,
                allSessionRevokeTimeMs: null,
                currentLoginRequestId: null,
            });
            await store.saveUser({
                id: 'otherUserId',
                email: 'other@example.com',
                phoneNumber: null,
                allSessionRevokeTimeMs: null,
                currentLoginRequestId: null,
            });
            await store.addStudio({
                id: 'studioId',
                displayName: 'myStudio',
            });
            await store.addStudioAssignment({
                studioId: 'studioId',
                userId: 'userId',
                isPrimaryContact: false,
                role: 'admin',
            });
            await store.addStudioAssignment({
                studioId: 'studioId',
                userId: 'otherUserId',
                isPrimaryContact: false,
                role: 'member',
            });
            await store.addRecord({
                name: 'name',
                ownerId: null,
                studioId: 'studioId',
                secretHashes: [],
                secretSalt: '',
            });
            const result = await manager.validateRecordName('name', 'userId');

            expect(result).toEqual({
                success: true,
                recordName: 'name',
                ownerId: null,
                studioId: 'studioId',
                studioMembers: [
                    {
                        userId: 'userId',
                        studioId: 'studioId',
                        isPrimaryContact: false,
                        role: 'admin',
                        user: {
                            id: 'userId',
                            email: 'test@example.com',
                            phoneNumber: null,
                        },
                    },
                    {
                        userId: 'otherUserId',
                        studioId: 'studioId',
                        isPrimaryContact: false,
                        role: 'member',
                        user: {
                            id: 'otherUserId',
                            email: 'other@example.com',
                            phoneNumber: null,
                        },
                    },
                ],
            });
        });

        it('should return info about the given record even when given a null user ID', async () => {
            await store.addRecord({
                name: 'name',
                ownerId: 'userId',
                studioId: null,
                secretHashes: [],
                secretSalt: '',
            });
            const result = await manager.validateRecordName('name', null);

            expect(result).toEqual({
                success: true,
                recordName: 'name',
                ownerId: 'userId',
                studioId: null,
            });
        });

        it('should create the record if it doesnt exist and the name matches the given user ID', async () => {
            const result = await manager.validateRecordName('userId', 'userId');

            expect(result).toEqual({
                success: true,
                recordName: 'userId',
                ownerId: 'userId',
                studioId: null,
            });

            expect(await store.getRecordByName('userId')).toEqual({
                name: 'userId',
                ownerId: 'userId',
                studioId: null,
                secretHashes: [],
                secretSalt: expect.any(String),
            });
        });

        it('should create the record if it doesnt exist and the name matches a studio that the user is a member of', async () => {
            await store.saveUser({
                id: 'userId',
                email: 'test@example.com',
                phoneNumber: null,
                allSessionRevokeTimeMs: null,
                currentLoginRequestId: null,
            });
            await store.addStudio({
                id: 'studioId',
                displayName: 'myStudio',
            });
            await store.addStudioAssignment({
                studioId: 'studioId',
                userId: 'userId',
                isPrimaryContact: false,
                role: 'member',
            });

            const result = await manager.validateRecordName(
                'studioId',
                'userId'
            );

            expect(result).toEqual({
                success: true,
                recordName: 'studioId',
                ownerId: null,
                studioId: 'studioId',
                studioMembers: [
                    {
                        userId: 'userId',
                        studioId: 'studioId',
                        isPrimaryContact: false,
                        role: 'member',
                        user: {
                            id: 'userId',
                            email: 'test@example.com',
                            phoneNumber: null,
                        },
                    },
                ],
            });

            expect(await store.getRecordByName('studioId')).toEqual({
                name: 'studioId',
                ownerId: null,
                studioId: 'studioId',
                secretHashes: [],
                secretSalt: expect.any(String),
            });
        });

        it('should update the record if the name matches the given user ID but the owner is different', async () => {
            await store.addRecord({
                name: 'userId',
                ownerId: 'otherUserId',
                studioId: null,
                secretHashes: [],
                secretSalt: 'salt',
            });
            const result = await manager.validateRecordName('userId', 'userId');

            expect(result).toEqual({
                success: true,
                recordName: 'userId',
                ownerId: 'userId',
                studioId: null,
            });

            const record = await store.getRecordByName('userId');
            expect(record).toEqual({
                name: 'userId',
                ownerId: 'userId',
                studioId: null,
                secretHashes: [],
                secretSalt: expect.any(String),
            });
            expect(record.secretSalt).not.toBe('salt');
        });

        it('should update the record if the name matches a studio ID but the owner is different', async () => {
            await store.saveUser({
                id: 'userId',
                email: 'test@example.com',
                phoneNumber: null,
                allSessionRevokeTimeMs: null,
                currentLoginRequestId: null,
            });
            await store.addStudio({
                id: 'studioId',
                displayName: 'myStudio',
            });
            await store.addStudioAssignment({
                studioId: 'studioId',
                userId: 'userId',
                isPrimaryContact: false,
                role: 'member',
            });

            await store.addRecord({
                name: 'studioId',
                ownerId: 'otherUserId',
                studioId: null,
                secretHashes: [],
                secretSalt: 'salt',
            });
            const result = await manager.validateRecordName(
                'studioId',
                'userId'
            );

            expect(result).toEqual({
                success: true,
                recordName: 'studioId',
                ownerId: null,
                studioId: 'studioId',
                studioMembers: [
                    {
                        userId: 'userId',
                        studioId: 'studioId',
                        isPrimaryContact: false,
                        role: 'member',
                        user: {
                            id: 'userId',
                            email: 'test@example.com',
                            phoneNumber: null,
                        },
                    },
                ],
            });

            const record = await store.getRecordByName('studioId');
            expect(record).toEqual({
                name: 'studioId',
                ownerId: null,
                studioId: 'studioId',
                secretHashes: [],
                secretSalt: expect.any(String),
            });
            expect(record.secretSalt).not.toBe('salt');
        });

        it('should handle the case where the record does not exist', async () => {
            const result = await manager.validateRecordName('name', 'userId');

            expect(result).toEqual({
                success: false,
                errorCode: 'record_not_found',
                errorMessage: 'Record not found.',
            });
        });

        it('should return an error if the record needs to be created and records are not allowed for the user', async () => {
            store.subscriptionConfiguration = merge(
                createTestSubConfiguration(),
                {
                    subscriptions: [
                        {
                            id: 'sub1',
                            eligibleProducts: [],
                            product: '',
                            featureList: [],
                            tier: 'tier1',
                        },
                    ],
                    tiers: {
                        tier1: {
                            features: merge(allowAllFeatures(), {
                                records: {
                                    allowed: false,
                                },
                            } as Partial<FeaturesConfiguration>),
                        },
                    },
                } as Partial<SubscriptionConfiguration>
            );

            await store.saveUser({
                id: 'userId',
                allSessionRevokeTimeMs: null,
                currentLoginRequestId: null,
                email: 'test@example.com',
                phoneNumber: null,
                subscriptionId: 'sub1',
                subscriptionStatus: 'active',
            });

            const result = await manager.validateRecordName('userId', 'userId');

            expect(result).toEqual({
                success: false,
                errorCode: 'not_authorized',
                errorMessage: 'Records are not allowed for this subscription.',
            });

            const records = await store.listRecordsByOwnerId('userId');

            expect(records).toEqual([]);
        });

        it('should return an error if the record needs to be updated and records are not allowed for the user', async () => {
            store.subscriptionConfiguration = merge(
                createTestSubConfiguration(),
                {
                    subscriptions: [
                        {
                            id: 'sub1',
                            eligibleProducts: [],
                            product: '',
                            featureList: [],
                            tier: 'tier1',
                        },
                    ],
                    tiers: {
                        tier1: {
                            features: merge(allowAllFeatures(), {
                                records: {
                                    allowed: false,
                                },
                            } as Partial<FeaturesConfiguration>),
                        },
                    },
                } as Partial<SubscriptionConfiguration>
            );

            await store.saveUser({
                id: 'userId',
                email: 'test@example.com',
                phoneNumber: null,
                allSessionRevokeTimeMs: null,
                currentLoginRequestId: null,
                subscriptionId: 'sub1',
                subscriptionStatus: 'active',
            });

            await store.addRecord({
                name: 'userId',
                ownerId: 'otherUserId',
                studioId: null,
                secretHashes: [],
                secretSalt: 'salt',
            });

            const result = await manager.validateRecordName('userId', 'userId');

            expect(result).toEqual({
                success: false,
                errorCode: 'not_authorized',
                errorMessage: 'Records are not allowed for this subscription.',
            });

            const userRecords = await store.listRecordsByOwnerId('userId');
            expect(userRecords).toEqual([]);

            const otherUserRecords = await store.listRecordsByOwnerId(
                'otherUserId'
            );
            expect(otherUserRecords).toEqual([
                {
                    name: 'userId',
                    ownerId: 'otherUserId',
                    studioId: null,
                },
            ]);
        });

        it('should return an error if the record needs to be created and records are not allowed for the studio', async () => {
            store.subscriptionConfiguration = merge(
                createTestSubConfiguration(),
                {
                    subscriptions: [
                        {
                            id: 'sub1',
                            eligibleProducts: [],
                            product: '',
                            featureList: [],
                            tier: 'tier1',
                        },
                    ],
                    tiers: {
                        tier1: {
                            features: merge(allowAllFeatures(), {
                                records: {
                                    allowed: false,
                                },
                            } as Partial<FeaturesConfiguration>),
                        },
                    },
                } as Partial<SubscriptionConfiguration>
            );

            await store.saveUser({
                id: 'userId',
                email: 'test@example.com',
                phoneNumber: null,
                allSessionRevokeTimeMs: null,
                currentLoginRequestId: null,
            });
            await store.addStudio({
                id: 'studioId',
                displayName: 'myStudio',
                subscriptionId: 'sub1',
                subscriptionStatus: 'active',
            });
            await store.addStudioAssignment({
                studioId: 'studioId',
                userId: 'userId',
                isPrimaryContact: false,
                role: 'member',
            });

            const result = await manager.validateRecordName(
                'studioId',
                'userId'
            );

            expect(result).toEqual({
                success: false,
                errorCode: 'not_authorized',
                errorMessage: 'Records are not allowed for this subscription.',
            });

            const studioRecords = await store.listRecordsByStudioId('studioId');
            expect(studioRecords).toEqual([]);
        });

        it('should return an error if the record needs to be updated and records are not allowed for the studio', async () => {
            store.subscriptionConfiguration = merge(
                createTestSubConfiguration(),
                {
                    subscriptions: [
                        {
                            id: 'sub1',
                            eligibleProducts: [],
                            product: '',
                            featureList: [],
                            tier: 'tier1',
                        },
                    ],
                    tiers: {
                        tier1: {
                            features: merge(allowAllFeatures(), {
                                records: {
                                    allowed: false,
                                },
                            } as Partial<FeaturesConfiguration>),
                        },
                    },
                } as Partial<SubscriptionConfiguration>
            );

            await store.saveUser({
                id: 'userId',
                email: 'test@example.com',
                phoneNumber: null,
                allSessionRevokeTimeMs: null,
                currentLoginRequestId: null,
            });
            await store.addStudio({
                id: 'studioId',
                displayName: 'myStudio',
                subscriptionId: 'sub1',
                subscriptionStatus: 'active',
            });
            await store.addStudioAssignment({
                studioId: 'studioId',
                userId: 'userId',
                isPrimaryContact: false,
                role: 'member',
            });

            await store.addRecord({
                name: 'studioId',
                ownerId: 'otherUserId',
                studioId: null,
                secretHashes: [],
                secretSalt: 'salt',
            });

            const result = await manager.validateRecordName(
                'studioId',
                'userId'
            );

            expect(result).toEqual({
                success: false,
                errorCode: 'not_authorized',
                errorMessage: 'Records are not allowed for this subscription.',
            });

            const studioRecords = await store.listRecordsByStudioId('studioId');
            expect(studioRecords).toEqual([]);

            const userRecords = await store.listRecordsByOwnerId('otherUserId');
            expect(userRecords).toEqual([
                {
                    name: 'studioId',
                    ownerId: 'otherUserId',
                    studioId: null,
                },
            ]);
        });
    });

    describe('listRecords()', () => {
        beforeEach(async () => {
            await store.addRecord({
                name: 'record1',
                ownerId: 'userId',
                studioId: null,
                secretHashes: [],
                secretSalt: '',
            });

            await store.addRecord({
                name: 'record2',
                ownerId: 'userId',
                studioId: null,
                secretHashes: [],
                secretSalt: '',
            });

            await store.addRecord({
                name: 'record3',
                ownerId: 'userId',
                studioId: null,
                secretHashes: [],
                secretSalt: '',
            });

            await store.addRecord({
                name: 'record4',
                ownerId: 'otherUserId',
                studioId: null,
                secretHashes: [],
                secretSalt: '',
            });
        });

        it('should return all records owned by the given user', async () => {
            const result = await manager.listRecords('userId');

            expect(result).toEqual({
                success: true,
                records: [
                    {
                        name: 'record1',
                        ownerId: 'userId',
                        studioId: null,
                    },
                    {
                        name: 'record2',
                        ownerId: 'userId',
                        studioId: null,
                    },
                    {
                        name: 'record3',
                        ownerId: 'userId',
                        studioId: null,
                    },
                ],
            });
        });

        it('should return a not_supported error if the store does not support listing records', async () => {
            (store as any).listRecordsByOwnerId = null;

            const result = await manager.listRecords('userId');

            expect(result).toEqual({
                success: false,
                errorCode: 'not_supported',
                errorMessage: 'This operation is not supported.',
            });
        });
    });

    describe('listStudioRecords()', () => {
        beforeEach(async () => {
            await store.saveNewUser({
                id: 'userId',
                email: 'test@example.com',
                phoneNumber: null,
                name: 'test user',
                allSessionRevokeTimeMs: null,
                currentLoginRequestId: null,
            });

            await store.addStudio({
                id: 'studioId',
                displayName: 'studio',
            });

            await store.addStudioAssignment({
                studioId: 'studioId',
                userId: 'userId',
                role: 'admin',
                isPrimaryContact: true,
            });

            await store.addRecord({
                name: 'record1',
                ownerId: null,
                studioId: 'studioId',
                secretHashes: [],
                secretSalt: '',
            });

            await store.addRecord({
                name: 'record2',
                ownerId: null,
                studioId: 'studioId',
                secretHashes: [],
                secretSalt: '',
            });

            await store.addRecord({
                name: 'record3',
                ownerId: null,
                studioId: 'studioId',
                secretHashes: [],
                secretSalt: '',
            });

            await store.addRecord({
                name: 'record4',
                ownerId: null,
                studioId: 'otherStudioId',
                secretHashes: [],
                secretSalt: '',
            });
        });

        it('should return all records owned by the given studio', async () => {
            const result = await manager.listStudioRecords(
                'studioId',
                'userId'
            );

            expect(result).toEqual({
                success: true,
                records: [
                    {
                        name: 'record1',
                        ownerId: null,
                        studioId: 'studioId',
                    },
                    {
                        name: 'record2',
                        ownerId: null,
                        studioId: 'studioId',
                    },
                    {
                        name: 'record3',
                        ownerId: null,
                        studioId: 'studioId',
                    },
                ],
            });
        });

        it('should return all records owned by the studio if the user is a super user', async () => {
            await store.removeStudioAssignment('studioId', 'userId');

            const user = await store.findUser('userId');
            await store.saveUser({
                ...user,
                role: 'superUser',
            });

            const result = await manager.listStudioRecords(
                'studioId',
                'userId'
            );

            expect(result).toEqual({
                success: true,
                records: [
                    {
                        name: 'record1',
                        ownerId: null,
                        studioId: 'studioId',
                    },
                    {
                        name: 'record2',
                        ownerId: null,
                        studioId: 'studioId',
                    },
                    {
                        name: 'record3',
                        ownerId: null,
                        studioId: 'studioId',
                    },
                ],
            });
        });
    });

    describe('createStudio()', () => {
        it('should create a new studio with a random UUID', async () => {
            uuidMock.mockReturnValueOnce('studioId1');
            const result = await manager.createStudio('my studio', 'userId');

            expect(result).toEqual({
                success: true,
                studioId: 'studioId1',
            });
        });

        it('should assign the given user as an owner', async () => {
            await store.saveNewUser({
                id: 'userId',
                email: 'test@example.com',
                name: 'test user',
                phoneNumber: null,
                allSessionRevokeTimeMs: null,
                currentLoginRequestId: null,
            });

            uuidMock.mockReturnValueOnce('studioId1');
            await manager.createStudio('my studio', 'userId');

            const assignments = await store.listStudioAssignments('studioId1');

            expect(assignments).toEqual([
                {
                    studioId: 'studioId1',
                    userId: 'userId',
                    role: 'admin',
                    isPrimaryContact: true,
                    user: {
                        id: 'userId',
                        name: 'test user',
                        email: 'test@example.com',
                        phoneNumber: null,
                    },
                },
            ]);
        });
    });

    describe('createStudioInComId()', () => {
        beforeEach(async () => {
            store.subscriptionConfiguration = merge(
                createTestSubConfiguration(),
                {
                    subscriptions: [
                        {
                            id: 'sub1',
                            eligibleProducts: [],
                            product: '',
                            featureList: [],
                            tier: 'tier1',
                        },
                    ],
                    tiers: {
                        tier1: {
                            features: merge(allowAllFeatures(), {
                                comId: {
                                    allowCustomComId: true,
                                    allowed: true,
                                    maxStudios: 1,
                                },
                            } as Partial<FeaturesConfiguration>),
                        },
                    },
                } as Partial<SubscriptionConfiguration>
            );

            await store.saveNewUser({
                id: 'userId',
                email: 'test@example.com',
                name: 'test user',
                phoneNumber: null,
                allSessionRevokeTimeMs: null,
                currentLoginRequestId: null,
            });

            await store.createStudioForUser(
                {
                    id: 'studioId1',
                    displayName: 'studio 1',
                    comId: 'comId1',
                    subscriptionId: 'sub1',
                    subscriptionStatus: 'active',
                },
                'userId'
            );
        });

        it('should be able to create a studio in a comId', async () => {
            uuidMock.mockReturnValueOnce('studioId2');
            const result = await manager.createStudioInComId(
                'my studio',
                'userId',
                'comId1'
            );

            expect(result).toEqual({
                success: true,
                studioId: 'studioId2',
            });

            const studio = await store.getStudioById('studioId2');

            expect(studio).toEqual({
                id: 'studioId2',
                displayName: 'my studio',
                ownerStudioComId: 'comId1',
            });
        });

        it('should return comId_not_found if the a studio does not exist for the given comId', async () => {
            uuidMock.mockReturnValueOnce('studioId2');
            const result = await manager.createStudioInComId(
                'my studio',
                'userId',
                'missingComId'
            );

            expect(result).toEqual({
                success: false,
                errorCode: 'comId_not_found',
                errorMessage: 'The given comId was not found.',
            });

            const studio = await store.getStudioById('studioId2');
            expect(studio).toBeFalsy();
        });

        it('should return not_authorized if the user is not a member of the comId studio', async () => {
            uuidMock.mockReturnValueOnce('studioId2');
            const result = await manager.createStudioInComId(
                'my studio',
                'otherUserId',
                'comId1'
            );

            expect(result).toEqual({
                success: false,
                errorCode: 'not_authorized',
                errorMessage:
                    'You are not authorized to create a studio in this comId.',
            });

            const studio = await store.getStudioById('studioId2');
            expect(studio).toBeFalsy();
        });

        it('should allow non-members to create studios in a comId if configured to allow anyone', async () => {
            uuidMock.mockReturnValueOnce('studioId2');
            await store.saveNewUser({
                id: 'otherUser',
                email: 'test2@example.com',
                name: 'other user',
                phoneNumber: null,
                allSessionRevokeTimeMs: null,
                currentLoginRequestId: null,
            });

            await store.updateStudio({
                id: 'studioId1',
                displayName: 'studio 1',
                comId: 'comId1',
                subscriptionId: 'sub1',
                subscriptionStatus: 'active',
                comIdConfig: {
                    allowedStudioCreators: 'anyone',
                },
            });

            const result = await manager.createStudioInComId(
                'my studio',
                'otherUser',
                'comId1'
            );

            expect(result).toEqual({
                success: true,
                studioId: 'studioId2',
            });

            const studio = await store.getStudioById('studioId2');
            expect(studio).toEqual({
                id: 'studioId2',
                displayName: 'my studio',
                ownerStudioComId: 'comId1',
            });

            const members = await store.listStudioAssignments('studioId2');
            expect(members).toEqual([
                {
                    studioId: 'studioId2',
                    userId: 'otherUser',
                    role: 'admin',
                    isPrimaryContact: true,
                    user: {
                        id: 'otherUser',
                        email: 'test2@example.com',
                        name: 'other user',
                        phoneNumber: null,
                    },
                },
            ]);
        });

        it('should return not_authorized if the subscription does not allow comId', async () => {
            store.subscriptionConfiguration = merge(
                createTestSubConfiguration(),
                {
                    subscriptions: [
                        {
                            id: 'sub1',
                            eligibleProducts: [],
                            product: '',
                            featureList: [],
                            tier: 'tier1',
                        },
                    ],
                    tiers: {
                        tier1: {
                            features: merge(allowAllFeatures(), {
                                comId: {
                                    allowCustomComId: true,
                                    allowed: false,
                                    maxStudios: 1,
                                },
                            } as Partial<FeaturesConfiguration>),
                        },
                    },
                } as Partial<SubscriptionConfiguration>
            );

            uuidMock.mockReturnValueOnce('studioId3');
            const result = await manager.createStudioInComId(
                'my studio',
                'userId',
                'comId1'
            );

            expect(result).toEqual({
                success: false,
                errorCode: 'not_authorized',
                errorMessage:
                    'comId features are not allowed for this comId. Make sure you have an active subscription that provides comId features.',
            });

            const studio = await store.getStudioById('studioId3');
            expect(studio).toBeFalsy();
        });

        it('should return subscription_limit_reached if creating the studio would exceed the maximum number of allowed studios', async () => {
            store.subscriptionConfiguration = merge(
                createTestSubConfiguration(),
                {
                    subscriptions: [
                        {
                            id: 'sub1',
                            eligibleProducts: [],
                            product: '',
                            featureList: [],
                            tier: 'tier1',
                        },
                    ],
                    tiers: {
                        tier1: {
                            features: merge(allowAllFeatures(), {
                                comId: {
                                    allowCustomComId: true,
                                    allowed: true,
                                    maxStudios: 1,
                                },
                            } as Partial<FeaturesConfiguration>),
                        },
                    },
                } as Partial<SubscriptionConfiguration>
            );

            await store.saveNewUser({
                id: 'userId',
                email: 'test@example.com',
                name: 'test user',
                phoneNumber: null,
                allSessionRevokeTimeMs: null,
                currentLoginRequestId: null,
            });

            await store.createStudioForUser(
                {
                    id: 'studioId1',
                    displayName: 'studio 1',
                    comId: 'comId1',
                    subscriptionId: 'sub1',
                    subscriptionStatus: 'active',
                },
                'userId'
            );

            await store.addStudio({
                id: 'studioId2',
                displayName: 'studio 2',
                ownerStudioComId: 'comId1',
            });

            uuidMock.mockReturnValueOnce('studioId3');
            const result = await manager.createStudioInComId(
                'my studio',
                'userId',
                'comId1'
            );

            expect(result).toEqual({
                success: false,
                errorCode: 'subscription_limit_reached',
                errorMessage:
                    'The maximum number of studios allowed for your comId subscription has been reached.',
            });

            const studio = await store.getStudioById('studioId3');
            expect(studio).toBeFalsy();
        });
    });

    describe('updateStudio()', () => {
        beforeEach(async () => {
            await store.saveNewUser({
                id: 'userId',
                email: 'test@example.com',
                phoneNumber: null,
                allSessionRevokeTimeMs: null,
                currentLoginRequestId: null,
            });
            await store.createStudioForUser(
                {
                    id: 'studioId',
                    displayName: 'studio',
                    subscriptionId: 'sub1',
                    subscriptionStatus: 'active',
                },
                'userId'
            );
        });

        it('should be able to update the display name', async () => {
            const result = await manager.updateStudio({
                userId: 'userId',
                studio: {
                    id: 'studioId',
                    displayName: 'new name',
                },
            });

            expect(result).toEqual({
                success: true,
            });

            const studio = await store.getStudioById('studioId');
            expect(studio).toEqual({
                id: 'studioId',
                displayName: 'new name',
                subscriptionId: 'sub1',
                subscriptionStatus: 'active',
            });
        });

        it('should be able to update the logo URL', async () => {
            const result = await manager.updateStudio({
                userId: 'userId',
                studio: {
                    id: 'studioId',
                    logoUrl: 'https://example.com/logo.png',
                },
            });

            expect(result).toEqual({
                success: true,
            });

            const studio = await store.getStudioById('studioId');
            expect(studio).toEqual({
                id: 'studioId',
                displayName: 'studio',
                logoUrl: 'https://example.com/logo.png',
                subscriptionId: 'sub1',
                subscriptionStatus: 'active',
            });
        });

        it('should be able to update the player config', async () => {
            await store.updateStudio({
                id: 'studioId',
                displayName: 'studio',
                subscriptionId: 'sub1',
                subscriptionStatus: 'active',
                playerConfig: {
                    ab1BootstrapURL: 'https://example.com/ab1',
                },
            });

            const result = await manager.updateStudio({
                userId: 'userId',
                studio: {
                    id: 'studioId',
                    playerConfig: {
                        automaticBiosOption: 'free',
                    },
                },
            });

            expect(result).toEqual({
                success: true,
            });

            const studio = await store.getStudioById('studioId');
            expect(studio).toEqual({
                id: 'studioId',
                displayName: 'studio',
                subscriptionId: 'sub1',
                subscriptionStatus: 'active',
                playerConfig: {
                    automaticBiosOption: 'free',
                },
            });
        });

        it('should be able to update the comId config', async () => {
            await store.updateStudio({
                id: 'studioId',
                displayName: 'studio',
                subscriptionId: 'sub1',
                subscriptionStatus: 'active',
                comIdConfig: {
                    allowedStudioCreators: 'anyone',
                },
            });

            const result = await manager.updateStudio({
                userId: 'userId',
                studio: {
                    id: 'studioId',
                    comIdConfig: {
                        allowedStudioCreators: 'only-members',
                    },
                },
            });

            expect(result).toEqual({
                success: true,
            });

            const studio = await store.getStudioById('studioId');
            expect(studio).toEqual({
                id: 'studioId',
                displayName: 'studio',
                subscriptionId: 'sub1',
                subscriptionStatus: 'active',
                comIdConfig: {
                    allowedStudioCreators: 'only-members',
                },
            });
        });

        it('should be able to update the loom config', async () => {
            await store.updateStudio({
                id: 'studioId',
                displayName: 'studio',
                subscriptionId: 'sub1',
                subscriptionStatus: 'active',
            });

            const result = await manager.updateStudio({
                userId: 'userId',
                studio: {
                    id: 'studioId',
                    loomConfig: {
                        appId: 'appId',
                        privateKey: 'privateKey',
                    },
                },
            });

            expect(result).toEqual({
                success: true,
            });

            const studio = await store.getStudioById('studioId');
            expect(studio).toEqual({
                id: 'studioId',
                displayName: 'studio',
                subscriptionId: 'sub1',
                subscriptionStatus: 'active',
            });

            const loomConfig = await store.getStudioLoomConfig('studioId');
            expect(loomConfig).toEqual({
                appId: 'appId',
                privateKey: 'privateKey',
            });
        });

        it('should be able to update the hume config', async () => {
            await store.updateStudio({
                id: 'studioId',
                displayName: 'studio',
                subscriptionId: 'sub1',
                subscriptionStatus: 'active',
            });

            const result = await manager.updateStudio({
                userId: 'userId',
                studio: {
                    id: 'studioId',
                    humeConfig: {
                        apiKey: 'apiKey',
                        secretKey: 'secretKey',
                    },
                },
            });

            expect(result).toEqual({
                success: true,
            });

            const studio = await store.getStudioById('studioId');
            expect(studio).toEqual({
                id: 'studioId',
                displayName: 'studio',
                subscriptionId: 'sub1',
                subscriptionStatus: 'active',
            });

            const humeConfig = await store.getStudioHumeConfig('studioId');
            expect(humeConfig).toEqual({
                apiKey: 'apiKey',
                secretKey: 'secretKey',
            });
        });

        it('should do nothing if no updates are provided', async () => {
            await store.updateStudio({
                id: 'studioId',
                displayName: 'studio',
                subscriptionId: 'sub1',
                subscriptionStatus: 'active',
                logoUrl: 'https://example.com/logo.png',
                playerConfig: {
                    ab1BootstrapURL: 'https://example.com/ab1',
                },
                comIdConfig: {
                    allowedStudioCreators: 'anyone',
                },
            });

            const result = await manager.updateStudio({
                userId: 'userId',
                studio: {
                    id: 'studioId',
                },
            });

            expect(result).toEqual({
                success: true,
            });

            const studio = await store.getStudioById('studioId');
            expect(studio).toEqual({
                id: 'studioId',
                displayName: 'studio',
                subscriptionId: 'sub1',
                subscriptionStatus: 'active',
                logoUrl: 'https://example.com/logo.png',
                playerConfig: {
                    ab1BootstrapURL: 'https://example.com/ab1',
                },
                comIdConfig: {
                    allowedStudioCreators: 'anyone',
                },
            });
        });

        it('should return not_authorized if the user is not an admin of the studio', async () => {
            await store.addStudioAssignment({
                studioId: 'studioId',
                role: 'member',
                userId: 'otherUserId',
                isPrimaryContact: false,
            });

            const result = await manager.updateStudio({
                userId: 'otherUserId',
                studio: {
                    id: 'studioId',
                    displayName: 'new name',
                },
            });

            expect(result).toEqual({
                success: false,
                errorCode: 'not_authorized',
                errorMessage: 'You are not authorized to update this studio.',
            });
        });

        it('should return studio_not_found if the given studio was not found', async () => {
            const result = await manager.updateStudio({
                userId: 'otherUserId',
                studio: {
                    id: 'missingStudio',
                    displayName: 'new name',
                },
            });

            expect(result).toEqual({
                success: false,
                errorCode: 'studio_not_found',
                errorMessage: 'The given studio was not found.',
            });
        });
    });

    describe('getStudio()', () => {
        beforeEach(async () => {
            await store.saveNewUser({
                id: 'userId',
                email: 'test@example.com',
                phoneNumber: null,
                allSessionRevokeTimeMs: null,
                currentLoginRequestId: null,
            });
            await store.createStudioForUser(
                {
                    id: 'studioId',
                    displayName: 'studio',
                    logoUrl: 'https://example.com/logo.png',
                    comId: 'comId1',
                    comIdConfig: {
                        allowedStudioCreators: 'anyone',
                    },
                    playerConfig: {
                        ab1BootstrapURL: 'https://example.com/ab1',
                    },
                    subscriptionId: 'sub1',
                    subscriptionStatus: 'active',
                },
                'userId'
            );
        });

        it('should return the studio', async () => {
            const result = await manager.getStudio('studioId', 'userId');

            expect(result).toEqual({
                success: true,
                studio: {
                    id: 'studioId',
                    displayName: 'studio',
                    logoUrl: 'https://example.com/logo.png',
                    comId: 'comId1',
                    comIdConfig: {
                        allowedStudioCreators: 'anyone',
                    },
                    playerConfig: {
                        ab1BootstrapURL: 'https://example.com/ab1',
                    },
                    comIdFeatures: {
                        allowed: false,
                    },
                    loomFeatures: {
                        allowed: false,
                    },
                    humeFeatures: {
                        allowed: true,
                    },
                },
            });
        });

        it('should include the configured comId features', async () => {
            store.subscriptionConfiguration = merge(
                createTestSubConfiguration(),
                {
                    subscriptions: [
                        {
                            id: 'sub1',
                            eligibleProducts: [],
                            product: '',
                            featureList: [],
                            tier: 'tier1',
                        },
                    ],
                    tiers: {
                        tier1: {
                            features: merge(allowAllFeatures(), {
                                comId: {
                                    allowed: true,
                                    maxStudios: 100,
                                },
                            } as Partial<FeaturesConfiguration>),
                        },
                    },
                } as Partial<SubscriptionConfiguration>
            );

            const result = await manager.getStudio('studioId', 'userId');

            expect(result).toEqual({
                success: true,
                studio: {
                    id: 'studioId',
                    displayName: 'studio',
                    logoUrl: 'https://example.com/logo.png',
                    comId: 'comId1',
                    comIdConfig: {
                        allowedStudioCreators: 'anyone',
                    },
                    playerConfig: {
                        ab1BootstrapURL: 'https://example.com/ab1',
                    },
                    comIdFeatures: {
                        allowed: true,
                        maxStudios: 100,
                    },
                    loomFeatures: {
                        allowed: false,
                    },
                    humeFeatures: {
                        allowed: true,
                    },
                },
            });
        });

        it('should include the configured loom features', async () => {
            store.subscriptionConfiguration = merge(
                createTestSubConfiguration(),
                {
                    subscriptions: [
                        {
                            id: 'sub1',
                            eligibleProducts: [],
                            product: '',
                            featureList: [],
                            tier: 'tier1',
                        },
                    ],
                    tiers: {
                        tier1: {
                            features: merge(allowAllFeatures(), {
                                loom: {
                                    allowed: true,
                                },
                            } as Partial<FeaturesConfiguration>),
                        },
                    },
                } as Partial<SubscriptionConfiguration>
            );

            const result = await manager.getStudio('studioId', 'userId');

            expect(result).toEqual({
                success: true,
                studio: {
                    id: 'studioId',
                    displayName: 'studio',
                    logoUrl: 'https://example.com/logo.png',
                    comId: 'comId1',
                    comIdConfig: {
                        allowedStudioCreators: 'anyone',
                    },
                    playerConfig: {
                        ab1BootstrapURL: 'https://example.com/ab1',
                    },
                    comIdFeatures: {
                        allowed: false,
                    },
                    loomFeatures: {
                        allowed: true,
                    },
                    humeFeatures: {
                        allowed: true,
                    },
                },
            });
        });

        it('should include the loom config if loom features are allowed', async () => {
            store.subscriptionConfiguration = merge(
                createTestSubConfiguration(),
                {
                    subscriptions: [
                        {
                            id: 'sub1',
                            eligibleProducts: [],
                            product: '',
                            featureList: [],
                            tier: 'tier1',
                        },
                    ],
                    tiers: {
                        tier1: {
                            features: merge(allowAllFeatures(), {
                                loom: {
                                    allowed: true,
                                },
                            } as Partial<FeaturesConfiguration>),
                        },
                    },
                } as Partial<SubscriptionConfiguration>
            );

            await store.updateStudioLoomConfig('studioId', {
                appId: 'appId',
                privateKey: 'privateKey',
            });

            const result = await manager.getStudio('studioId', 'userId');

            expect(result).toEqual({
                success: true,
                studio: {
                    id: 'studioId',
                    displayName: 'studio',
                    logoUrl: 'https://example.com/logo.png',
                    comId: 'comId1',
                    comIdConfig: {
                        allowedStudioCreators: 'anyone',
                    },
                    playerConfig: {
                        ab1BootstrapURL: 'https://example.com/ab1',
                    },
                    comIdFeatures: {
                        allowed: false,
                    },
                    loomFeatures: {
                        allowed: true,
                    },
                    humeFeatures: {
                        allowed: true,
                    },
                    loomConfig: {
                        appId: 'appId',
                    },
                },
            });
        });

        it('should include the configured hume features', async () => {
            store.subscriptionConfiguration = merge(
                createTestSubConfiguration(),
                {
                    subscriptions: [
                        {
                            id: 'sub1',
                            eligibleProducts: [],
                            product: '',
                            featureList: [],
                            tier: 'tier1',
                        },
                    ],
                    tiers: {
                        tier1: {
                            features: merge(allowAllFeatures(), {
                                hume: {
                                    allowed: true,
                                },
                            } as Partial<FeaturesConfiguration>),
                        },
                    },
                } as Partial<SubscriptionConfiguration>
            );

            const result = await manager.getStudio('studioId', 'userId');

            expect(result).toEqual({
                success: true,
                studio: {
                    id: 'studioId',
                    displayName: 'studio',
                    logoUrl: 'https://example.com/logo.png',
                    comId: 'comId1',
                    comIdConfig: {
                        allowedStudioCreators: 'anyone',
                    },
                    playerConfig: {
                        ab1BootstrapURL: 'https://example.com/ab1',
                    },
                    comIdFeatures: {
                        allowed: false,
                    },
                    loomFeatures: {
                        allowed: false,
                    },
                    humeFeatures: {
                        allowed: true,
                    },
                },
            });
        });

        it('should include the hume config if hume features are allowed', async () => {
            store.subscriptionConfiguration = merge(
                createTestSubConfiguration(),
                {
                    subscriptions: [
                        {
                            id: 'sub1',
                            eligibleProducts: [],
                            product: '',
                            featureList: [],
                            tier: 'tier1',
                        },
                    ],
                    tiers: {
                        tier1: {
                            features: merge(allowAllFeatures(), {
                                hume: {
                                    allowed: true,
                                },
                            } as Partial<FeaturesConfiguration>),
                        },
                    },
                } as Partial<SubscriptionConfiguration>
            );

            await store.updateStudioHumeConfig('studioId', {
                apiKey: 'apiKey',
                secretKey: 'secretKey',
            });

            const result = await manager.getStudio('studioId', 'userId');

            expect(result).toEqual({
                success: true,
                studio: {
                    id: 'studioId',
                    displayName: 'studio',
                    logoUrl: 'https://example.com/logo.png',
                    comId: 'comId1',
                    comIdConfig: {
                        allowedStudioCreators: 'anyone',
                    },
                    playerConfig: {
                        ab1BootstrapURL: 'https://example.com/ab1',
                    },
                    comIdFeatures: {
                        allowed: false,
                    },
                    loomFeatures: {
                        allowed: false,
                    },
                    humeFeatures: {
                        allowed: true,
                    },
                    humeConfig: {
                        apiKey: 'apiKey',
                    },
                },
            });
        });

        it('should return studio_not_found if the studio was not found', async () => {
            const result = await manager.getStudio('missingStudio', 'userId');

            expect(result).toEqual({
                success: false,
                errorCode: 'studio_not_found',
                errorMessage: 'The given studio was not found.',
            });
        });

        it('should return not_authorized if the user is not a member of the studio', async () => {
            const result = await manager.getStudio('studioId', 'otherUserId');

            expect(result).toEqual({
                success: false,
                errorCode: 'not_authorized',
                errorMessage: 'You are not authorized to access this studio.',
            });
        });
    });

    describe('getPlayerConfig()', () => {
        it('should return the player config for the given comId', async () => {
            await store.addStudio({
                id: 'studioId',
                comId: 'comId1',
                displayName: 'studio',
                logoUrl: 'https://example.com/logo.png',
                playerConfig: {
                    ab1BootstrapURL: 'https://example.com/ab1',
                },
            });

            const result = await manager.getPlayerConfig('comId1');

            expect(result).toEqual({
                success: true,
                comId: 'comId1',
                displayName: 'studio',
                logoUrl: 'https://example.com/logo.png',
                playerConfig: {
                    ab1BootstrapURL: 'https://example.com/ab1',
                },
            });
        });

        it('should comId_not_found if the comId does not exist', async () => {
            const result = await manager.getPlayerConfig('comId1');

            expect(result).toEqual({
                success: false,
                errorCode: 'comId_not_found',
                errorMessage: 'The given comId was not found.',
            });
        });
    });

    describe('requestComId()', () => {
        beforeEach(async () => {
            store.subscriptionConfiguration = merge(
                createTestSubConfiguration(),
                {
                    subscriptions: [
                        {
                            id: 'sub1',
                            eligibleProducts: [],
                            product: '',
                            featureList: [],
                            tier: 'tier1',
                        },
                    ],
                    tiers: {
                        tier1: {
                            features: merge(allowAllFeatures(), {
                                comId: {
                                    allowed: true,
                                    maxStudios: 100,
                                },
                            } as Partial<FeaturesConfiguration>),
                        },
                    },
                } as Partial<SubscriptionConfiguration>
            );

            await store.saveNewUser({
                id: 'userId',
                email: 'test@example.com',
                phoneNumber: null,
                allSessionRevokeTimeMs: null,
                currentLoginRequestId: null,
            });

            await store.addStudio({
                id: 'studioId',
                comId: 'comId1',
                displayName: 'studio',
                logoUrl: 'https://example.com/logo.png',
                playerConfig: {
                    ab1BootstrapURL: 'https://example.com/ab1',
                },
                subscriptionId: 'sub1',
                subscriptionStatus: 'active',
            });

            await store.addStudioAssignment({
                studioId: 'studioId',
                userId: 'userId',
                isPrimaryContact: true,
                role: 'admin',
            });
        });

        it('should send a request_com_id notification for the studio', async () => {
            uuidMock.mockReturnValueOnce('requestId');
            const result = await manager.requestComId({
                studioId: 'studioId',
                userId: 'userId',
                requestedComId: 'myComId',
                ipAddress: '127.0.0.1',
            });

            expect(result).toEqual({
                success: true,
            });

            expect(store.recordsNotifications).toEqual([
                {
                    resource: 'studio_com_id_request',
                    action: 'created',
                    resourceId: 'studioId',
                    recordName: null,
                    timeMs: expect.any(Number),
                    request: {
                        id: 'requestId',
                        studioId: 'studioId',
                        userId: 'userId',
                        requestingIpAddress: '127.0.0.1',
                        requestedComId: 'myComId',
                        createdAtMs: expect.any(Number),
                        updatedAtMs: expect.any(Number),
                    },
                },
            ]);
        });

        it('should return not_authorized if the user is not a member of the studio', async () => {
            uuidMock.mockReturnValueOnce('requestId');
            const result = await manager.requestComId({
                studioId: 'studioId',
                userId: 'wrongUser',
                requestedComId: 'myComId',
                ipAddress: '127.0.0.1',
            });

            expect(result).toEqual({
                success: false,
                errorCode: 'not_authorized',
                errorMessage:
                    'You are not authorized to perform this operation.',
            });
        });

        it('should return studio_not_found if the studio doesnt exist', async () => {
            uuidMock.mockReturnValueOnce('requestId');
            const result = await manager.requestComId({
                studioId: 'wrongStudio',
                userId: 'userId',
                requestedComId: 'myComId',
                ipAddress: '127.0.0.1',
            });

            expect(result).toEqual({
                success: false,
                errorCode: 'studio_not_found',
                errorMessage: 'The given studio was not found.',
            });
        });

        it('should return comId_already_taken if the comId aready exists in another studio', async () => {
            uuidMock.mockReturnValueOnce('requestId');
            await store.addStudio({
                id: 'studioId2',
                comId: 'comId2',
                displayName: 'studio2',
                logoUrl: 'https://example.com/logo.png',
                playerConfig: {
                    ab1BootstrapURL: 'https://example.com/ab1',
                },
                subscriptionId: 'sub1',
                subscriptionStatus: 'active',
            });
            const result = await manager.requestComId({
                studioId: 'studioId',
                userId: 'userId',
                requestedComId: 'comId2',
                ipAddress: '127.0.0.1',
            });

            expect(result).toEqual({
                success: false,
                errorCode: 'comId_already_taken',
                errorMessage: 'The given comID is already taken.',
            });
        });
    });

    describe('listStudios()', () => {
        beforeEach(async () => {
            await store.saveNewUser({
                id: 'userId',
                name: 'test user',
                email: 'test@example.com',
                phoneNumber: null,
                allSessionRevokeTimeMs: null,
                currentLoginRequestId: null,
            });

            await store.addStudio({
                id: 'studioId1',
                displayName: 'studio 1',
            });

            await store.addStudio({
                id: 'studioId2',
                displayName: 'studio 2',
            });

            await store.addStudio({
                id: 'studioId3',
                displayName: 'studio 3',
            });

            await store.addStudioAssignment({
                studioId: 'studioId2',
                userId: 'userId',
                isPrimaryContact: true,
                role: 'admin',
            });
            await store.addStudioAssignment({
                studioId: 'studioId3',
                userId: 'userId',
                isPrimaryContact: true,
                role: 'member',
            });
        });

        it('should list the studios that the user has access to', async () => {
            const result = await manager.listStudios('userId');

            expect(result).toEqual({
                success: true,
                studios: [
                    {
                        studioId: 'studioId2',
                        displayName: 'studio 2',
                        isPrimaryContact: true,
                        role: 'admin',
                        subscriptionTier: null,
                    },
                    {
                        studioId: 'studioId3',
                        displayName: 'studio 3',
                        isPrimaryContact: true,
                        role: 'member',
                        subscriptionTier: null,
                    },
                ],
            });
        });

        it('should include the subscription tier', async () => {
            store.subscriptionConfiguration = merge(
                createTestSubConfiguration(),
                {
                    subscriptions: [
                        {
                            id: 'sub1',
                            eligibleProducts: [],
                            product: '',
                            featureList: [],
                            tier: 'tier1',
                        },
                    ],
                } as Partial<SubscriptionConfiguration>
            );

            await store.updateStudio({
                id: 'studioId3',
                displayName: 'studio 3',
                subscriptionId: 'sub1',
                subscriptionStatus: 'active',
            });

            const result = await manager.listStudios('userId');

            expect(result).toEqual({
                success: true,
                studios: [
                    {
                        studioId: 'studioId2',
                        displayName: 'studio 2',
                        isPrimaryContact: true,
                        role: 'admin',
                        subscriptionTier: null,
                    },
                    {
                        studioId: 'studioId3',
                        displayName: 'studio 3',
                        isPrimaryContact: true,
                        role: 'member',
                        subscriptionTier: 'tier1',
                    },
                ],
            });
        });
    });

    describe('listStudiosByComId()', () => {
        beforeEach(async () => {
            await store.saveNewUser({
                id: 'userId',
                name: 'test user',
                email: 'test@example.com',
                phoneNumber: null,
                allSessionRevokeTimeMs: null,
                currentLoginRequestId: null,
            });

            await store.addStudio({
                id: 'studioId1',
                displayName: 'studio 1',
                comId: 'comId1',
            });

            await store.addStudio({
                id: 'studioId2',
                displayName: 'studio 2',
                ownerStudioComId: 'comId1',
            });

            await store.addStudio({
                id: 'studioId3',
                displayName: 'studio 3',
                ownerStudioComId: 'comId1',
            });

            await store.addStudio({
                id: 'studioId4',
                displayName: 'studio 4',
            });

            await store.addStudioAssignment({
                studioId: 'studioId2',
                userId: 'userId',
                isPrimaryContact: true,
                role: 'admin',
            });
            await store.addStudioAssignment({
                studioId: 'studioId3',
                userId: 'userId',
                isPrimaryContact: true,
                role: 'member',
            });
        });

        it('should list the studios that the user has access to', async () => {
            const result = await manager.listStudiosByComId('userId', 'comId1');

            expect(result).toEqual({
                success: true,
                studios: [
                    {
                        studioId: 'studioId2',
                        displayName: 'studio 2',
                        isPrimaryContact: true,
                        role: 'admin',
                        subscriptionTier: null,
                        ownerStudioComId: 'comId1',
                    },
                    {
                        studioId: 'studioId3',
                        displayName: 'studio 3',
                        isPrimaryContact: true,
                        role: 'member',
                        subscriptionTier: null,
                        ownerStudioComId: 'comId1',
                    },
                ],
            });
        });

        it('should include the subscription tier', async () => {
            store.subscriptionConfiguration = merge(
                createTestSubConfiguration(),
                {
                    subscriptions: [
                        {
                            id: 'sub1',
                            eligibleProducts: [],
                            product: '',
                            featureList: [],
                            tier: 'tier1',
                        },
                    ],
                } as Partial<SubscriptionConfiguration>
            );

            await store.updateStudio({
                id: 'studioId3',
                displayName: 'studio 3',
                subscriptionId: 'sub1',
                subscriptionStatus: 'active',
                ownerStudioComId: 'comId1',
            });

            const result = await manager.listStudiosByComId('userId', 'comId1');

            expect(result).toEqual({
                success: true,
                studios: [
                    {
                        studioId: 'studioId2',
                        displayName: 'studio 2',
                        isPrimaryContact: true,
                        role: 'admin',
                        subscriptionTier: null,
                        ownerStudioComId: 'comId1',
                    },
                    {
                        studioId: 'studioId3',
                        displayName: 'studio 3',
                        isPrimaryContact: true,
                        role: 'member',
                        subscriptionTier: 'tier1',
                        ownerStudioComId: 'comId1',
                    },
                ],
            });
        });
    });

    describe('listStudioMembers()', () => {
        let studioId: string;
        beforeEach(async () => {
            studioId = 'studioId';

            await store.saveNewUser({
                id: 'userId',
                name: 'test user',
                email: 'test@example.com',
                phoneNumber: null,
                allSessionRevokeTimeMs: null,
                currentLoginRequestId: null,
            });

            await store.saveNewUser({
                id: 'userId2',
                name: 'test user 2',
                email: 'test2@example.com',
                phoneNumber: null,
                allSessionRevokeTimeMs: null,
                currentLoginRequestId: null,
            });

            await store.saveNewUser({
                id: 'userId3',
                name: 'test user 3',
                email: null,
                phoneNumber: '555',
                allSessionRevokeTimeMs: null,
                currentLoginRequestId: null,
            });

            await store.addStudio({
                id: studioId,
                displayName: 'studio 1',
            });

            await store.addStudioAssignment({
                studioId: studioId,
                userId: 'userId',
                isPrimaryContact: true,
                role: 'admin',
            });
            await store.addStudioAssignment({
                studioId: studioId,
                userId: 'userId2',
                isPrimaryContact: true,
                role: 'member',
            });
            await store.addStudioAssignment({
                studioId: studioId,
                userId: 'userId3',
                isPrimaryContact: false,
                role: 'member',
            });

            await store.saveNewUser({
                id: 'superUserId',
                name: null,
                email: 'su@example.com',
                phoneNumber: null,
                allSessionRevokeTimeMs: null,
                currentLoginRequestId: null,
                role: 'superUser',
            });
        });

        it('should list the users in the studio that the admin has access to', async () => {
            const result = await manager.listStudioMembers(studioId, 'userId');

            expect(result).toEqual({
                success: true,
                members: [
                    {
                        studioId,
                        userId: 'userId',
                        isPrimaryContact: true,
                        role: 'admin',
                        user: {
                            id: 'userId',
                            name: 'test user',
                            email: 'test@example.com',
                            phoneNumber: null,
                        },
                    },
                    {
                        studioId,
                        userId: 'userId2',
                        isPrimaryContact: true,
                        role: 'member',
                        user: {
                            id: 'userId2',
                            name: 'test user 2',
                            email: 'test2@example.com',
                            phoneNumber: null,
                        },
                    },
                    {
                        studioId,
                        userId: 'userId3',
                        isPrimaryContact: false,
                        role: 'member',
                        user: {
                            id: 'userId3',
                            name: 'test user 3',
                            email: null,
                            phoneNumber: '555',
                        },
                    },
                ],
            });
        });

        it('should list the users in the studio that the member has access to', async () => {
            const result = await manager.listStudioMembers(studioId, 'userId3');

            expect(result).toEqual({
                success: true,
                members: [
                    {
                        studioId,
                        userId: 'userId',
                        isPrimaryContact: true,
                        role: 'admin',
                        user: {
                            id: 'userId',
                            name: 'test user',
                        },
                    },
                    {
                        studioId,
                        userId: 'userId2',
                        isPrimaryContact: true,
                        role: 'member',
                        user: {
                            id: 'userId2',
                            name: 'test user 2',
                        },
                    },
                    {
                        studioId,
                        userId: 'userId3',
                        isPrimaryContact: false,
                        role: 'member',
                        user: {
                            id: 'userId3',
                            name: 'test user 3',
                        },
                    },
                ],
            });
        });

        it('should list the users in the studio if the user is a super user', async () => {
            const result = await manager.listStudioMembers(
                studioId,
                'superUserId'
            );

            expect(result).toEqual({
                success: true,
                members: [
                    {
                        studioId,
                        userId: 'userId',
                        isPrimaryContact: true,
                        role: 'admin',
                        user: {
                            id: 'userId',
                            name: 'test user',
                            email: 'test@example.com',
                            phoneNumber: null,
                        },
                    },
                    {
                        studioId,
                        userId: 'userId2',
                        isPrimaryContact: true,
                        role: 'member',
                        user: {
                            id: 'userId2',
                            name: 'test user 2',
                            email: 'test2@example.com',
                            phoneNumber: null,
                        },
                    },
                    {
                        studioId,
                        userId: 'userId3',
                        isPrimaryContact: false,
                        role: 'member',
                        user: {
                            id: 'userId3',
                            name: 'test user 3',
                            email: null,
                            phoneNumber: '555',
                        },
                    },
                ],
            });
        });

        it('should return a not_authorized error if the user is not authorized', async () => {
            const result = await manager.listStudioMembers(
                studioId,
                'wrong_user'
            );

            expect(result).toEqual({
                success: false,
                errorCode: 'not_authorized',
                errorMessage: 'You are not authorized to access this studio.',
            });
        });
    });

    describe('addStudioMember()', () => {
        let studioId: string;
        beforeEach(async () => {
            studioId = 'studioId';

            await store.saveNewUser({
                id: 'userId',
                name: 'test user',
                email: 'test@example.com',
                phoneNumber: null,
                allSessionRevokeTimeMs: null,
                currentLoginRequestId: null,
            });

            await store.saveNewUser({
                id: 'userId2',
                name: 'test user 2',
                email: 'test2@example.com',
                phoneNumber: null,
                allSessionRevokeTimeMs: null,
                currentLoginRequestId: null,
            });

            await store.saveNewUser({
                id: 'userId3',
                name: 'test user 3',
                email: null,
                phoneNumber: '555',
                allSessionRevokeTimeMs: null,
                currentLoginRequestId: null,
            });

            await store.addStudio({
                id: studioId,
                displayName: 'studio 1',
            });

            await store.addStudioAssignment({
                studioId: studioId,
                userId: 'userId',
                isPrimaryContact: true,
                role: 'admin',
            });
        });

        it('should add the user to the studio', async () => {
            const result = await manager.addStudioMember({
                studioId: studioId,
                userId: 'userId',
                addedUserId: 'userId2',
                role: 'member',
            });

            expect(result).toEqual({
                success: true,
            });

            const assignments = await store.listStudioAssignments(studioId);
            expect(assignments).toEqual([
                {
                    studioId: studioId,
                    userId: 'userId',
                    isPrimaryContact: true,
                    role: 'admin',
                    user: {
                        id: 'userId',
                        name: 'test user',
                        email: 'test@example.com',
                        phoneNumber: null,
                    },
                },
                {
                    studioId: studioId,
                    userId: 'userId2',
                    role: 'member',
                    isPrimaryContact: false,
                    user: {
                        id: 'userId2',
                        name: 'test user 2',
                        email: 'test2@example.com',
                        phoneNumber: null,
                    },
                },
            ]);
        });

        it('should be able to add a user by their email address', async () => {
            const result = await manager.addStudioMember({
                studioId: studioId,
                userId: 'userId',
                addedEmail: 'test2@example.com',
                role: 'member',
            });

            expect(result).toEqual({
                success: true,
            });

            const assignments = await store.listStudioAssignments(studioId);
            expect(assignments).toEqual([
                {
                    studioId: studioId,
                    userId: 'userId',
                    isPrimaryContact: true,
                    role: 'admin',
                    user: {
                        id: 'userId',
                        name: 'test user',
                        email: 'test@example.com',
                        phoneNumber: null,
                    },
                },
                {
                    studioId: studioId,
                    userId: 'userId2',
                    role: 'member',
                    isPrimaryContact: false,
                    user: {
                        id: 'userId2',
                        name: 'test user 2',
                        email: 'test2@example.com',
                        phoneNumber: null,
                    },
                },
            ]);
        });

        it('should be able to add a user by their phone number', async () => {
            const result = await manager.addStudioMember({
                studioId: studioId,
                userId: 'userId',
                addedPhoneNumber: '555',
                role: 'member',
            });

            expect(result).toEqual({
                success: true,
            });

            const assignments = await store.listStudioAssignments(studioId);
            expect(assignments).toEqual([
                {
                    studioId: studioId,
                    userId: 'userId',
                    isPrimaryContact: true,
                    role: 'admin',
                    user: {
                        id: 'userId',
                        name: 'test user',
                        email: 'test@example.com',
                        phoneNumber: null,
                    },
                },
                {
                    studioId: studioId,
                    userId: 'userId3',
                    role: 'member',
                    isPrimaryContact: false,
                    user: {
                        id: 'userId3',
                        name: 'test user 3',
                        email: null,
                        phoneNumber: '555',
                    },
                },
            ]);
        });

        it('should return a not_authorized error if the user is not authorized', async () => {
            await store.removeStudioAssignment(studioId, 'userId');
            await store.addStudioAssignment({
                studioId: studioId,
                userId: 'userId',
                isPrimaryContact: true,
                role: 'member',
            });

            const result = await manager.addStudioMember({
                studioId: studioId,
                userId: 'userId',
                addedUserId: 'userId2',
                role: 'member',
            });

            expect(result).toEqual({
                success: false,
                errorCode: 'not_authorized',
                errorMessage:
                    'You are not authorized to perform this operation.',
            });
        });

        it('should return a not_authorized error if the studio does not exist', async () => {
            const result = await manager.addStudioMember({
                studioId: 'wrongStudioId',
                userId: 'userId',
                addedUserId: 'userId2',
                role: 'member',
            });

            expect(result).toEqual({
                success: false,
                errorCode: 'not_authorized',
                errorMessage:
                    'You are not authorized to perform this operation.',
            });
        });

        it('should return a user_not_found error if the user with the given email does not exist', async () => {
            const result = await manager.addStudioMember({
                studioId: studioId,
                userId: 'userId',
                addedEmail: 'wrong email',
                role: 'member',
            });

            expect(result).toEqual({
                success: false,
                errorCode: 'user_not_found',
                errorMessage: 'The user was not able to be found.',
            });
        });

        it('should return a user_not_found error if the user with the given phone number does not exist', async () => {
            const result = await manager.addStudioMember({
                studioId: studioId,
                userId: 'userId',
                addedPhoneNumber: 'wrong phone number',
                role: 'member',
            });

            expect(result).toEqual({
                success: false,
                errorCode: 'user_not_found',
                errorMessage: 'The user was not able to be found.',
            });
        });
    });

    describe('removeStudioMember()', () => {
        let studioId: string;
        beforeEach(async () => {
            studioId = 'studioId';

            await store.saveNewUser({
                id: 'userId',
                name: 'test user',
                email: 'test@example.com',
                phoneNumber: null,
                allSessionRevokeTimeMs: null,
                currentLoginRequestId: null,
            });

            await store.saveNewUser({
                id: 'userId2',
                name: 'test user 2',
                email: 'test2@example.com',
                phoneNumber: null,
                allSessionRevokeTimeMs: null,
                currentLoginRequestId: null,
            });

            await store.saveNewUser({
                id: 'userId3',
                name: 'test user 3',
                email: null,
                phoneNumber: '555',
                allSessionRevokeTimeMs: null,
                currentLoginRequestId: null,
            });

            await store.addStudio({
                id: studioId,
                displayName: 'studio 1',
            });

            await store.addStudioAssignment({
                studioId: studioId,
                userId: 'userId',
                isPrimaryContact: true,
                role: 'admin',
            });
            await store.addStudioAssignment({
                studioId: studioId,
                userId: 'userId2',
                isPrimaryContact: true,
                role: 'member',
            });
        });

        it('should remove the user from the studio', async () => {
            const result = await manager.removeStudioMember({
                studioId: studioId,
                userId: 'userId',
                removedUserId: 'userId2',
            });

            expect(result).toEqual({
                success: true,
            });

            const assignments = await store.listStudioAssignments(studioId);
            expect(assignments).toEqual([
                {
                    studioId: studioId,
                    userId: 'userId',
                    isPrimaryContact: true,
                    role: 'admin',
                    user: {
                        id: 'userId',
                        name: 'test user',
                        email: 'test@example.com',
                        phoneNumber: null,
                    },
                },
            ]);
        });

        it('should return a not_authorized error if the user is not authorized', async () => {
            await store.removeStudioAssignment(studioId, 'userId');
            await store.addStudioAssignment({
                studioId: studioId,
                userId: 'userId',
                isPrimaryContact: true,
                role: 'member',
            });

            const result = await manager.removeStudioMember({
                studioId: studioId,
                userId: 'userId',
                removedUserId: 'userId2',
            });

            expect(result).toEqual({
                success: false,
                errorCode: 'not_authorized',
                errorMessage:
                    'You are not authorized to perform this operation.',
            });
        });

        it('should return a not_authorized error if the user tries to remove themselves', async () => {
            const result = await manager.removeStudioMember({
                studioId: studioId,
                userId: 'userId',
                removedUserId: 'userId',
            });

            expect(result).toEqual({
                success: false,
                errorCode: 'not_authorized',
                errorMessage:
                    'You are not authorized to perform this operation.',
            });
        });

        it('should return a not_authorized error if the studio does not exist', async () => {
            const result = await manager.removeStudioMember({
                studioId: 'wrongStudioId',
                userId: 'userId',
                removedUserId: 'userId2',
            });

            expect(result).toEqual({
                success: false,
                errorCode: 'not_authorized',
                errorMessage:
                    'You are not authorized to perform this operation.',
            });
        });
    });

    describe('createRecord()', () => {
        beforeEach(async () => {
            await store.saveUser({
                id: 'userId',
                email: 'test@example.com',
                phoneNumber: null,
                allSessionRevokeTimeMs: null,
                currentLoginRequestId: null,
            });
        });

        it('should create the given record', async () => {
            const result = await manager.createRecord({
                recordName: 'myRecord',
                userId: 'userId',
                ownerId: 'userId',
            });

            expect(result).toEqual({
                success: true,
            });

            const records = await store.listRecordsByOwnerId('userId');

            expect(records).toEqual([
                {
                    name: 'myRecord',
                    ownerId: 'userId',
                    studioId: null,
                },
            ]);
        });

        it('should not create the record if it already exists', async () => {
            await store.addRecord({
                name: 'myRecord',
                ownerId: 'otherUserId',
                secretHashes: [],
                secretSalt: '',
                studioId: null,
            });

            const result = await manager.createRecord({
                recordName: 'myRecord',
                userId: 'userId',
                ownerId: 'userId',
            });

            expect(result).toEqual({
                success: false,
                errorCode: 'record_already_exists',
                errorMessage: 'A record with that name already exists.',
            });
        });

        it('should not create the record the name matches another user ID', async () => {
            await store.saveUser({
                id: 'newUserId',
                allSessionRevokeTimeMs: null,
                currentLoginRequestId: null,
                email: 'email@example.com',
                phoneNumber: null,
            });

            const result = await manager.createRecord({
                recordName: 'newUserId',
                userId: 'userId',
                ownerId: 'userId',
            });

            expect(result).toEqual({
                success: false,
                errorCode: 'record_already_exists',
                errorMessage: 'A record with that name already exists.',
            });
        });

        it('should return not_authorized if the ownerId is different from the userId', async () => {
            const result = await manager.createRecord({
                recordName: 'myRecord',
                userId: 'userId',
                ownerId: 'otherUserId',
            });

            expect(result).toEqual({
                success: false,
                errorCode: 'not_authorized',
                errorMessage:
                    'You are not authorized to create a record for another user.',
            });
        });

        it('should be able to create a record for a studio', async () => {
            await store.addStudio({
                id: 'studioId',
                displayName: 'studio',
            });
            await store.addStudioAssignment({
                studioId: 'studioId',
                userId: 'userId',
                isPrimaryContact: true,
                role: 'admin',
            });

            const result = await manager.createRecord({
                recordName: 'myRecord',
                userId: 'userId',
                studioId: 'studioId',
            });

            expect(result).toEqual({
                success: true,
            });

            const records = await store.listRecordsByStudioId('studioId');

            expect(records).toEqual([
                {
                    name: 'myRecord',
                    ownerId: null,
                    studioId: 'studioId',
                },
            ]);
        });

        it('should return not_authorized if the user is not an admin in the studio', async () => {
            await store.addStudio({
                id: 'studioId',
                displayName: 'studio',
            });
            await store.addStudioAssignment({
                studioId: 'studioId',
                userId: 'userId',
                isPrimaryContact: true,
                role: 'member',
            });

            const result = await manager.createRecord({
                recordName: 'myRecord',
                userId: 'userId',
                studioId: 'studioId',
            });

            expect(result).toEqual({
                success: false,
                errorCode: 'not_authorized',
                errorMessage:
                    'You are not authorized to create a record for this studio.',
            });

            const records = await store.listRecordsByStudioId('studioId');

            expect(records).toEqual([]);
        });

        it('should fix records to be owned by the user if the record name is the same as the user ID', async () => {
            await store.addRecord({
                name: 'userId',
                ownerId: 'otherUserId',
                secretHashes: [],
                secretSalt: 'test',
                studioId: null,
            });

            const result = await manager.createRecord({
                recordName: 'userId',
                userId: 'userId',
                ownerId: 'userId',
            });

            expect(result).toEqual({
                success: true,
            });

            const record = await store.getRecordByName('userId');
            expect(record).toEqual({
                name: 'userId',
                ownerId: 'userId',
                studioId: null,
                secretHashes: [],
                secretSalt: expect.any(String),
            });
            expect(record.secretSalt).not.toBe('test');
        });

        it('should fix records to be owned by the studio if the record name is the same as a studio ID', async () => {
            await store.saveUser({
                id: 'userId',
                allSessionRevokeTimeMs: null,
                currentLoginRequestId: null,
                email: 'test@example.com',
                phoneNumber: null,
            });
            await store.addStudio({
                id: 'studioId',
                displayName: 'my studio',
            });
            await store.addStudioAssignment({
                studioId: 'studioId',
                userId: 'userId',
                isPrimaryContact: false,
                role: 'member',
            });
            await store.addRecord({
                name: 'studioId',
                ownerId: 'otherUserId',
                secretHashes: [],
                secretSalt: 'test',
                studioId: null,
            });

            const result = await manager.createRecord({
                recordName: 'studioId',
                userId: 'userId',
                studioId: 'studioId',
            });

            expect(result).toEqual({
                success: true,
            });

            const record = await store.getRecordByName('studioId');
            expect(record).toEqual({
                name: 'studioId',
                ownerId: null,
                studioId: 'studioId',
                secretHashes: [],
                secretSalt: expect.any(String),
            });
            expect(record.secretSalt).not.toBe('test');
        });

        it('should return an error if records are not allowed for users', async () => {
            store.subscriptionConfiguration = merge(
                createTestSubConfiguration(),
                {
                    subscriptions: [
                        {
                            id: 'sub1',
                            eligibleProducts: [],
                            product: '',
                            featureList: [],
                            tier: 'tier1',
                        },
                    ],
                    tiers: {
                        tier1: {
                            features: merge(allowAllFeatures(), {
                                records: {
                                    allowed: false,
                                },
                            } as Partial<FeaturesConfiguration>),
                        },
                    },
                } as Partial<SubscriptionConfiguration>
            );

            await store.saveUser({
                id: 'userId',
                allSessionRevokeTimeMs: null,
                currentLoginRequestId: null,
                email: 'test@example.com',
                phoneNumber: null,
                subscriptionId: 'sub1',
                subscriptionStatus: 'active',
            });

            const result = await manager.createRecord({
                recordName: 'myRecord',
                userId: 'userId',
                ownerId: 'userId',
            });

            expect(result).toEqual({
                success: false,
                errorCode: 'not_authorized',
                errorMessage: 'Records are not allowed for this subscription.',
            });

            const records = await store.listRecordsByOwnerId('userId');

            expect(records).toEqual([]);
        });

        it('should return an error if the user would exceed their record limit', async () => {
            store.subscriptionConfiguration = merge(
                createTestSubConfiguration(),
                {
                    subscriptions: [
                        {
                            id: 'sub1',
                            eligibleProducts: [],
                            product: '',
                            featureList: [],
                            tier: 'tier1',
                        },
                    ],
                    tiers: {
                        tier1: {
                            features: merge(allowAllFeatures(), {
                                records: {
                                    maxRecords: 1,
                                },
                            } as Partial<FeaturesConfiguration>),
                        },
                    },
                } as Partial<SubscriptionConfiguration>
            );

            await store.saveUser({
                id: 'userId',
                allSessionRevokeTimeMs: null,
                currentLoginRequestId: null,
                email: 'test@example.com',
                phoneNumber: null,
                subscriptionId: 'sub1',
                subscriptionStatus: 'active',
            });

            await store.addRecord({
                name: 'record1',
                ownerId: 'userId',
                secretHashes: [],
                secretSalt: 'salt',
                studioId: null,
            });

            const result = await manager.createRecord({
                recordName: 'myRecord',
                userId: 'userId',
                ownerId: 'userId',
            });

            expect(result).toEqual({
                success: false,
                errorCode: 'subscription_limit_reached',
                errorMessage: 'This subscription has hit its record limit.',
            });

            const records = await store.listRecordsByOwnerId('userId');

            expect(records).toEqual([
                {
                    name: 'record1',
                    ownerId: 'userId',
                    studioId: null,
                },
            ]);
        });

        it('should return an error if the user would exceed their record limit even when creating a record that matches its user ID', async () => {
            store.subscriptionConfiguration = merge(
                createTestSubConfiguration(),
                {
                    subscriptions: [
                        {
                            id: 'sub1',
                            eligibleProducts: [],
                            product: '',
                            featureList: [],
                            tier: 'tier1',
                        },
                    ],
                    tiers: {
                        tier1: {
                            features: merge(allowAllFeatures(), {
                                records: {
                                    maxRecords: 1,
                                },
                            } as Partial<FeaturesConfiguration>),
                        },
                    },
                } as Partial<SubscriptionConfiguration>
            );

            await store.saveUser({
                id: 'userId',
                allSessionRevokeTimeMs: null,
                currentLoginRequestId: null,
                email: 'test@example.com',
                phoneNumber: null,
                subscriptionId: 'sub1',
                subscriptionStatus: 'active',
            });

            await store.addRecord({
                name: 'record1',
                secretHashes: [],
                secretSalt: 'salt',
                ownerId: 'userId',
                studioId: null,
            });

            const result = await manager.createRecord({
                recordName: 'userId',
                userId: 'userId',
                ownerId: 'userId',
            });

            expect(result).toEqual({
                success: false,
                errorCode: 'subscription_limit_reached',
                errorMessage: 'This subscription has hit its record limit.',
            });

            const records = await store.listRecordsByOwnerId('userId');

            expect(records).toEqual([
                {
                    name: 'record1',
                    ownerId: 'userId',
                    studioId: null,
                },
            ]);
        });

        it('should return an error if records are not allowed for studios', async () => {
            store.subscriptionConfiguration = merge(
                createTestSubConfiguration(),
                {
                    subscriptions: [
                        {
                            id: 'sub1',
                            eligibleProducts: [],
                            product: '',
                            featureList: [],
                            tier: 'tier1',
                        },
                    ],
                    tiers: {
                        tier1: {
                            features: merge(allowAllFeatures(), {
                                records: {
                                    allowed: false,
                                },
                            } as Partial<FeaturesConfiguration>),
                        },
                    },
                } as Partial<SubscriptionConfiguration>
            );

            await store.addStudio({
                id: 'studioId',
                displayName: 'name',
                subscriptionId: 'sub1',
                subscriptionStatus: 'active',
            });
            await store.addStudioAssignment({
                studioId: 'studioId',
                userId: 'userId',
                isPrimaryContact: true,
                role: 'admin',
            });

            await store.saveUser({
                id: 'userId',
                allSessionRevokeTimeMs: null,
                currentLoginRequestId: null,
                email: 'test@example.com',
                phoneNumber: null,
            });

            const result = await manager.createRecord({
                recordName: 'myRecord',
                userId: 'userId',
                studioId: 'studioId',
            });

            expect(result).toEqual({
                success: false,
                errorCode: 'not_authorized',
                errorMessage: 'Records are not allowed for this subscription.',
            });

            const records = await store.listRecordsByStudioId('studioId');

            expect(records).toEqual([]);
        });

        it('should return an error if the studio would exceed their record limit', async () => {
            store.subscriptionConfiguration = merge(
                createTestSubConfiguration(),
                {
                    subscriptions: [
                        {
                            id: 'sub1',
                            eligibleProducts: [],
                            product: '',
                            featureList: [],
                            tier: 'tier1',
                        },
                    ],
                    tiers: {
                        tier1: {
                            features: merge(allowAllFeatures(), {
                                records: {
                                    maxRecords: 1,
                                },
                            } as Partial<FeaturesConfiguration>),
                        },
                    },
                } as Partial<SubscriptionConfiguration>
            );

            await store.addStudio({
                id: 'studioId',
                displayName: 'name',
                subscriptionId: 'sub1',
                subscriptionStatus: 'active',
            });
            await store.addStudioAssignment({
                studioId: 'studioId',
                userId: 'userId',
                isPrimaryContact: true,
                role: 'admin',
            });

            await store.saveUser({
                id: 'userId',
                allSessionRevokeTimeMs: null,
                currentLoginRequestId: null,
                email: 'test@example.com',
                phoneNumber: null,
            });

            await store.addRecord({
                name: 'record1',
                secretHashes: [],
                secretSalt: 'salt',
                ownerId: null,
                studioId: 'studioId',
            });

            const result = await manager.createRecord({
                recordName: 'myRecord',
                userId: 'userId',
                studioId: 'studioId',
            });

            expect(result).toEqual({
                success: false,
                errorCode: 'subscription_limit_reached',
                errorMessage: 'This subscription has hit its record limit.',
            });

            const records = await store.listRecordsByStudioId('studioId');

            expect(records).toEqual([
                {
                    name: 'record1',
                    ownerId: null,
                    studioId: 'studioId',
                },
            ]);
        });

        it('should return an error if the studio would exceed their record limit even when creating a record that matches its studioId', async () => {
            store.subscriptionConfiguration = merge(
                createTestSubConfiguration(),
                {
                    subscriptions: [
                        {
                            id: 'sub1',
                            eligibleProducts: [],
                            product: '',
                            featureList: [],
                            tier: 'tier1',
                        },
                    ],
                    tiers: {
                        tier1: {
                            features: merge(allowAllFeatures(), {
                                records: {
                                    maxRecords: 1,
                                },
                            } as Partial<FeaturesConfiguration>),
                        },
                    },
                } as Partial<SubscriptionConfiguration>
            );

            await store.addStudio({
                id: 'studioId',
                displayName: 'name',
                subscriptionId: 'sub1',
                subscriptionStatus: 'active',
            });
            await store.addStudioAssignment({
                studioId: 'studioId',
                userId: 'userId',
                isPrimaryContact: true,
                role: 'admin',
            });

            await store.saveUser({
                id: 'userId',
                allSessionRevokeTimeMs: null,
                currentLoginRequestId: null,
                email: 'test@example.com',
                phoneNumber: null,
            });

            await store.addRecord({
                name: 'record1',
                secretHashes: [],
                secretSalt: 'salt',
                ownerId: null,
                studioId: 'studioId',
            });

            const result = await manager.createRecord({
                recordName: 'studioId',
                userId: 'userId',
                studioId: 'studioId',
            });

            expect(result).toEqual({
                success: false,
                errorCode: 'subscription_limit_reached',
                errorMessage: 'This subscription has hit its record limit.',
            });

            const records = await store.listRecordsByStudioId('studioId');

            expect(records).toEqual([
                {
                    name: 'record1',
                    ownerId: null,
                    studioId: 'studioId',
                },
            ]);
        });
    });
});

describe('formatV1RecordKey()', () => {
    it('should combine the given record name and password', () => {
        const result = formatV1RecordKey('name', 'password');

        const [version, name, password] = result.split('.');

        expect(version).toBe('vRK1');
        expect(name).toBe(toBase64String('name'));
        expect(password).toBe(toBase64String('password'));
    });
});

describe('formatV2RecordKey()', () => {
    it('should combine the given record name and password and policy', () => {
        const result = formatV2RecordKey('name', 'password', 'subjectless');

        const split = result.split('.');

        expect(split).toEqual([
            'vRK2',
            toBase64String('name'),
            toBase64String('password'),
            'subjectless',
        ]);
    });

    it('should default to subjectfull policies', () => {
        const result = formatV2RecordKey('name', 'password', null);

        const split = result.split('.');

        expect(split).toEqual([
            'vRK2',
            toBase64String('name'),
            toBase64String('password'),
            'subjectfull',
        ]);
    });
});

describe('parseRecordKey()', () => {
    describe('v1', () => {
        it('should parse the given key into the name and password', () => {
            const key = formatV1RecordKey('name', 'password');
            const [name, password, policy] = parseRecordKey(key);

            expect(name).toBe('name');
            expect(password).toBe('password');
            expect(policy).toBe(DEFAULT_RECORD_KEY_POLICY); // Should always be the default policy
        });

        it('should return null if given an empty string', () => {
            const result = parseRecordKey('');

            expect(result).toBe(null);
        });

        it('should return null if given a string with the wrong version', () => {
            const result = parseRecordKey('vK1');

            expect(result).toBe(null);
        });

        it('should return null if given a string with no data', () => {
            const result = parseRecordKey('vRK1.');

            expect(result).toBe(null);
        });

        it('should return null if given a string with no password', () => {
            const result = parseRecordKey(`vRK1.${toBase64String('name')}`);

            expect(result).toBe(null);
        });

        it('should return null if given a null key', () => {
            const result = parseRecordKey(null);

            expect(result).toBe(null);
        });
    });

    describe('v2', () => {
        it('should parse the given key into the name and password', () => {
            const key = formatV2RecordKey('name', 'password', 'subjectless');
            const [name, password, policy] = parseRecordKey(key);

            expect(name).toBe('name');
            expect(password).toBe('password');
            expect(policy).toBe('subjectless');
        });

        it('should return null if given an empty string', () => {
            const result = parseRecordKey('');

            expect(result).toBe(null);
        });

        it('should return null if given a string with the wrong version', () => {
            const result = parseRecordKey('vK2');

            expect(result).toBe(null);
        });

        it('should return null if given a string with no data', () => {
            const result = parseRecordKey('vRK2.');

            expect(result).toBe(null);
        });

        it('should return null if given a string with no password', () => {
            const result = parseRecordKey(`vRK2.${toBase64String('name')}`);

            expect(result).toBe(null);
        });

        it('should return null if given a string with no policy', () => {
            const result = parseRecordKey(
                `vRK2.${toBase64String('name')}.${toBase64String('password')}`
            );

            expect(result).toBe(null);
        });

        it('should return null if given a string with an unknown policy', () => {
            const result = parseRecordKey(
                `vRK2.${toBase64String('name')}.${toBase64String(
                    'password'
                )}.wrong`
            );

            expect(result).toBe(null);
        });

        it('should return null if given a null key', () => {
            const result = parseRecordKey(null);

            expect(result).toBe(null);
        });
    });
});<|MERGE_RESOLUTION|>--- conflicted
+++ resolved
@@ -16,12 +16,8 @@
 } from './RecordsController';
 import {
     hashHighEntropyPasswordWithSalt,
-<<<<<<< HEAD
-    hashPasswordWithSalt,
-=======
     hashPassword,
     hashLowEntropyPasswordWithSalt,
->>>>>>> 2057405f
 } from '@casual-simulation/crypto';
 import { randomBytes } from 'tweetnacl';
 import { fromByteArray } from 'base64-js';
