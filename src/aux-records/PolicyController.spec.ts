--- conflicted
+++ resolved
@@ -3553,7 +3553,13 @@
             ],
             ['loom', [['create', 'resourceId']]],
             [
-<<<<<<< HEAD
+                'marker',
+                [
+                    ['assign', PUBLIC_READ_MARKER],
+                    ['assign', PRIVATE_MARKER],
+                ],
+            ],
+            [
                 'webhook',
                 [
                     ['create', 'resourceId'],
@@ -3562,12 +3568,6 @@
                     ['read', 'resourceId'],
                     ['list', null],
                     ['run', 'resourceId'],
-=======
-                'marker',
-                [
-                    ['assign', PUBLIC_READ_MARKER],
-                    ['assign', PRIVATE_MARKER],
->>>>>>> b7ec424a
                 ],
             ],
         ];
