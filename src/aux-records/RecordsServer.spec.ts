--- conflicted
+++ resolved
@@ -12,15 +12,11 @@
     GenericQueryStringParameters,
     GenericWebsocketRequest,
 } from './GenericHttpInterface';
-<<<<<<< HEAD
 import {
     AuthController,
     INVALID_KEY_ERROR_MESSAGE,
     PRIVO_OPEN_ID_PROVIDER,
 } from './AuthController';
-=======
-import { AuthController, INVALID_KEY_ERROR_MESSAGE } from './AuthController';
->>>>>>> 6fe8698d
 import { MemoryAuthMessenger } from './MemoryAuthMessenger';
 import {
     formatV1OpenAiKey,
