// Create clients and set shared const values outside of the handler.
import {
    formatResponse,
    validateOrigin,
    findHeader,
    getSessionKey,
    getAllowedAPIOrigins,
    allowedOrigins,
    validateSessionKey,
} from '../utils';
import {
    RecordsController,
    DataRecordsController,
    FileRecordsController,
    EventRecordsController,
    RecordsHttpServer,
    GenericHttpRequest,
    GenericHttpHeaders,
    StripeInterface,
    SubscriptionController,
    tryParseSubscriptionConfig,
} from '@casual-simulation/aux-records';
import { AuthController } from '@casual-simulation/aux-records/AuthController';
import { ConsoleAuthMessenger } from '@casual-simulation/aux-records/ConsoleAuthMessenger';
import {
    DynamoDBRecordsStore,
    DynamoDBDataStore,
    DynamoDBFileStore,
    DynamoDBEventStore,
    cleanupObject,
    DynamoDBAuthStore,
    TextItAuthMessenger,
} from '@casual-simulation/aux-records-aws';
import type {
    APIGatewayProxyEvent,
    APIGatewayProxyResult,
    EventBridgeEvent,
    S3Event,
} from 'aws-lambda';
import AWS from 'aws-sdk';
import { LivekitController } from '@casual-simulation/aux-records/LivekitController';
import { parseSessionKey } from '@casual-simulation/aux-records/AuthUtils';
import { StripeIntegration } from '../../../../shared/StripeIntegration';
import Stripe from 'stripe';
import { AuthMessenger } from '@casual-simulation/aux-records/AuthMessenger';

declare var S3_ENDPOINT: string;
declare var DYNAMODB_ENDPOINT: string;
declare var DEVELOPMENT: boolean;

// Get the DynamoDB table name from environment variables
const PUBLIC_RECORDS_TABLE = process.env.PUBLIC_RECORDS_TABLE;
const PUBLIC_RECORDS_KEYS_TABLE = process.env.PUBLIC_RECORDS_KEYS_TABLE;
const DATA_TABLE = process.env.DATA_TABLE;
const MANUAL_DATA_TABLE = process.env.MANUAL_DATA_TABLE;

const REGION = process.env.AWS_REGION;
const FILES_BUCKET = process.env.FILES_BUCKET;
const FILES_STORAGE_CLASS = process.env.FILES_STORAGE_CLASS;
const FILES_TABLE = process.env.FILES_TABLE;
const EVENTS_TABLE = process.env.EVENTS_TABLE;

const LIVEKIT_API_KEY = process.env.LIVEKIT_API_KEY;
const LIVEKIT_SECRET_KEY = process.env.LIVEKIT_SECRET_KEY;
const LIVEKIT_ENDPOINT = process.env.LIVEKIT_ENDPOINT;

// const USERS_TABLE = process.env.USERS_TABLE;

// const EMAIL_TABLE = process.env.EMAIL_TABLE;
// const SMS_TABLE = process.env.SMS_TABLE;

const STRIPE_SECRET_KEY = process.env.STRIPE_SECRET_KEY ?? null;
<<<<<<< HEAD
const STRIPE_PUBLISHABLE_KEY = process.env.STRIPE_PUBLISHABLE_KEY ?? null;
=======
>>>>>>> 716576ed
const SUBSCRIPTION_CONFIG = process.env.SUBSCRIPTION_CONFIG ?? null;

// Create a DocumentClient that represents the query to add an item
const dynamodb = require('aws-sdk/clients/dynamodb');
const docClient = new dynamodb.DocumentClient({
    endpoint: DYNAMODB_ENDPOINT,
});
const S3 = require('aws-sdk/clients/s3');
const s3Options: AWS.S3.ClientConfiguration = {
    endpoint: S3_ENDPOINT,
    s3ForcePathStyle: DEVELOPMENT,
};
const s3Client = new S3(s3Options);

const recordsStore = new DynamoDBRecordsStore(
    docClient,
    PUBLIC_RECORDS_TABLE,
    PUBLIC_RECORDS_KEYS_TABLE
);
const recordsController = new RecordsController(recordsStore);

const dataStore = new DynamoDBDataStore(docClient, DATA_TABLE);
const dataController = new DataRecordsController(recordsController, dataStore);

const eventsStore = new DynamoDBEventStore(docClient, EVENTS_TABLE);
const eventsController = new EventRecordsController(
    recordsController,
    eventsStore
);

const manualDataStore = new DynamoDBDataStore(docClient, MANUAL_DATA_TABLE);
const manualDataController = new DataRecordsController(
    recordsController,
    manualDataStore
);

const fileStore = new DynamoDBFileStore(
    REGION,
    FILES_BUCKET,
    docClient,
    FILES_TABLE,
    FILES_STORAGE_CLASS,
    undefined,

    // We reference the Vite server in development.
    // since any preflight request with an Origin header is rejected by localstack (see https://github.com/localstack/localstack/issues/4056)
    // This parameter is mostly only used so that the file URLs point to the correct S3 instance. As such,
    // this value is mostly used by browsers trying to upload files.
    DEVELOPMENT ? `http://localhost:3002/s3` : undefined,
    s3Options
);
const filesController = new FileRecordsController(recordsController, fileStore);

const livekitController = new LivekitController(
    LIVEKIT_API_KEY,
    LIVEKIT_SECRET_KEY,
    LIVEKIT_ENDPOINT
);

const USERS_TABLE = process.env.USERS_TABLE;
const USER_ADDRESSES_TABLE = process.env.USER_ADDRESSES_TABLE;
const LOGIN_REQUESTS_TABLE = process.env.LOGIN_REQUESTS_TABLE;
const SESSIONS_TABLE = process.env.SESSIONS_TABLE;
const EMAIL_TABLE = process.env.EMAIL_TABLE;
const SMS_TABLE = process.env.SMS_TABLE;
const STRIPE_CUSTOMER_ID_INDEX_NAME = 'StripeCustomerIdsIndex';

const authStore = new DynamoDBAuthStore(
    docClient,
    USERS_TABLE,
    USER_ADDRESSES_TABLE,
    LOGIN_REQUESTS_TABLE,
    SESSIONS_TABLE,
    'ExpireTimeIndex',
    EMAIL_TABLE,
    SMS_TABLE,
    STRIPE_CUSTOMER_ID_INDEX_NAME
);

const API_KEY = process.env.TEXT_IT_API_KEY;
const FLOW_ID = process.env.TEXT_IT_FLOW_ID;

let messenger: AuthMessenger;
if (API_KEY && FLOW_ID) {
    console.log('[Records] Using TextIt Auth Messenger.');
    messenger = new TextItAuthMessenger(API_KEY, FLOW_ID);
} else {
    console.log('[Records] Using Console Auth Messenger.');
    messenger = new ConsoleAuthMessenger();
}

const authController = new AuthController(authStore, messenger);

const subscriptionConfig = tryParseSubscriptionConfig(SUBSCRIPTION_CONFIG);

let stripe: StripeInterface;
<<<<<<< HEAD
if (!!STRIPE_SECRET_KEY && !!STRIPE_PUBLISHABLE_KEY && subscriptionConfig) {
=======
if (!!STRIPE_SECRET_KEY && subscriptionConfig) {
>>>>>>> 716576ed
    console.log('[Records] Integrating with Stripe.');
    stripe = new StripeIntegration(
        new Stripe(STRIPE_SECRET_KEY, {
            apiVersion: '2022-11-15',
        })
    );
} else {
    console.log('[Records] Disabling Stripe Features.');
    stripe = null;
}

const subscriptionController = new SubscriptionController(
    stripe,
    authController,
    authStore,
    subscriptionConfig
);

const allowedApiOrigins = new Set([
    'http://localhost:3000',
    'http://localhost:3002',
    'http://player.localhost:3000',
    'https://localhost:3000',
    'https://localhost:3002',
    'https://player.localhost:3000',
    'https://casualos.com',
    'https://casualos.me',
    'https://ab1.link',
    'https://publicos.com',
    'https://alpha.casualos.com',
    'https://static.casualos.com',
    'https://stable.casualos.com',
    ...getAllowedAPIOrigins(),
]);

const httpServer = new RecordsHttpServer(
    allowedOrigins,
    allowedApiOrigins,
    authController,
    livekitController,
    recordsController,
    eventsController,
    dataController,
    manualDataController,
    filesController,
    subscriptionController
);

async function handleEventBridgeEvent(event: EventBridgeEvent<any, any>) {
    console.log('[Records] Got EventBridge event:', event);
}

async function handleS3Event(event: S3Event) {
    await Promise.all(
        event.Records.map(async (record) => {
            const bucketName = record.s3.bucket.name;

            if (bucketName !== FILES_BUCKET) {
                console.warn(
                    `[Records1] Got event for wrong bucket: ${bucketName}`
                );
                return;
            }

            const key = record.s3.object.key;

            const firstSlash = key.indexOf('/');

            if (firstSlash < 0) {
                console.warn('[Records] Unable to process key:', key);
                return;
            }

            const recordName = key.substring(0, firstSlash);
            const fileName = key.substring(firstSlash + 1);

            const result = await fileStore.setFileRecordAsUploaded(
                recordName,
                fileName
            );

            if (result.success === false) {
                if (result.errorCode === 'file_not_found') {
                    console.error('[Records] File not found:', key);
                }
            } else {
                console.log('[Records] File marked as uploaded:', key);
            }
        })
    );
}

export async function handleApiEvent(
    event: APIGatewayProxyEvent
): Promise<APIGatewayProxyResult> {
    const query: GenericHttpRequest['query'] = {
        ...event.queryStringParameters,
    };

    const headers: GenericHttpHeaders = {};
    for (let key in event.headers) {
        const value = event.headers[key];
        headers[key.toLowerCase()] = value;
    }

    const response = await httpServer.handleRequest({
        method: event.httpMethod as GenericHttpRequest['method'],
        path: event.path,
        pathParams: event.pathParameters,
        ipAddress: event.requestContext.identity.sourceIp,
        body: event.body,
        query,
        headers,
    });

    return {
        statusCode: response.statusCode,
        body: response.body ?? null,
        headers: response.headers,
    };
}

export async function handleRecords(
    event: APIGatewayProxyEvent | S3Event | EventBridgeEvent<any, any>
) {
    if ('httpMethod' in event) {
        return handleApiEvent(event);
    } else if ('source' in event) {
        return handleEventBridgeEvent(event);
    } else {
        return handleS3Event(event);
    }
}<|MERGE_RESOLUTION|>--- conflicted
+++ resolved
@@ -70,10 +70,7 @@
 // const SMS_TABLE = process.env.SMS_TABLE;
 
 const STRIPE_SECRET_KEY = process.env.STRIPE_SECRET_KEY ?? null;
-<<<<<<< HEAD
 const STRIPE_PUBLISHABLE_KEY = process.env.STRIPE_PUBLISHABLE_KEY ?? null;
-=======
->>>>>>> 716576ed
 const SUBSCRIPTION_CONFIG = process.env.SUBSCRIPTION_CONFIG ?? null;
 
 // Create a DocumentClient that represents the query to add an item
@@ -170,16 +167,13 @@
 const subscriptionConfig = tryParseSubscriptionConfig(SUBSCRIPTION_CONFIG);
 
 let stripe: StripeInterface;
-<<<<<<< HEAD
 if (!!STRIPE_SECRET_KEY && !!STRIPE_PUBLISHABLE_KEY && subscriptionConfig) {
-=======
-if (!!STRIPE_SECRET_KEY && subscriptionConfig) {
->>>>>>> 716576ed
     console.log('[Records] Integrating with Stripe.');
     stripe = new StripeIntegration(
         new Stripe(STRIPE_SECRET_KEY, {
             apiVersion: '2022-11-15',
-        })
+        }),
+        STRIPE_PUBLISHABLE_KEY
     );
 } else {
     console.log('[Records] Disabling Stripe Features.');
