--- conflicted
+++ resolved
@@ -60,7 +60,6 @@
         }
     }
 
-<<<<<<< HEAD
     // if ( ||
     //     !serverResult?.TEXT_IT_API_KEY) {
 
@@ -89,7 +88,7 @@
     //         message: 'Please enter the Subscription Config',
     //     });
     // }
-=======
+
     if (!result?.handleRecords?.STRIPE_SECRET_KEY) {
         questions.push({
             type: 'text',
@@ -97,7 +96,6 @@
             message: 'Please enter the Stripe Secret Key',
         });
     }
->>>>>>> 716576ed
 
     if (questions.length > 0) {
         const response = await prompts(questions);
