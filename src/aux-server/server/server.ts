import * as Http from 'http';
import * as Https from 'https';
import express, { Response, NextFunction } from 'express';
import * as bodyParser from 'body-parser';
import * as path from 'path';
import SocketIO from 'socket.io';
import * as url from 'url';
import cors from 'cors';
import pify from 'pify';
import { MongoClient, MongoClientOptions } from 'mongodb';
import {
    Client as CassandraClient,
    tracker as CassandraTracker,
    DseClientOptions,
    ExecutionProfile,
    types,
} from 'cassandra-driver';
import { asyncMiddleware } from './utils';
import { Config, ClientConfig, RedisConfig, DRIVES_URL } from './config';
import { SocketIOConnectionServer } from '@casual-simulation/causal-tree-server-socketio';
import { MongoDBRepoStore } from '@casual-simulation/causal-tree-store-mongodb';
import {
    ON_WEBHOOK_ACTION_NAME,
    merge,
    hasValue,
    DATA_PORTAL,
    createBot,
    calculateBotValue,
} from '@casual-simulation/aux-common';
import uuid from 'uuid/v4';
import axios from 'axios';
import { RedisClient, createClient as createRedisClient } from 'redis';
import util from 'util';
import {
    parseCacheControlHeader,
    CacheControlHeaderValues,
    formatCacheControlHeader,
} from './CacheHelpers';
import { Request } from 'express';
import useragent from 'useragent';
import {
    DeviceInfo,
    USERNAME_CLAIM,
    DEVICE_ID_CLAIM,
    SESSION_ID_CLAIM,
    deviceInfoFromUser,
    sitelog,
} from '@casual-simulation/causal-trees';
import {
    CausalRepoServer,
    MultiConnectionServer,
    ConnectionBridge,
    FixedConnectionServer,
} from '@casual-simulation/causal-tree-server';
import { AuxUser, Simulation } from '@casual-simulation/aux-vm';
import {
    AuxCausalRepoManager,
    AdminModule2,
    nodeSimulationForBranch,
} from '@casual-simulation/aux-vm-node';
import { DenoSimulationImpl } from '@casual-simulation/aux-vm-deno';
import {
    WebhooksModule2,
    FilesModule2,
    CheckoutModule2,
    BackupModule2,
} from './modules';
import { DirectoryService } from './directory/DirectoryService';
import { MongoDBDirectoryStore } from './directory/MongoDBDirectoryStore';
import { DirectoryStore } from './directory/DirectoryStore';
import { DirectoryClient } from './directory/DirectoryClient';
import { WebSocketClient, requestUrl } from '@casual-simulation/tunnel';
import Stripe from 'stripe';
import { RedisStageStore } from './redis/RedisStageStore';
import {
    MemoryStageStore,
    CausalRepoClient,
    CausalRepoStore,
    CombinedCausalRepoStore,
} from '@casual-simulation/causal-trees/core2';
import { SetupChannelModule2 } from './modules/SetupChannelModule2';
import { map, first } from 'rxjs/operators';
import pickBy from 'lodash/pickBy';
import { BotHttpServer } from './servers/BotHttpServer';
import { MongoDBBotStore } from './mongodb/MongoDBBotStore';
import {
    CassandraDBObjectStore,
    AWS_KEYSPACES_REGIONS,
} from '@casual-simulation/causal-tree-store-cassandradb';
import { EventEmitter } from 'events';
import { readFileSync } from 'fs';
import AmazonRootCA1 from '@casual-simulation/causal-tree-store-cassandradb/certificates/AmazonRootCA1.pem';
import mime from 'mime';
import sortBy from 'lodash/sortBy';
import { GpioModule } from './modules/GpioModule';
import { GpioModule2 } from './modules/GpioModule2';

const connect = pify(MongoClient.connect);

const imageMimeTypes = [
    'image/png',
    'image/bmp',
    'image/gif',
    'image/jpeg',
    'image/vnd.microsoft.icon',
    'image/tiff',
    'image/webp',
];

export class ClientServer {
    private _app: express.Express;
    private _redisClient: RedisClient;
    private _hgetall: any;
    private _player: ClientConfig;
    private _config: Config;
    private _cacheExpireSeconds: number;

    get app() {
        return this._app;
    }

    constructor(
        config: Config,
        player: ClientConfig,
        redisClient: RedisClient,
        redisConfig: RedisConfig
    ) {
        this._app = express();
        this._config = config;
        this._player = player;
        this._redisClient = redisClient;
        this._hgetall = redisClient
            ? util.promisify(this._redisClient.hgetall).bind(this._redisClient)
            : null;
        this._cacheExpireSeconds = redisConfig
            ? redisConfig.defaultExpireSeconds
            : null;
    }

    configure() {
        this._app.get(
            '/api/config',
            asyncMiddleware(async (req, res) => {
                res.send({
                    ...this._player.web,
                    version: 2,
                });
            })
        );

        this._app.use(express.static(this._config.dist));

        const driveMiddleware = [
            express.static(this._config.drives),
            ...[...new Array(5)].map((_, i) =>
                express.static(path.join(this._config.drives, i.toString()))
            ),
        ];
        this._app.use(DRIVES_URL, driveMiddleware);

        this._app.use(
            '/proxy',
            asyncMiddleware(async (req, res) => {
                const url = req.query.url;
                try {
                    if (this._hgetall) {
                        const cached = await this._hgetall(url);
                        if (cached) {
                            console.log(
                                '[Server] Returning cached request:',
                                url
                            );
                            const contentType = cached.contentType.toString();
                            const status = parseInt(cached.status.toString());
                            const data: Buffer = cached.data;
                            const optimized: Buffer = cached.optimizedData;
                            const optimizedContentType =
                                cached.optimizedContentType;

                            let [
                                retContentType,
                                retData,
                            ] = this._getDataForBrowser(
                                req,
                                contentType,
                                data,
                                optimizedContentType
                                    ? optimizedContentType.toString()
                                    : null,
                                optimized
                            );
                            res.status(status);
                            res.contentType(retContentType);
                            res.send(retData);
                            return;
                        }
                    }

                    console.log('[Server] Proxying request:', url);
                    const resp = await axios.get(url, {
                        responseType: 'arraybuffer',
                    });
                    const status = resp.status;
                    let contentType = resp.headers['content-type'];
                    let data: Buffer = resp.data;
                    let cacheControl = parseCacheControlHeader(
                        resp.headers['cache-control'] || ''
                    );

                    let optimizedData: Buffer = null;
                    let optimizedContentType: string = null;
                    if (
                        this._redisClient &&
                        this._shouldCache(contentType, cacheControl)
                    ) {
                        if (this._shouldOptimize(contentType)) {
                            console.log('[Server] Optimizing image...');
                            const beforeSize = data.length;
                            const beforeContentType = contentType;
                            [
                                optimizedContentType,
                                optimizedData,
                            ] = await this._optimizeImage(contentType, data);
                            const afterSize = optimizedData.length;

                            const sizeDifference = beforeSize - afterSize;
                            const percentageDifference =
                                1 - afterSize / beforeSize;

                            console.log('[Server] Optimization results:');
                            console.log(
                                `    ${beforeContentType}:`,
                                beforeSize
                            );
                            console.log(
                                `    ${optimizedContentType}:`,
                                afterSize
                            );
                            console.log('    Size Diff:', sizeDifference);
                            console.log(
                                '       % Diff:',
                                percentageDifference * 100
                            );
                        } else {
                            console.log('[Server] Skipping Optimization.');
                        }

                        let expire = this._cacheExpireSeconds;
                        if (cacheControl['s-maxage']) {
                            expire = cacheControl['s-maxage'];
                        } else if (cacheControl['max-age']) {
                            expire = cacheControl['max-age'];
                        }
                        console.log(
                            `[Server] Caching ${contentType} for ${expire} seconds.`
                        );
                        this._redisClient.hmset(
                            url,
                            pickBy(
                                {
                                    contentType: contentType,
                                    status: status,
                                    data: <any>data,
                                    optimizedData: <any>optimizedData,
                                    optimizedContentType: optimizedContentType,
                                },
                                val => !!val
                            )
                        );

                        this._redisClient.EXPIRE(url, expire);
                        cacheControl = {
                            public: true,
                            'max-age': expire,
                        };
                    }

                    let cacheControlHeader = formatCacheControlHeader(
                        cacheControl
                    );
                    if (cacheControlHeader && cacheControlHeader.length > 0) {
                        res.setHeader('Cache-Control', cacheControlHeader);
                    }

                    let [retContentType, retData] = this._getDataForBrowser(
                        req,
                        contentType,
                        data,
                        optimizedContentType,
                        optimizedData
                    );
                    res.contentType(retContentType);
                    res.status(resp.status);
                    res.send(retData);
                } catch (ex) {
                    console.log(`[Server] Proxying to ${url} failed.`);
                    if (ex.response) {
                        res.sendStatus(ex.response.status);
                    } else {
                        res.sendStatus(500);
                    }
                }
            })
        );

        // Removed the direct aux view for now
        /*
        this._app.use(
            '/[\\*]/:channel[.]aux',
            asyncMiddleware(async (req, res) => {
                const channel = `aux-${req.params.channel || 'default'}`;
                console.log('[Server] Getting .aux file for channel:', channel);
                const stored = await this._store.get(channel);
                if (stored) {
                    res.contentType('application/json');
                    res.send(stored);
                } else {
                    res.sendStatus(404);
                }
            })
        );

        
        this._app.use(
            '/:dimension/:channel?[.]aux',
            asyncMiddleware(async (req, res) => {
                const channel = `aux-${req.params.channel || 'default'}`;
                console.log('[Server] Getting .aux file for channel:', channel);
                const stored = await this._store.get(channel);
                if (stored) {
                    res.contentType('application/json');
                    res.send(stored);
                } else {
                    res.sendStatus(404);
                }
            })
        );
        */

        this._app.get('*', (req, res) => {
            res.sendFile(path.join(this._config.dist, this._player.index));
        });
    }

    /**
     * Optimizes the given image.
     * @param contentType The MIME type of the image.
     * @param data The data for the image.
     */
    private async _optimizeImage(
        contentType: string,
        data: Buffer
    ): Promise<[string, Buffer]> {
        const optimized = data;
        return [contentType, optimized];
    }

    private _getDataForBrowser(
        req: Request,
        originalContentType: string,
        originalData: Buffer,
        optimizedContentType: string,
        optimizedData: Buffer
    ): [string, Buffer] {
        const ua = useragent.is(req.header('user-agent'));
        if (ua.safari || ua.mobile_safari) {
            console.log(
                "[Server] Returning original data because safari doesn't support WebP"
            );
            return [originalContentType, originalData];
        } else {
            return [
                optimizedContentType || originalContentType,
                optimizedData || originalData,
            ];
        }
    }

    private _shouldOptimize(contentType: string) {
        if (contentType === 'image/webp') {
            return false;
        }
        return imageMimeTypes.indexOf(contentType) >= 0;
    }

    private _shouldCache(
        contentType: string,
        cacheControl: CacheControlHeaderValues
    ) {
        const isImage = imageMimeTypes.indexOf(contentType) >= 0;
        return (
            isImage && !cacheControl['no-cache'] && !cacheControl['no-store']
        );
    }
}

/**
 * Defines a class that represents a fully featured SO4 server.
 */
export class Server {
    private _app: express.Express;
    private _http: Http.Server;
    private _socket: SocketIO.Server;
    private _config: Config;
    private _client: ClientServer;
    private _mongoClient: MongoClient;
    private _cassandraClient: CassandraClient;
    private _redisClient: RedisClient;
    private _directory: DirectoryService;
    private _directoryStore: DirectoryStore;
    private _directoryClient: DirectoryClient;
    private _webhooksClient: CausalRepoClient;
    private _botServer: BotHttpServer;

    constructor(config: Config) {
        this._config = config;
        this._app = express();
        if (this._config.tls) {
            this._http = <any>Https.createServer(
                {
                    cert: this._config.tls.cert,
                    key: this._config.tls.key,
                },
                this._app
            );
        } else {
            this._http = new Http.Server(this._app);
        }
        this._config = config;
        this._socket = SocketIO(this._http, config.socket);
        this._redisClient = config.redis
            ? createRedisClient({
                  ...config.redis.options,
                  return_buffers: true,
              })
            : null;
    }

    async configure() {
        if (this._config.proxy && this._config.proxy.trust) {
            this._app.set('trust proxy', this._config.proxy.trust);
        }

        // TODO: Enable CSP when we know where it works and does not work
        // this._applyCSP();

        this._app.use(cors());

        this._mongoClient = await connect(
            this._config.mongodb.url,
            {
                useNewUrlParser: this._config.mongodb.useNewUrlParser,
            } as MongoClientOptions
        );
        if (this._config.cassandradb) {
            console.log('[Server] Using CassandraDB');
            const requestTracker = new CassandraTracker.RequestLogger({
                slowThreshold: this._config.cassandradb.slowRequestTime,
            });
            const requestEmitter = <EventEmitter>(<any>requestTracker).emitter;
            requestEmitter.on('slow', message => {
                console.log(`[Cassandra] ${message}`);
            });

            let options = {} as DseClientOptions;
            if ('awsRegion' in this._config.cassandradb) {
                const config = this._config.cassandradb;
                const region = AWS_KEYSPACES_REGIONS.find(
                    r => r.region === config.awsRegion
                );
                if (!region) {
                    throw new Error(
                        'Unable to find Cassandra endpoint information for the given region.'
                    );
                }
                options.contactPoints = [region.endpoint];
                options.localDataCenter = region.region;
                options.protocolOptions = {
                    port: region.port,
                };
                options.sslOptions = {
                    host: region.endpoint,
                    port: region.port,
                    servername: region.endpoint,
                    rejectUnauthorized: true,
                    ca: [AmazonRootCA1],
                };
            } else {
                options.contactPoints = this._config.cassandradb.contactPoints;
                options.localDataCenter = this._config.cassandradb.localDataCenter;
                if (this._config.cassandradb.requireTLS) {
                    options.sslOptions = {
                        rejectUnauthorized: this._config.cassandradb.requireTLS,
                    };
                    if (
                        this._config.cassandradb.certificateAuthorityPublicKey
                    ) {
                        options.sslOptions.ca = [
                            readFileSync(
                                this._config.cassandradb
                                    .certificateAuthorityPublicKey
                            ),
                        ];
                    }
                }
            }
            if (this._config.cassandradb.credentials) {
                options.credentials = this._config.cassandradb.credentials;
            }
            const readProfile = new ExecutionProfile('read', {
                consistency: types.consistencies.localOne,
            });
            const writeProfile = new ExecutionProfile('write', {
                consistency: types.consistencies.localQuorum,
            });
            const defaultProfile = new ExecutionProfile('default', {
                consistency: types.consistencies.localQuorum,
            });
            options.profiles = [readProfile, writeProfile, defaultProfile];
            this._cassandraClient = new CassandraClient(options);

            //     {
            //     contactPoints: this._config.cassandradb.contactPoints,
            //     localDataCenter: this._config.cassandradb.localDataCenter,
            //     requestTracker,
            //     sslOptions,
            // });

            this._cassandraClient.on(
                'log',
                (level, loggerName, message, furtherInfo) => {
                    if (level === 'warning') {
                        console.warn(`[Cassandra-${loggerName}]: ${message}`);
                    } else if (level === 'error') {
                        console.error(`[Cassandra-${loggerName}]: ${message}`);
                    } else if (level === 'info') {
                        console.log(`[Cassandra-${loggerName}]: ${message}`);
                    }
                }
            );

            await this._cassandraClient.connect();
        } else {
            console.log('[Server] Skipping CassandraDB');
            this._config.cassandradb = null;
        }

        if (this._config.sandbox === 'deno') {
            console.log('[Server] Using Deno Sandboxing');
        } else {
            console.log('[Server] Skipping Sandboxing');
        }

        await this._configureCausalRepoServices();
        this._app.use(bodyParser.json());

        this._client = new ClientServer(
            this._config,
            this._config.player,
            this._redisClient,
            this._config.redis
        );
        this._client.configure();

        this._configureBotHttpServer();

        this._app.use((req, res, next) => {
            res.setHeader('Referrer-Policy', 'same-origin');
            res.setHeader('Access-Control-Allow-Credentials', 'true');
            next();
        });

        this._app.post(
            '/api/users',
            asyncMiddleware(async (req, res) => {
                const json = req.body;

                let username;

                if (json.email.indexOf('@') >= 0) {
                    username = json.email.split('@')[0];
                } else {
                    username = json.email;
                }

                // TODO: Do something like actual user login
                res.send({
                    id: uuid(),
                    email: json.email,
                    username: username,
                    name: username,
                });
            })
        );

        this._directoryStore = new MongoDBDirectoryStore(
            this._mongoClient,
            this._config.directory.dbName
        );
        await this._directoryStore.init();

        await this._serveDirectory();
        await this._startDirectoryClient();

        this._app.all(
            '/webhook/*',
            asyncMiddleware(async (req, res) => {
                await this._handleWebhook(req, res);
            })
        );
        this._app.all(
            '/webhook',
            asyncMiddleware(async (req, res) => {
                await this._handleWebhook(req, res);
            })
        );
        this._app.get(
            '/',
            dataPortalMiddleware(
                asyncMiddleware(async (req, res) => {
                    await this._handleDataPortal(req, res);
                })
            )
        );

        if (this._botServer) {
            this._app.use(this._botServer.app);
        }

        this._app.use(this._client.app);
    }

    private _configureBotHttpServer() {
        if (!this._config.bots) {
            return;
        }
        const db = this._mongoClient.db(this._config.bots.dbName);
        const botStore = new MongoDBBotStore(this._config.bots, db);
        this._botServer = new BotHttpServer(botStore);
        this._botServer.configure();
    }

    private async _handleDataPortal(req: Request, res: Response) {
        const id = req.query.story;
        if (!id) {
            res.sendStatus(400);
            return;
        }

        const portal = req.query[DATA_PORTAL];
        if (!portal) {
            res.sendStatus(400);
            return;
        }

        const exists = await this._webhooksClient
            .branchInfo(id)
            .pipe(
                first(),
                map(info => info.exists)
            )
            .toPromise();

        if (!exists) {
            res.sendStatus(404);
            return;
        }

        const user = getWebhooksUser();
        const simulation =
            this._config.sandbox === 'deno'
                ? new DenoSimulationImpl(
                      user,
                      id,
                      null,
                      'http://localhost:3000'
                  )
                : nodeSimulationForBranch(user, this._webhooksClient, id);
        try {
            await simulation.init();

            // Wait for full sync
            await simulation.connection.syncStateChanged
                .pipe(first(synced => synced))
                .toPromise();

            const bot = simulation.helper.botsState[portal];
            if (!!bot) {
                res.send(createBot(bot.id, bot.tags));
                return;
            }

            const bots = sortBy(
                simulation.index.findBotsWithTag(portal),
                b => b.id
            );
            const values = bots.map(b => calculateBotValue(null, b, portal));
            const portalContentType = mime.getType(portal);
            const contentType =
                req.query[`${DATA_PORTAL}ContentType`] ||
                portalContentType ||
                'application/json';

            if (hasValue(contentType)) {
                res.set('Content-Type', contentType);
            }

            if (hasValue(portalContentType)) {
                res.send(values[0] || '');
            } else {
                res.send(values);
            }
        } finally {
            simulation.unsubscribe();
        }
    }

    private async _handleWebhook(req: Request, res: Response) {
        const id = req.query.story;
        if (!id) {
            res.sendStatus(400);
            return;
        }

        let handled = await this._handleV2Webhook(req, res, id);
        if (handled) {
            return;
        }

        res.sendStatus(404);
    }

    private async _handleV2Webhook(
        req: Request,
        res: Response,
        id: string
    ): Promise<boolean> {
        const exists = await this._webhooksClient
            .branchInfo(id)
            .pipe(
                first(),
                map(info => info.exists)
            )
            .toPromise();

        if (!exists) {
            return false;
        }

        const user = getWebhooksUser();
        const simulation = nodeSimulationForBranch(
            user,
            this._webhooksClient,
            id
        );
        try {
            await simulation.init();
            return await this._sendWebhook(req, res, simulation);
        } finally {
            simulation.unsubscribe();
        }
    }

    private async _sendWebhook(
        req: Request,
        res: Response,
        simulation: Simulation
    ) {
        const fullUrl = requestUrl(req, req.protocol);
        const result = await simulation.helper.shout(
            ON_WEBHOOK_ACTION_NAME,
            null,
            {
                method: req.method,
                url: fullUrl,
                data: req.body,
                headers: req.headers,
            }
        );

        if (result.results.length > 0) {
            let firstValue = result.results.find(r => hasValue(r));
            if (firstValue) {
                if (typeof firstValue === 'object') {
                    if (typeof firstValue.headers === 'object') {
                        res.set(firstValue.headers);
                    }

                    if (typeof firstValue.status === 'number') {
                        res.status(firstValue.status);
                    }

                    res.send(firstValue.data);
                } else {
                    res.send(firstValue);
                }
            } else {
                res.sendStatus(204);
            }
            return true;
        } else {
            return false;
        }
    }

    private async _serveDirectory() {
        if (!this._config.directory.server) {
            console.log(
                '[Server] Disabling Directory Server because no config is available for it.'
            );
            return;
        }

        console.log('[Server] Starting Directory Server.');

        this._directory = new DirectoryService(
            this._directoryStore,
            this._config.directory.server
        );
        this._app.get(
            '/api/directory',
            asyncMiddleware(async (req, res) => {
                const ip = req.ip;
                const result = await this._directory.findEntries(ip);
                if (result.type === 'query_results') {
                    return res.send(
                        result.entries.map(e => ({
                            publicName: e.publicName,
                            url: url.format({
                                protocol: req.protocol,
                                hostname: `${e.subhost}.${req.hostname}`,
                            }),
                        }))
                    );
                } else if (result.type === 'not_authorized') {
                    return res.sendStatus(403);
                } else {
                    return res.sendStatus(500);
                }
            })
        );
        this._app.put(
            '/api/directory',
            asyncMiddleware(async (req, res) => {
                const ip = req.ip;
                const result = await this._directory.update({
                    key: req.body.key,
                    password: req.body.password,
                    publicName: req.body.publicName,
                    privateIpAddress: req.body.privateIpAddress,
                    publicIpAddress: ip,
                });
                if (result.type === 'entry_updated') {
                    return res.send({
                        token: result.token,
                    });
                } else if (result.type === 'not_authorized') {
                    return res.sendStatus(403);
                } else if (result.type === 'bad_request') {
                    res.status(400);
                    res.send({
                        errors: result.errors,
                    });
                } else {
                    return res.sendStatus(500);
                }
            })
        );
    }

    private async _startDirectoryClient() {
        if (!this._config.directory.client) {
            console.log(
                '[Server] Disabling Directory Client because no config is available for it.'
            );
            return;
        }

        console.log(
            `[Server] Configuring Directory Client for ${
                this._config.directory.client.upstream
            }`
        );

        const tunnelClient = this._config.directory.client.tunnel
            ? new WebSocketClient(this._config.directory.client.tunnel)
            : null;

        if (!tunnelClient) {
            console.log(
                '[Server] Disabling tunneling because there is no config available for it.'
            );
        }

        this._directoryClient = new DirectoryClient(
            this._directoryStore,
            tunnelClient,
            this._config.directory.client,
            this._config.httpPort
        );
    }

    start() {
        this._http.listen(this._config.httpPort, () =>
            console.log(
                `[Server] Server listening on port ${this._config.httpPort}!`
            )
        );

        if (this._directoryClient) {
            console.log(`[Server] Starting Directory Client`);
            this._directoryClient.init();
        }
    }

    private async _configureCausalRepoServices() {
        const store = await this._setupRepoStore();
        const socketIOServer = new SocketIOConnectionServer(this._socket);
        const serverUser = getServerUser();
        const serverDevice = deviceInfoFromUser(serverUser);

        const {
            connections,
            manager,
            webhooksClient,
        } = this._createRepoManager(serverDevice, serverUser);
        const fixedServer = new FixedConnectionServer(connections);
        const multiServer = new MultiConnectionServer([
            socketIOServer,
            fixedServer,
        ]);

        const stageStore = this._redisClient
            ? new RedisStageStore(this._redisClient)
            : new MemoryStageStore();
        const repoServer = new CausalRepoServer(multiServer, store, stageStore);
        repoServer.defaultDeviceSelector = {
            username: serverDevice.claims[USERNAME_CLAIM],
            deviceId: serverDevice.claims[DEVICE_ID_CLAIM],
            sessionId: serverDevice.claims[SESSION_ID_CLAIM],
        };

        this._webhooksClient = webhooksClient;

        repoServer.init();

        // Wait for async operations from the repoServer to finish
        // before starting the repo manager
        setImmediate(() => {
            manager.init();
        });
    }

    private _createRepoManager(serverDevice: DeviceInfo, serverUser: AuxUser) {
        const bridge = new ConnectionBridge(serverDevice);
        const client = new CausalRepoClient(bridge.clientConnection);
        const checkout = this._createCheckoutModule();
        const backup = this._createBackupModule();
        const setupChannel = this._createSetupChannelModule();
        const webhooks = this._createWebhooksClient();
<<<<<<< HEAD
        const manager = new AuxCausalRepoManager(serverUser, client, [
            new AdminModule2(),
            new FilesModule2(this._config.drives),
            new WebhooksModule2(),
            new GpioModule(),
            new GpioModule2(),
            checkout.module,
            backup.module,
            setupChannel.module,
        ]);
=======
        const manager = new AuxCausalRepoManager(
            serverUser,
            client,
            [
                new AdminModule2(),
                new FilesModule2(this._config.drives),
                new WebhooksModule2(),
                checkout.module,
                backup.module,
                setupChannel.module,
            ],
            this._config.sandbox === 'deno'
                ? (user, client, branch) =>
                      new DenoSimulationImpl(
                          user,
                          branch,
                          null,
                          'http://localhost:3000'
                      )
                : (user, client, branch) =>
                      nodeSimulationForBranch(user, client, branch)
        );
>>>>>>> b95d91b2
        return {
            connections: [
                bridge.serverConnection,
                checkout.connection,
                backup.connection,
                setupChannel.connection,
                webhooks.connection,
            ],
            manager,
            webhooksClient: webhooks.client,
        };
    }

    private _createCheckoutModule() {
        // TODO: Allow generating device info from users
        const checkoutUser = getCheckoutUser();
        const checkoutDevice = deviceInfoFromUser(checkoutUser);
        const bridge = new ConnectionBridge(checkoutDevice);
        const client = new CausalRepoClient(bridge.clientConnection);
        const module = new CheckoutModule2(
            key => new Stripe(key),
            checkoutUser,
            client
        );

        return {
            connection: bridge.serverConnection,
            module,
        };
    }

    private _createBackupModule() {
        const backupUser = getBackupUser();
        const backupDevice = deviceInfoFromUser(backupUser);
        const bridge = new ConnectionBridge(backupDevice);
        const client = new CausalRepoClient(bridge.clientConnection);
        const module = new BackupModule2(backupUser, client);
        return {
            connection: bridge.serverConnection,
            module,
        };
    }

    private _createSetupChannelModule() {
        const setupChannelUser = getSetupChannelUser();
        const setupChannelDevice = deviceInfoFromUser(setupChannelUser);
        const bridge = new ConnectionBridge(setupChannelDevice);
        const client = new CausalRepoClient(bridge.clientConnection);
        const module = new SetupChannelModule2(setupChannelUser, client);
        return {
            connection: bridge.serverConnection,
            module,
        };
    }

    private _createWebhooksClient() {
        const webhooksUser = getWebhooksUser();
        const webhooksDevice = deviceInfoFromUser(webhooksUser);
        const bridge = new ConnectionBridge(webhooksDevice);
        const client = new CausalRepoClient(bridge.clientConnection);
        return {
            connection: bridge.serverConnection,
            client,
        };
    }

    private async _setupRepoStore() {
        const db = this._mongoClient.db(this._config.repos.mongodb.dbName);
        const objectsCollection = db.collection('objects');
        const headsCollection = db.collection('heads');
        const indexesCollection = db.collection('indexes');
        const reflogCollection = db.collection('reflog');
        const sitelogCollection = db.collection('sitelog');
        const mongoStore = new MongoDBRepoStore(
            objectsCollection,
            headsCollection,
            indexesCollection,
            reflogCollection,
            sitelogCollection
        );
        await mongoStore.init();

        let store: CausalRepoStore = mongoStore;
        if (this._config.repos.cassandra && this._cassandraClient) {
            console.log('[Server] Using Cassandra Support for Causal Repos');
            const cassandraStore = new CassandraDBObjectStore(
                this._config.repos.cassandra,
                this._cassandraClient
            );
            await cassandraStore.init();
            store = new CombinedCausalRepoStore(mongoStore, cassandraStore);
        }

        return store;
    }
}

function getServerUser(): AuxUser {
    return {
        id: 'server',
        name: 'Server',
        username: 'Server',
        token: 'server-tokenbc',
    };
}

function getCheckoutUser(): AuxUser {
    return {
        id: 'server-checkout',
        name: 'Server',
        username: 'Server',
        token: 'server-checkout-token',
    };
}

function getBackupUser(): AuxUser {
    return {
        id: 'server-backup',
        name: 'Server',
        username: 'Server',
        token: 'server-backup-token',
    };
}

function getSetupChannelUser(): AuxUser {
    return {
        id: 'server-setup-channel',
        name: 'Server',
        username: 'Server',
        token: 'server-setup-channel-token',
    };
}

function getWebhooksUser(): AuxUser {
    return {
        id: 'server-webhooks',
        name: 'Server',
        username: 'Server',
        token: 'server-webhooks-token',
    };
}

/**
 * Middleware that calls the given function if the request is for the data portal
 * and skips it if the request is not.
 * @param func
 */
function dataPortalMiddleware(func: express.Handler) {
    return function(req: Request, res: Response, next: NextFunction) {
        if (hasValue(req.query.story) && hasValue(req.query[DATA_PORTAL])) {
            return func(req, res, next);
        } else {
            return next();
        }
    };
}<|MERGE_RESOLUTION|>--- conflicted
+++ resolved
@@ -958,18 +958,6 @@
         const backup = this._createBackupModule();
         const setupChannel = this._createSetupChannelModule();
         const webhooks = this._createWebhooksClient();
-<<<<<<< HEAD
-        const manager = new AuxCausalRepoManager(serverUser, client, [
-            new AdminModule2(),
-            new FilesModule2(this._config.drives),
-            new WebhooksModule2(),
-            new GpioModule(),
-            new GpioModule2(),
-            checkout.module,
-            backup.module,
-            setupChannel.module,
-        ]);
-=======
         const manager = new AuxCausalRepoManager(
             serverUser,
             client,
@@ -977,6 +965,8 @@
                 new AdminModule2(),
                 new FilesModule2(this._config.drives),
                 new WebhooksModule2(),
+                new GpioModule(),
+                new GpioModule2(),
                 checkout.module,
                 backup.module,
                 setupChannel.module,
@@ -992,7 +982,6 @@
                 : (user, client, branch) =>
                       nodeSimulationForBranch(user, client, branch)
         );
->>>>>>> b95d91b2
         return {
             connections: [
                 bridge.serverConnection,
