{
    "name": "@casual-simulation/aux-server",
    "version": "3.2.4",
    "description": "The repository for the AUX server project.",
    "main": "server/dist/main.js",
    "private": true,
    "scripts": {
        "start": "node aux-backend/server/dist/main.js",
        "watch": "concurrently --names \"Backend,Player,Auth\" \"npm:watch:server\" \"npm:watch:player\" \"npm:watch:auth\"",
        "watch:secure": "concurrently --names \"Backend,Player,Auth\" \"npm:watch:server\" \"npm:watch:player:secure\" \"npm:watch:auth:secure\"",
        "watch:server": "concurrently --names \"Build,Run\" \"node ./script/dev-server.js\" \"npm:watch:inst\"",
        "watch:player": "vite serve ./aux-web/aux-player",
        "watch:auth": "vite serve ./aux-web/aux-auth",
        "watch:player:secure": "vite serve ./aux-web/aux-player --host --https",
        "watch:auth:secure": "vite serve ./aux-web/aux-auth --host --https",
        "watch:inst": "wait-on aux-backend/server/dist/main.js && nodemon aux-backend/server/dist/main.js",
        "vite": "vite serve ./aux-web/aux-player",
        "build": "npm run build:clean && npm run build:server && npm run build:web",
        "build:web": "npm run build:interpreter && node --max_old_space_size=6144 ../../node_modules/vite/bin/vite.js build ./aux-web/aux-player && node --max_old_space_size=6144 ../../node_modules/vite/bin/vite.js build ./aux-web/aux-auth",
        "build:server": "node --max_old_space_size=6144 ./script/build-server.js",
        "build:server:dev": "node --max_old_space_size=6144 ./script/build-server.js dev",
        "build:interpreter": "node --max_old_space_size=6144 ./script/build-interpreter.js",
        "merge:secrets": "node ./script/mergeSecrets.js",
        "build:docs": "echo \"Nothing to build...\"",
        "build:clean": "node ./script/clean.js",
        "test": "jest",
        "test:watch": "jest --watchAll",
        "test:ci": "jest --ci --reporters=default --reporters=jest-junit",
        "clean": "echo \"Nothing to clean\"",
        "serverless": "npm run build:server:dev && npm run merge:secrets && cd aux-backend/serverless/aws && sam local start-api -p 2998 --docker-network docker_default --env-vars env.json --env-vars secrets.env.json --log-file ./debug_logs.txt"
    },
    "repository": {
        "type": "git",
        "url": "git+https://github.com/casual-simulation/casualos.git"
    },
    "author": "Casual Simulation, Inc.",
    "license": "MIT",
    "bugs": {
        "url": "https://github.com/casual-simulation/casualos/issues"
    },
    "homepage": "https://github.com/casual-simulation/casualos#readme",
    "files": [
        "dist",
        "/README.md",
        "/CHANGELOG.md",
        "/docker-compose.yml",
        "/LICENSE.txt"
    ],
    "dependencies": {
<<<<<<< HEAD
        "@casual-simulation/aux-common": "^3.2.3",
        "@casual-simulation/aux-runtime": "^3.2.3",
        "@casual-simulation/aux-records": "^3.2.3",
        "@casual-simulation/aux-records-aws": "^3.2.3",
        "@casual-simulation/aux-vm": "^3.2.3",
        "@casual-simulation/aux-vm-browser": "^3.2.3",
        "@casual-simulation/aux-vm-client": "^3.2.3",
        "@casual-simulation/aux-vm-deno": "^3.2.3",
        "@casual-simulation/aux-vm-node": "^3.2.3",
        "@casual-simulation/casual-apiary": "^3.2.3",
        "@casual-simulation/casual-apiary-redis": "^3.2.3",
=======
        "@casual-simulation/aux-common": "^3.2.4",
        "@casual-simulation/aux-records": "^3.2.4",
        "@casual-simulation/aux-records-aws": "^3.2.4",
        "@casual-simulation/aux-vm": "^3.2.4",
        "@casual-simulation/aux-vm-browser": "^3.2.4",
        "@casual-simulation/aux-vm-client": "^3.2.4",
        "@casual-simulation/aux-vm-deno": "^3.2.4",
        "@casual-simulation/aux-vm-node": "^3.2.4",
        "@casual-simulation/casual-apiary": "^3.2.4",
        "@casual-simulation/casual-apiary-redis": "^3.2.4",
>>>>>>> 86b17c42
        "@casual-simulation/causal-tree-client-websocket": "^3.2.0",
        "@casual-simulation/causal-tree-server": "^3.2.0",
        "@casual-simulation/causal-tree-server-websocket": "^3.2.0",
        "@casual-simulation/causal-tree-store-cassandradb": "^3.2.0",
        "@casual-simulation/causal-tree-store-mongodb": "^3.2.0",
        "@casual-simulation/causal-trees": "^3.2.0",
        "@casual-simulation/crypto": "^3.2.0",
        "@casual-simulation/crypto-browser": "^3.2.0",
        "@casual-simulation/crypto-node": "^3.2.0",
        "@casual-simulation/engine262": "0.0.1-4de2170374e22761996e46eb1362f4496ee57f8f",
        "@casual-simulation/fast-json-stable-stringify": "^3.1.11",
        "@casual-simulation/js-interpreter": "^3.1.28",
        "@casual-simulation/monaco-editor": "0.35.3",
        "@casual-simulation/multi-streams-mixer": "^3.1.18",
        "@casual-simulation/rate-limit-redis": "^3.1.29",
        "@casual-simulation/three": "^0.140.3",
        "@casual-simulation/tunnel": "^3.1.28",
        "@casual-simulation/vue-shortkey": "^3.1.20",
        "@casual-simulation/websocket": "^3.1.11",
        "@chenfengyuan/vue-qrcode": "^1.0.0",
        "@ericblade/quagga2": "1.4.2",
        "@hapi/joi": "15.1.1",
        "@juggle/resize-observer": "2.3.0",
        "@octokit/rest": "16.35.2",
        "@prisma/client": "^4.14.1",
        "@teachablemachine/image": "0.8.5",
        "@tensorflow/tfjs": "4.2.0",
        "@tweenjs/tween.js": "18.6.0",
        "@uriopass/nosleep.js": "0.12.2",
        "@webxr-input-profiles/assets": "1.0.9",
        "@webxr-input-profiles/motion-controllers": "1.0.0",
        "acorn": "^8.0.1",
        "astring": "1.7.5",
        "aws-sdk": "^2.968.0",
        "axios": "0.25.0",
        "bcryptjs": "2.4.3",
        "buffer": "6.0.3",
        "cassandra-driver": "4.5.1",
        "compression": "1.7.4",
        "cors": "2.8.5",
        "d3": "^5.9.2",
        "deno-vm": "^0.8.1",
        "downloadjs": "^1.4.7",
        "es6-promise": "^4.2.5",
        "esri-loader": "3.7.0",
        "estraverse": "^5.2.0",
        "event-stream": "^4.0.1",
        "express": "^4.16.4",
        "filepond": "^3.8.2",
        "filepond-plugin-file-validate-type": "^1.2.1",
        "helmet-csp": "2.9.3",
        "howler": "2.1.3",
        "http-proxy": "1.18.1",
        "inherits": "2.0.4",
        "jsbarcode": "3.11.0",
        "jsonwebtoken": "8.5.1",
        "jsqr": "1.2.0",
        "jszip": "3.7.1",
        "livekit-client": "1.4.2",
        "livekit-server-sdk": "1.0.2",
        "lodash": "4.17.21",
        "luxon": "2.3.0",
        "mime": "2.4.6",
        "mongodb": "3.6.2",
        "prisma": "^4.16.1",
        "redis": "3.1.2",
        "rpio": "2.2.0",
        "rxjs": "7.5.7",
        "seedrandom": "3.0.5",
        "serialport": "10.4.0",
        "stripe": "11.13.0",
        "three-mesh-ui": "6.4.4",
        "three.meshline": "1.3.0",
        "troika-three-text": "0.46.4",
        "unique-names-generator": "4.2.0",
        "useragent": "^2.3.0",
        "uuid": "^8.3.2",
        "vhost": "^3.0.2",
        "vue": "^2.5.17",
        "vue-class-component": "^6.3.2",
        "vue-clipboard2": "0.3.1",
        "vue-color": "^2.7.0",
        "vue-filepond": "^4.0.3",
        "vue-material": "1.0.0-beta-15",
        "vue-property-decorator": "^7.2.0",
        "vue-router": "3.5.4"
    },
    "devDependencies": {
        "@casual-simulation/aux-components": "^3.2.4",
        "@types/aws-lambda": "^8.10.17",
        "schema-utils": "^3.0.0"
    },
    "prisma": {
        "schema": "./aux-backend/schemas/auth.prisma"
    }
}<|MERGE_RESOLUTION|>--- conflicted
+++ resolved
@@ -47,20 +47,8 @@
         "/LICENSE.txt"
     ],
     "dependencies": {
-<<<<<<< HEAD
-        "@casual-simulation/aux-common": "^3.2.3",
-        "@casual-simulation/aux-runtime": "^3.2.3",
-        "@casual-simulation/aux-records": "^3.2.3",
-        "@casual-simulation/aux-records-aws": "^3.2.3",
-        "@casual-simulation/aux-vm": "^3.2.3",
-        "@casual-simulation/aux-vm-browser": "^3.2.3",
-        "@casual-simulation/aux-vm-client": "^3.2.3",
-        "@casual-simulation/aux-vm-deno": "^3.2.3",
-        "@casual-simulation/aux-vm-node": "^3.2.3",
-        "@casual-simulation/casual-apiary": "^3.2.3",
-        "@casual-simulation/casual-apiary-redis": "^3.2.3",
-=======
         "@casual-simulation/aux-common": "^3.2.4",
+        "@casual-simulation/aux-runtime": "^3.2.4",
         "@casual-simulation/aux-records": "^3.2.4",
         "@casual-simulation/aux-records-aws": "^3.2.4",
         "@casual-simulation/aux-vm": "^3.2.4",
@@ -70,7 +58,6 @@
         "@casual-simulation/aux-vm-node": "^3.2.4",
         "@casual-simulation/casual-apiary": "^3.2.4",
         "@casual-simulation/casual-apiary-redis": "^3.2.4",
->>>>>>> 86b17c42
         "@casual-simulation/causal-tree-client-websocket": "^3.2.0",
         "@casual-simulation/causal-tree-server": "^3.2.0",
         "@casual-simulation/causal-tree-server-websocket": "^3.2.0",
