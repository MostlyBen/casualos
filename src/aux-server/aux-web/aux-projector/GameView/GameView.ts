--- conflicted
+++ resolved
@@ -514,15 +514,9 @@
     }
   }
 
-<<<<<<< HEAD
   private async _fileAdded(file: AuxFile) {
-    if (file.type === 'object' && (file.tags._hidden || file.tags._destroyed) && !file.tags._user) {
-      return;
-=======
-  private async _fileAdded(file: File) {
     if (!this._shouldDisplayFile(file)) {
         return;
->>>>>>> b9bb0793
     }
     
     var obj = new File3D(this, file);
