--- conflicted
+++ resolved
@@ -43,13 +43,10 @@
 import {SocketManager} from './SocketManager';
 import { CausalTreeManager } from './causal-trees/CausalTreeManager';
 import { RealtimeCausalTree } from '@yeti-cgi/aux-common/causal-trees';
-<<<<<<< HEAD
 import { getOptionalValue, lerp } from './SharedUtils';
 import { LoadingProgress, LoadingProgressCallback } from '@yeti-cgi/aux-common/LoadingProgress';
-=======
 import { FileHelper } from './FileHelper';
 import { SelectionManager } from './SelectionManager';
->>>>>>> d50990fe
 
 export interface SelectedFilesUpdatedEvent { 
     files: AuxObject[];
@@ -406,13 +403,10 @@
 
         console.log('[FileManager] Got Tree:', this._aux.tree.site.id);
 
-<<<<<<< HEAD
-        loadingProgress.set(70, 'Initalize user file...', null);
-=======
         this._helper = new FileHelper(this._aux.tree, appManager.user.id);
         this._selection = new SelectionManager(this._helper);
 
->>>>>>> d50990fe
+        loadingProgress.set(70, 'Initalize user file...', null);
         await this._initUserFile();
         loadingProgress.set(80, 'Initalize globals file...', null);
         await this._initGlobalsFile();
