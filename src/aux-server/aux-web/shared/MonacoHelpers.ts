import * as monaco from './MonacoLibs';
import {
    Bot,
    tagsOnBot,
    isFormula,
    Transpiler,
    replaceMacros,
    KNOWN_TAGS,
    isScript,
    hasValue,
    getTagValueForSpace,
    calculateBotValue,
    BotsState,
    calculateBooleanTagValue,
    isBotInDimension,
    getBotShape,
    getActiveObjects,
    calculateNumericalTagValue,
    calculateStringTagValue,
    calculateFormattedBotValue,
    DNA_TAG_PREFIX,
    hasPortalScript,
} from '@casual-simulation/aux-common';
import EditorWorker from 'worker-loader!monaco-editor/esm/vs/editor/editor.worker.js';
// import TypescriptWorker from 'worker-loader!./monaco/typescript/ts.worker.js';
import HtmlWorker from 'worker-loader!monaco-editor/esm/vs/language/html/html.worker';
import CssWorker from 'worker-loader!monaco-editor/esm/vs/language/css/css.worker';
import JsonWorker from 'worker-loader!monaco-editor/esm/vs/language/json/json.worker';
import { calculateFormulaDefinitions } from './FormulaHelpers';
import { libFileMap } from 'monaco-editor/esm/vs/language/typescript/lib/lib.js';
import { SimpleEditorModelResolverService } from 'monaco-editor/esm/vs/editor/standalone/browser/simpleServices';
import { SubscriptionLike, Subscription, Observable, NEVER, merge } from 'rxjs';
import {
    skip,
    flatMap,
    filter,
    first,
    takeWhile,
    tap,
    switchMap,
    map,
    scan,
    delay,
    takeUntil,
    debounceTime,
} from 'rxjs/operators';
import { ScriptPrefix, Simulation } from '@casual-simulation/aux-vm';
import { BrowserSimulation } from '@casual-simulation/aux-vm-browser';
import { union, sortBy } from 'lodash';
import { propertyInsertText } from './CompletionHelpers';
import {
    bot,
    del,
    edit,
    edits,
    insert,
    mergeVersions,
    preserve,
    TagEditOp,
} from '@casual-simulation/aux-common/aux-format-2';
import { CurrentVersion } from '@casual-simulation/causal-trees';
import { Color } from 'three';
import { invertColor } from './scene/ColorUtils';
import { getCursorColorClass, getCursorLabelClass } from './StyleHelpers';
import jscodeshift from 'jscodeshift';
import MonacoJSXHighlighter from './public/monaco-jsx-highlighter/index';
<<<<<<< HEAD
import axios from 'axios';
=======
import { customPortalLanguageId } from './monaco/custom-portal-typescript/custom-portal-typescript.contribution';
import { getCustomPortalWorker } from './monaco/languages.contribution';

// load TypescriptWorker by require().
// For some reason, loading relative imports with worker-loader fails when using the import syntax
// but the require syntax works.
const TypescriptWorker = require('./monaco/typescript/ts.worker').default;
>>>>>>> dbcf5392

export function setup() {
    // Tell monaco how to create the web workers
    (<any>self).MonacoEnvironment = {
        getWorker: function (moduleId: string, label: string) {
            if (
                label === 'typescript' ||
                label === 'javascript' ||
                label === customPortalLanguageId
            ) {
                return new TypescriptWorker();
            } else if (label === 'html') {
                return new HtmlWorker();
            } else if (label === 'css') {
                return new CssWorker();
            } else if (label === 'json') {
                return new JsonWorker();
            }
            return new EditorWorker();
        },
    };

    // Set diagnostics
    monaco.languages.typescript.javascriptDefaults.setDiagnosticsOptions({
        noSemanticValidation: true,
        noSyntaxValidation: false,
    });

    // Set compiler options
    monaco.languages.typescript.javascriptDefaults.setCompilerOptions({
        target: monaco.languages.typescript.ScriptTarget.ES2015,

        // Auto-import the given libraries
        lib: ['defaultLib:lib.es2015.d.ts', 'file:///AuxDefinitions.d.ts'],

        allowJs: true,
        alwaysStrict: true,
        checkJs: true,
        newLine: monaco.languages.typescript.NewLineKind.LineFeed,
        noEmit: true,
        jsx: monaco.languages.typescript.JsxEmit.Preserve,
    });
    monaco.languages.typescript.typescriptDefaults.setCompilerOptions({
        target: monaco.languages.typescript.ScriptTarget.ES2015,

        // Auto-import the given libraries
        lib: ['defaultLib:lib.es2015.d.ts', 'file:///AuxDefinitions.d.ts'],

        allowJs: true,
        alwaysStrict: true,
        checkJs: true,
        newLine: monaco.languages.typescript.NewLineKind.LineFeed,
        noEmit: true,
        jsx: monaco.languages.typescript.JsxEmit.Preserve,
    });

    // Eagerly sync models to get intellisense for all models
    monaco.languages.typescript.javascriptDefaults.setEagerModelSync(true);

    // Register the ES2015 core library
    monaco.languages.typescript.javascriptDefaults.addExtraLib(
        libFileMap['lib.es2015.d.ts'],
        'defaultLib:lib.es2015.d.ts'
    );

    // Register the formula library
    monaco.languages.typescript.javascriptDefaults.addExtraLib(
        calculateFormulaDefinitions(),
        'file:///AuxDefinitions.d.ts'
    );

    /**
     * Monkeypatch to make 'Find All References' work across multiple files
     * https://github.com/Microsoft/monaco-editor/issues/779#issuecomment-374258435
     */
    SimpleEditorModelResolverService.prototype.findModel = function (
        editor: monaco.editor.IStandaloneCodeEditor,
        resource: any
    ) {
        return monaco.editor
            .getModels()
            .find((model) => model.uri.toString() === resource.toString());
    };
}

interface ModelInfo {
    botId: string;
    tag: string;
    decorators: string[];
    isFormula: boolean;
    isScript: boolean;
    isCustomPortalScript: boolean;
    editOffset: number;
    model: monaco.editor.ITextModel;
    language: string;
    sub: Subscription;
}

let subs: SubscriptionLike[] = [];
let activeModel: monaco.editor.ITextModel = null;
let models: Map<string, ModelInfo> = new Map();

/**
 * The model that should be marked as active.
 * @param model The model.
 */
export function setActiveModel(model: monaco.editor.ITextModel) {
    activeModel = model;
}

/**
 * Watches the given simulation for changes and updates the corresponding models.
 * @param simulation The simulation to watch.
 */
export function watchSimulation(
    simulation: BrowserSimulation,
    getEditor: () => monaco.editor.ICodeEditor
) {
    let sub = simulation.watcher.botsDiscovered
        .pipe(flatMap((f) => f))
        .subscribe((f) => {
            for (let tag of tagsOnBot(f)) {
                if (
                    shouldKeepModelWithTagLoaded(tag) ||
                    isFormula(f.tags[tag]) ||
                    isCustomPortalScript(
                        simulation,
                        calculateBotValue(null, f, tag)
                    )
                ) {
                    loadModel(simulation, f, tag, null, getEditor);
                }
            }
        });

    let completionDisposable = monaco.languages.registerCompletionItemProvider(
        'javascript',
        {
            triggerCharacters: ['#', '.'],
            async provideCompletionItems(
                model,
                position,
                context,
                token
            ): Promise<monaco.languages.CompletionList> {
                const lineText = model.getLineContent(position.lineNumber);
                const textBeforeCursor = lineText.substring(0, position.column);
                let tagIndex = textBeforeCursor.lastIndexOf('#');
                let offset = '#'.length;

                // TODO: Allow configuring which variables tag autocomplete shows up for
                if (tagIndex < 0) {
                    tagIndex = textBeforeCursor.lastIndexOf('tags.');
                    offset = 'tags.'.length;
                }

                if (tagIndex < 0) {
                    return {
                        suggestions: [],
                    };
                }

                const usedTags = await simulation.code.getTags();
                const knownTags = KNOWN_TAGS;
                const allTags = sortBy(union(usedTags, knownTags)).filter(
                    (t) => !/[()]/g.test(t)
                );

                const tagColumn = tagIndex + offset;
                const completionStart = tagColumn + 1;

                return {
                    suggestions: allTags.map(
                        (t) =>
                            <monaco.languages.CompletionItem>{
                                kind: monaco.languages.CompletionItemKind.Field,
                                label: t,
                                insertText: propertyInsertText(t),
                                additionalTextEdits: [
                                    {
                                        text: '',
                                        range: new monaco.Range(
                                            position.lineNumber,
                                            tagColumn,
                                            position.lineNumber,
                                            tagColumn + 1
                                        ),
                                        forceMoveMarkers: true,
                                    },
                                ],
                                range: new monaco.Range(
                                    position.lineNumber,
                                    completionStart,
                                    position.lineNumber,
                                    position.column
                                ),
                            }
                    ),
                };
            },
        }
    );

    sub.add(() => {
        completionDisposable.dispose();
    });

<<<<<<< HEAD
    sub.add(
        simulation.portals.externalsDiscovered
            .pipe(
                flatMap((e) => e),
                filter((e) => !!e.typescriptDefinitionsURL),
                flatMap((e) => axios.get(e.typescriptDefinitionsURL)),
                tap((request) => {
                    if (typeof request.data === 'string') {
                        monaco.languages.typescript.javascriptDefaults.addExtraLib(
                            request.data,
                            request.config.url
                        );
                        monaco.languages.typescript.typescriptDefaults.addExtraLib(
                            request.data,
                            request.config.url
                        );
                    }
                })
            )
            .subscribe()
    );
=======
    monaco.languages.onLanguage(customPortalLanguageId, () => {
        sub.add(
            simulation.portals.prefixesDiscovered
                .pipe(flatMap((prefix) => addPrefixesToLanguageService(prefix)))
                .subscribe()
        );
    });
>>>>>>> dbcf5392

    return sub;
}

export function watchEditor(
    simulation: Simulation,
    editor: monaco.editor.ICodeEditor
): Subscription {
    const monacoJsxHighlighter = new MonacoJSXHighlighter(
        monaco,
        jscodeshift,
        editor
    );

    const modelChangeObservable = new Observable<
        monaco.editor.IModelChangedEvent
    >((sub) => {
        return toSubscription(editor.onDidChangeModel((e) => sub.next(e)));
    });

    const modelChangeLanguageObservable = new Observable<
        monaco.editor.IModelLanguageChangedEvent
    >((sub) => {
        return toSubscription(
            editor.onDidChangeModelLanguage((e) => sub.next(e))
        );
    });

    const decorators = modelChangeObservable.pipe(
        delay(100),
        filter((e) => !!e.newModelUrl),
        map((e) => models.get(e.newModelUrl.toString())),
        filter((info) => !!info),
        filter((info) => !info.model.isDisposed()),
        switchMap((info) => {
            const dimension = `${info.botId}.${info.tag}`;

            const botEvents = merge(
                simulation.watcher.botsDiscovered.pipe(
                    map((bots) => ({ type: 'added_or_updated', bots } as const))
                ),
                simulation.watcher.botsUpdated.pipe(
                    map((bots) => ({ type: 'added_or_updated', bots } as const))
                ),
                simulation.watcher.botsRemoved.pipe(
                    map((ids) => ({ type: 'removed', ids } as const))
                )
            );

            const dimensionStates = botEvents.pipe(
                scan((state, event) => {
                    if (event.type === 'added_or_updated') {
                        for (let bot of event.bots) {
                            if (
                                isBotInDimension(null, bot, dimension) ===
                                    true &&
                                getBotShape(null, bot) === 'cursor'
                            ) {
                                state[bot.id] = bot;
                            } else {
                                delete state[bot.id];
                            }
                        }
                    } else {
                        for (let id of event.ids) {
                            delete state[id];
                        }
                    }
                    return state;
                }, {} as BotsState)
            );

            const debouncedStates = dimensionStates.pipe(debounceTime(75));

            const botDecorators = debouncedStates.pipe(
                map((state) => {
                    let decorators = [] as monaco.editor.IModelDeltaDecoration[];
                    let offset = info.editOffset;
                    for (let bot of getActiveObjects(state)) {
                        const cursorStart = calculateNumericalTagValue(
                            null,
                            bot,
                            `${dimension}Start`,
                            0
                        );
                        const cursorEnd = calculateNumericalTagValue(
                            null,
                            bot,
                            `${dimension}End`,
                            0
                        );
                        const startPosition = info.model.getPositionAt(
                            cursorStart - offset
                        );
                        const endPosition = info.model.getPositionAt(
                            cursorEnd - offset
                        );
                        const range = new monaco.Range(
                            startPosition.lineNumber,
                            startPosition.column,
                            endPosition.lineNumber,
                            endPosition.column
                        );

                        let beforeContentClassName: string;
                        let afterContentClassName: string;

                        const color = calculateStringTagValue(
                            null,
                            bot,
                            'color',
                            'black'
                        );
                        const colorClass = getCursorColorClass(
                            'bot-cursor-color-',
                            color,
                            0.1
                        );
                        const notchColorClass = getCursorColorClass(
                            'bot-notch-cursor-color-',
                            color,
                            1
                        );

                        const label = calculateFormattedBotValue(
                            null,
                            bot,
                            'auxLabel'
                        );

                        const inverseColor = invertColor(
                            new Color(color).getHexString(),
                            true
                        );
                        const labelForeground = calculateStringTagValue(
                            null,
                            bot,
                            'labelColor',
                            inverseColor
                        );

                        let labelClass = '';
                        if (hasValue(label)) {
                            labelClass = getCursorLabelClass(
                                'bot-notch-label',
                                bot.id,
                                labelForeground,
                                color,
                                label
                            );
                        }

                        if (cursorStart < cursorEnd) {
                            beforeContentClassName = null;
                            afterContentClassName = `bot-cursor-notch ${notchColorClass} ${labelClass}`;
                        } else {
                            beforeContentClassName = `bot-cursor-notch ${notchColorClass} ${labelClass}`;
                            afterContentClassName = null;
                        }

                        decorators.push({
                            range,
                            options: {
                                className: `bot-cursor ${colorClass}`,
                                beforeContentClassName,
                                afterContentClassName,
                                stickiness:
                                    monaco.editor.TrackedRangeStickiness
                                        .GrowsOnlyWhenTypingAfter,
                            },
                        });
                    }

                    return decorators;
                })
            );

            const onModelWillDispose = new Observable<void>((sub) => {
                info.model.onWillDispose(() => sub.next());
            });

            return botDecorators.pipe(takeUntil(onModelWillDispose));
        }),

        scan((ids, decorators) => {
            return editor.getModel().deltaDecorations(ids, decorators);
        }, [] as string[])
    );

    const modelInfos = merge(
        modelChangeObservable.pipe(
            filter((e) => !!e.newModelUrl),
            map((e) => models.get(e.newModelUrl.toString())),
            filter((info) => !!info),
            filter((info) => !info.model.isDisposed())
        ),
        modelChangeLanguageObservable.pipe(
            map((e) => editor.getModel()),
            filter((model) => !!model),
            map((model) => models.get(model.uri.toString())),
            filter((info) => !!info),
            filter((info) => !info.model.isDisposed())
        )
    );

    const enableJsxHighlightingOnCorrectModels = modelInfos.pipe(
        map(
            (info) =>
                info.language === 'javascript' || info.language === 'typescript'
        ),
        scan(
            (acc, needsJsxHighlighting) => {
                if (acc) {
                    acc();
                }
                if (needsJsxHighlighting) {
                    return monacoJsxHighlighter.highLightOnDidChangeModelContent(
                        undefined,
                        () => {},
                        undefined,
                        () => {}
                    );
                } else {
                    return () => {};
                }
            },
            () => {}
        )
    );

    const sub = new Subscription();

    sub.add(decorators.subscribe());
    sub.add(enableJsxHighlightingOnCorrectModels.subscribe());

    sub.add(
        toSubscription(
            editor.onDidChangeCursorSelection((e) => {
                const model = editor.getModel();
                const info = models.get(model.uri.toString());
                const dir = e.selection.getDirection();
                const startIndex = model.getOffsetAt(
                    e.selection.getStartPosition()
                );
                const endIndex = model.getOffsetAt(
                    e.selection.getEndPosition()
                );

                const offset = info.editOffset;
                let finalStartIndex = offset + startIndex;
                let finalEndIndex = offset + endIndex;

                if (dir === monaco.SelectionDirection.RTL) {
                    const temp = finalStartIndex;
                    finalStartIndex = finalEndIndex;
                    finalEndIndex = temp;
                }

                simulation.helper.updateBot(simulation.helper.userBot, {
                    tags: {
                        cursorStartIndex: finalStartIndex,
                        cursorEndIndex: finalEndIndex,
                    },
                });
            })
        )
    );

    return sub;
}

/**
 * Clears the currently loaded models.
 */
export function clearModels() {
    for (let sub of subs) {
        sub.unsubscribe();
    }
    subs = [];
    for (let model of monaco.editor.getModels()) {
        model.dispose();
    }
}

/**
 * Loads the model for the given tag.
 * @param simulation The simulation that the bot is in.
 * @param bot The bot.
 * @param tag The tag.
 */
export function loadModel(
    simulation: BrowserSimulation,
    bot: Bot,
    tag: string,
    space: string,
    getEditor: () => monaco.editor.ICodeEditor
) {
    const uri = getModelUri(bot, tag, space);
    let model = monaco.editor.getModel(uri);
    if (!model) {
        let script = getScript(bot, tag, space);
        let language = tagScriptLanguage(
            simulation,
            tag,
            getTagValueForSpace(bot, tag, space)
        );
        model = monaco.editor.createModel(script, language, uri);

        watchModel(simulation, model, bot, tag, space, language, getEditor);
    }

    return model;
}

function tagScriptLanguage(
    simulation: BrowserSimulation,
    tag: string,
    script: any
): string {
    if (isScript(script)) {
        return 'javascript';
    } else if (isFormula(script)) {
        return 'json';
    } else if (tag.indexOf('.') >= 0) {
        return undefined;
    }

    const prefix = getScriptPrefix(simulation, script);
    if (prefix) {
        return prefix.language === 'text'
            ? 'plaintext'
            : prefix.language === 'jsx' ||
              prefix.language === 'tsx' ||
              prefix.language === 'typescript' ||
              prefix.language === 'javascript'
            ? customPortalLanguageId
            : prefix.language;
    }

    return 'plaintext';
}

function getScriptPrefix(simulation: BrowserSimulation, script: any) {
    return simulation.portals.scriptPrefixes.find(
        (p) => typeof script === 'string' && script.startsWith(p.prefix)
    );
}

/**
 * Unloads and disposes of the given model.
 * @param model The model that should be unloaded.
 */
export function unloadModel(model: monaco.editor.ITextModel) {
    const uri = model.uri;
    let m = models.get(uri.toString());
    if (m) {
        m.sub.unsubscribe();
        models.delete(uri.toString());
        const index = subs.indexOf(m.sub);
        if (index >= 0) {
            subs.splice(index, 1);
        }
    }
    model.dispose();
}

/**
 * Determines if the given model should be kept alive.
 * @param model The model to check.
 */
export function shouldKeepModelLoaded(
    model: monaco.editor.ITextModel
): boolean {
    let info = models.get(model.uri.toString());
    if (info) {
        return (
            shouldKeepModelWithTagLoaded(info.tag) ||
            info.isFormula ||
            info.isCustomPortalScript
        );
    } else {
        return true;
    }
}

function shouldKeepModelWithTagLoaded(tag: string): boolean {
    return isScript(tag);
}

function watchModel(
    simulation: BrowserSimulation,
    model: monaco.editor.ITextModel,
    bot: Bot,
    tag: string,
    space: string,
    language: string,
    getEditor: () => monaco.editor.ICodeEditor
) {
    let sub = new Subscription();
    let info: ModelInfo = {
        botId: bot.id,
        tag: tag,
        decorators: [],
        isFormula: false,
        isScript: false,
        isCustomPortalScript: false,
        editOffset: 0,
        model: model,
        language: language,
        sub: sub,
    };

    // TODO: Improve to support additional partitions being added dynamically.
    // This would require recieving an update whenever a new local site is available.
    let lastVersion = simulation.watcher.latestVersion;
    let applyingEdits: boolean = false;

    sub.add(
        simulation.watcher
            .botTagChanged(bot.id, tag, space)
            .pipe(
                takeWhile((update) => update !== null),
                tap((update) => {
                    lastVersion.vector = mergeVersions(
                        lastVersion.vector,
                        update.version
                    );
                }),
                filter((update) => {
                    // Only allow updates that are not edits
                    // or are not from the current site.
                    // TODO: Improve to allow edits from the current site to be mixed with
                    // edits from other sites.
                    return (
                        update.type !== 'edit' ||
                        Object.keys(lastVersion.localSites).every(
                            (site) => !hasValue(update.version[site])
                        )
                    );
                }),
                skip(1)
            )
            .subscribe((update) => {
                bot = update.bot;
                if (update.type === 'edit') {
                    const userSelections = getEditor()?.getSelections() || [];
                    const selectionPositions = userSelections.map(
                        (s) =>
                            [
                                new monaco.Position(
                                    s.startLineNumber,
                                    s.startColumn
                                ),
                                new monaco.Position(
                                    s.endLineNumber,
                                    s.endColumn
                                ),
                            ] as [monaco.Position, monaco.Position]
                    );

                    for (let ops of update.operations) {
                        let index = -info.editOffset;
                        for (let op of ops) {
                            if (op.type === 'preserve') {
                                index += op.count;
                            } else if (op.type === 'insert') {
                                const pos = model.getPositionAt(index);
                                const selection = new monaco.Selection(
                                    pos.lineNumber,
                                    pos.column,
                                    pos.lineNumber,
                                    pos.column
                                );

                                try {
                                    applyingEdits = true;
                                    model.pushEditOperations(
                                        [],
                                        [{ range: selection, text: op.text }],
                                        () => null
                                    );
                                } finally {
                                    applyingEdits = false;
                                }

                                index += op.text.length;

                                const endPos = model.getPositionAt(index);

                                offsetSelections(
                                    pos,
                                    endPos,
                                    selectionPositions
                                );
                            } else if (op.type === 'delete') {
                                const startPos = model.getPositionAt(index);
                                const endPos = model.getPositionAt(
                                    index + op.count
                                );
                                const selection = new monaco.Selection(
                                    startPos.lineNumber,
                                    startPos.column,
                                    endPos.lineNumber,
                                    endPos.column
                                );
                                try {
                                    applyingEdits = true;
                                    model.pushEditOperations(
                                        [],
                                        [{ range: selection, text: '' }],
                                        () => null
                                    );
                                } finally {
                                    applyingEdits = false;
                                }

                                // Start and end positions are switched
                                // so that deltas are negative
                                offsetSelections(
                                    endPos,
                                    startPos,
                                    selectionPositions
                                );
                            }
                        }
                    }

                    const finalSelections = selectionPositions.map(
                        ([start, end]) =>
                            new monaco.Selection(
                                start.lineNumber,
                                start.column,
                                end.lineNumber,
                                end.column
                            )
                    );
                    getEditor()?.setSelections(finalSelections);
                } else {
                    if (model === activeModel) {
                        return;
                    }
                    let script = getScript(bot, tag, space);
                    let value = model.getValue();
                    try {
                        applyingEdits = true;
                        if (script !== value) {
                            model.setValue(script);
                        }
                        updateLanguage(
                            simulation,
                            model,
                            tag,
                            getTagValueForSpace(bot, tag, space)
                        );
                    } finally {
                        applyingEdits = false;
                    }
                }
            })
    );

    sub.add(
        toSubscription(
            model.onDidChangeContent(async (e) => {
                const info = models.get(model.uri.toString());
                if (applyingEdits) {
                    return;
                }
                let operations = [] as TagEditOp[][];
                let index = 0;
                let offset = info.editOffset;
                const changes = sortBy(e.changes, (c) => c.rangeOffset);
                for (let change of changes) {
                    operations.push([
                        preserve(change.rangeOffset - index + offset),
                        del(change.rangeLength),
                        insert(change.text),
                    ]);
                    index += change.rangeLength;
                    offset += change.text.length;
                }
                await simulation.editBot(
                    bot,
                    tag,
                    edits(lastVersion.vector, ...operations),
                    space
                );
            })
        )
    );

    sub.add(
        simulation.watcher.botsRemoved
            .pipe(
                flatMap((f) => f),
                first((id) => id === bot.id)
            )
            .subscribe((f) => {
                unloadModel(model);
            })
    );

    sub.add(
        merge(
            simulation.portals.prefixesDiscovered.pipe(map((p) => {})),
            simulation.portals.prefixesRemoved.pipe(map((p) => {}))
        )
            .pipe(
                tap((p) => {
                    try {
                        applyingEdits = true;
                        updateLanguage(
                            simulation,
                            model,
                            tag,
                            getTagValueForSpace(bot, tag, space)
                        );
                    } finally {
                        applyingEdits = false;
                    }
                })
            )
            .subscribe()
    );

    models.set(model.uri.toString(), info);

    // We need to wrap updateDecorators() because it might try to apply
    // an edit to the model.
    try {
        applyingEdits = true;
        updateDecorators(
            simulation,
            model,
            info,
            getTagValueForSpace(bot, tag, space)
        );
    } finally {
        applyingEdits = false;
    }

    subs.push(sub);
}

async function addPrefixesToLanguageService(prefixes: ScriptPrefix[]) {
    const workerFactory = await getCustomPortalWorker();
    const worker = await workerFactory();
    (<any>worker).addScriptPrefixes(prefixes.map((p) => p.prefix));
}

function offsetSelections(
    startPos: monaco.Position,
    endPos: monaco.Position,
    selectionPositions: [monaco.Position, monaco.Position][]
) {
    for (let selections of selectionPositions) {
        const selectionStart = selections[0];
        const selectionEnd = selections[1];
        const startBefore = selectionStart.isBefore(startPos);
        const endAfter = startPos.isBefore(selectionEnd);

        // Selection does not start before edit position.
        // We should offset the selection start by how much
        // the edit changes
        if (!startBefore) {
            if (selectionStart.lineNumber === startPos.lineNumber) {
                selections[0] = selectionStart.delta(
                    endPos.lineNumber - startPos.lineNumber,
                    endPos.column - startPos.column
                );
            }
        }

        // Selection ends after edit position.
        // We should offset the selection end by how much
        // the edit changes
        if (endAfter) {
            if (selectionEnd.lineNumber === startPos.lineNumber) {
                selections[1] = selectionEnd.delta(
                    endPos.lineNumber - startPos.lineNumber,
                    endPos.column - startPos.column
                );
            }
        }
    }
}

function updateLanguage(
    simulation: BrowserSimulation,
    model: monaco.editor.ITextModel,
    tag: string,
    value: string
) {
    const info = models.get(model.uri.toString());
    if (!info) {
        return;
    }
    const currentLanguage = model.getModeId();
    const nextLanguage = tagScriptLanguage(simulation, tag, value);
    info.language = nextLanguage;
    if (typeof nextLanguage === 'string' && nextLanguage !== currentLanguage) {
        monaco.editor.setModelLanguage(model, nextLanguage);
    }
    updateDecorators(simulation, model, info, value);
}

function updateDecorators(
    simulation: BrowserSimulation,
    model: monaco.editor.ITextModel,
    info: ModelInfo,
    value: string
) {
    if (isFormula(value)) {
        const wasFormula = info.isFormula;
        info.isFormula = true;
        info.isScript = false;
        info.isCustomPortalScript = false;
        info.editOffset = DNA_TAG_PREFIX.length;
        if (!wasFormula) {
            const text = model.getValue();
            if (isFormula(text)) {
                // Delete the first character from the model cause
                // it is a formula marker
                model.applyEdits([
                    {
                        range: new monaco.Range(1, 1, 1, 1 + info.editOffset),
                        text: '',
                    },
                ]);
            }
        }

        info.decorators = model.deltaDecorations(info.decorators, [
            {
                range: new monaco.Range(1, 1, 1, 1),
                options: {
                    isWholeLine: true,
                    linesDecorationsClassName: 'formula-marker',
                },
            },
        ]);
    } else if (isScript(value)) {
        const wasScript = info.isScript;
        info.isScript = true;
        info.isFormula = false;
        info.isCustomPortalScript = false;
        info.editOffset = 1;

        if (!wasScript) {
            const text = model.getValue();
            if (isScript(text)) {
                // Delete the first character from the model cause
                // it is a script marker
                model.applyEdits([
                    {
                        range: new monaco.Range(1, 1, 1, 1 + info.editOffset),
                        text: '',
                    },
                ]);
            }
        }

        info.decorators = model.deltaDecorations(info.decorators, [
            {
                range: new monaco.Range(1, 1, 1, 1),
                options: {
                    isWholeLine: true,
                    linesDecorationsClassName: 'script-marker',
                },
            },
        ]);
    } else if (isCustomPortalScript(simulation, value)) {
        const prefix = getScriptPrefix(simulation, value);

        const wasPortalScript = info.isCustomPortalScript;
        info.isFormula = false;
        info.isScript = false;
        info.isCustomPortalScript = true;
        info.editOffset = prefix.prefix.length;

        if (!wasPortalScript) {
            const text = model.getValue();
            if (getScriptPrefix(simulation, text) === prefix) {
                model.applyEdits([
                    {
                        range: new monaco.Range(1, 1, 1, 1 + info.editOffset),
                        text: '',
                    },
                ]);
            }
        }
    } else {
        info.decorators = model.deltaDecorations(info.decorators, []);
        info.isFormula = false;
        info.isScript = false;
        info.isCustomPortalScript = false;
        info.editOffset = 0;
    }
}

function getModelUri(bot: Bot, tag: string, space: string) {
    return getModelUriFromId(bot.id, tag, space);
}

function getModelUriFromId(id: string, tag: string, space: string) {
    let tagWithExtension = tag.indexOf('.') >= 0 ? tag : `${tag}.js`;
    if (hasValue(space)) {
        return monaco.Uri.parse(
            encodeURI(`file:///${id}/${space}/${tagWithExtension}`)
        );
    } else {
        return monaco.Uri.parse(encodeURI(`file:///${id}/${tagWithExtension}`));
    }
}

export function getScript(bot: Bot, tag: string, space: string) {
    let val = getTagValueForSpace(bot, tag, space);
    if (typeof val !== 'undefined' && val !== null) {
        let str = val.toString();
        if (typeof val === 'object') {
            str = JSON.stringify(val);
        }
        if (isFormula(str)) {
            return replaceMacros(str);
        } else {
            return str;
        }
    } else {
        return val || '';
    }
}

export function isCustomPortalScript(
    simulation: BrowserSimulation,
    value: unknown
) {
    const prefixes = simulation.portals.scriptPrefixes.map((p) => p.prefix);
    return hasPortalScript(prefixes, value);
}

export function toSubscription(disposable: monaco.IDisposable) {
    return new Subscription(() => disposable.dispose());
}<|MERGE_RESOLUTION|>--- conflicted
+++ resolved
@@ -64,9 +64,7 @@
 import { getCursorColorClass, getCursorLabelClass } from './StyleHelpers';
 import jscodeshift from 'jscodeshift';
 import MonacoJSXHighlighter from './public/monaco-jsx-highlighter/index';
-<<<<<<< HEAD
 import axios from 'axios';
-=======
 import { customPortalLanguageId } from './monaco/custom-portal-typescript/custom-portal-typescript.contribution';
 import { getCustomPortalWorker } from './monaco/languages.contribution';
 
@@ -74,7 +72,6 @@
 // For some reason, loading relative imports with worker-loader fails when using the import syntax
 // but the require syntax works.
 const TypescriptWorker = require('./monaco/typescript/ts.worker').default;
->>>>>>> dbcf5392
 
 export function setup() {
     // Tell monaco how to create the web workers
@@ -282,7 +279,6 @@
         completionDisposable.dispose();
     });
 
-<<<<<<< HEAD
     sub.add(
         simulation.portals.externalsDiscovered
             .pipe(
@@ -304,7 +300,7 @@
             )
             .subscribe()
     );
-=======
+
     monaco.languages.onLanguage(customPortalLanguageId, () => {
         sub.add(
             simulation.portals.prefixesDiscovered
@@ -312,7 +308,6 @@
                 .subscribe()
         );
     });
->>>>>>> dbcf5392
 
     return sub;
 }
