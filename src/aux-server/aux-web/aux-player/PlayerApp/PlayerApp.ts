import Vue, { ComponentOptions } from 'vue';
import Component from 'vue-class-component';
import { Provide, Watch } from 'vue-property-decorator';
import { appManager } from '../../shared/AppManager';
import { EventBus } from '../../shared/EventBus';
import ConfirmDialogOptions from '../../shared/ConfirmDialogOptions';
import AlertDialogOptions from '../../shared/AlertDialogOptions';
import { SubscriptionLike, Subscription } from 'rxjs';
import {
    FilesState,
    UserMode,
    Object,
    getUserMode,
    ON_QR_CODE_SCANNER_CLOSED_ACTION_NAME,
    ON_QR_CODE_SCANNED_ACTION_NAME,
    ON_QR_CODE_SCANNER_OPENED_ACTION_NAME,
    botsInContext,
    isSimulation,
    getBotChannel,
    calculateDestroyFileEvents,
    merge,
    simulationIdToString,
    BotCalculationContext,
    calculateBotValue,
    calculateFormattedFileValue,
    ShowInputForTagAction,
    ShowInputOptions,
    ShowInputType,
    ShowInputSubtype,
    Bot,
    BarcodeFormat,
    ON_BARCODE_SCANNER_OPENED_ACTION_NAME,
    ON_BARCODE_SCANNER_CLOSED_ACTION_NAME,
    ON_BARCODE_SCANNED_ACTION_NAME,
    ON_CHANNEL_SUBSCRIBED_ACTION_NAME,
    ON_CHANNEL_STREAMING_ACTION_NAME,
    ON_CHANNEL_STREAM_LOST_ACTION_NAME,
    ON_CHANNEL_UNSUBSCRIBED_ACTION_NAME,
    parseSimulationId,
} from '@casual-simulation/aux-common';
import SnackbarOptions from '../../shared/SnackbarOptions';
import { copyToClipboard, navigateToUrl } from '../../shared/SharedUtils';
import LoadApp from '../../shared/vue-components/LoadApp/LoadApp';
import { tap } from 'rxjs/operators';
import { findIndex, flatMap } from 'lodash';
import QRCode from '@chenfengyuan/vue-qrcode';
import CubeIcon from '../public/icons/Cube.svg';
import HexIcon from '../public/icons/Hexagon.svg';
import { QrcodeStream } from 'vue-qrcode-reader';
import { Simulation, AuxUser, LoginState } from '@casual-simulation/aux-vm';
import { BrowserSimulation } from '@casual-simulation/aux-vm-browser';
import { SidebarItem } from '../../shared/vue-components/BaseGameView';
import { Swatches, Chrome, Compact } from 'vue-color';
import { DeviceInfo, ADMIN_ROLE } from '@casual-simulation/causal-trees';
import Console from '../../shared/vue-components/Console/Console';
import { recordMessage } from '../../shared/Console';
import Tagline from '../../shared/vue-components/Tagline/Tagline';
import VueBarcode from '../../shared/public/VueBarcode';
import BarcodeScanner from '../../shared/vue-components/BarcodeScanner/BarcodeScanner';
import Checkout from '../Checkout/Checkout';
import LoginPopup from '../../shared/vue-components/LoginPopup/LoginPopup';
import AuthorizePopup from '../../shared/vue-components/AuthorizeAccountPopup/AuthorizeAccountPopup';
import { sendWebhook } from '../../shared/WebhookUtils';

export interface SidebarItem {
    id: string;
    group: string;
    text: string;
    icon: string;
    click: () => void;
}

@Component({
    components: {
        'load-app': LoadApp,
        'qr-code': QRCode,
        'qrcode-stream': QrcodeStream,
        barcode: VueBarcode,
        'barcode-stream': BarcodeScanner,
        'color-picker-swatches': Swatches,
        'color-picker-advanced': Chrome,
        'color-picker-basic': Compact,
        console: Console,
        tagline: Tagline,
        checkout: Checkout,
        login: LoginPopup,
        authorize: AuthorizePopup,
    },
})
export default class PlayerApp extends Vue {
    showNavigation: boolean = false;
    showConfirmDialog: boolean = false;
    showAlertDialog: boolean = false;
    updateAvailable: boolean = false;
    snackbar: SnackbarOptions = {
        visible: false,
        message: '',
    };

    /**
     * Whether we had previously lost our connection to the server.
     */
    lostConnection: boolean = false;

    /**
     * Whether the user is logged in.
     */
    loggedIn: boolean = false;

    /**
     * Whether to show the QR Code.
     */
    showQRCode: boolean = false;

    /**
     * Whether to show the QR Code Scanner.
     */
    showQRScanner: boolean = false;

    /**
     * The session.
     */
    session: string = '';

    /**
     * The context.
     */
    context: string = '';

    /**
     * The extra sidebar items shown in the app.
     */
    extraItems: SidebarItem[] = [];

    /**
     * The list of simulations that are in the app.
     */
    simulations: SimulationInfo[] = [];

    /**
     * Whether to show the add simulation dialog.
     */
    showAddSimulation: boolean = false;

    /**
     * Whether to show the confirm remove simulation dialog.
     */
    showRemoveSimulation: boolean = false;

    /**
     * The simulation to remove.
     */
    simulationToRemove: SimulationInfo = null;

    /**
     * The ID of the simulation to add.
     */
    newSimulation: string = '';

    /**
     * The QR Code to show.
     */
    qrCode: string = '';

    /**
     * The barcode to display.
     */
    barcode: string = '';

    /**
     * The barcode format to use.
     */
    barcodeFormat: BarcodeFormat = 'code128';

    /**
     * Whether to show the barcode.
     */
    showBarcode: boolean = false;

    /**
     * Whether to show the barcode scanner.
     */
    showBarcodeScanner: boolean = false;

    /**
     * Whether to show the Login code.
     */
    showLoginCode: boolean = false;

    /**
     * Whether to show the login popup.
     */
    showLogin: boolean = false;

    /**
     * Whether to show the authorize account popup.
     */
    showAuthorize: boolean = false;

    authorized: boolean = false;

    inputDialogLabel: string = '';
    inputDialogPlaceholder: string = '';
    inputDialogInput: string = '';
    inputDialogType: ShowInputType = 'text';
    inputDialogSubtype: ShowInputSubtype = 'basic';
    inputDialogInputValue: any = '';
    inputDialogLabelColor: string = '#000';
    inputDialogBackgroundColor: string = '#FFF';
    showInputDialog: boolean = false;
    showConsole: boolean = false;
    loginInfo: DeviceInfo = null;
    loginState: LoginState = null;

    confirmDialogOptions: ConfirmDialogOptions = new ConfirmDialogOptions();
    alertDialogOptions: AlertDialogOptions = new AlertDialogOptions();

    private _inputDialogTarget: Bot = null;
    private _inputDialogSimulation: Simulation = null;
    private _subs: SubscriptionLike[] = [];
    private _simulationSubs: Map<Simulation, SubscriptionLike[]> = new Map();

    get version() {
        return appManager.version.latestTaggedVersion;
    }

    get versionTooltip() {
        return appManager.version.gitCommit;
    }

    get isAdmin() {
        return this.loginInfo && this.loginInfo.roles.indexOf(ADMIN_ROLE) >= 0;
    }

    /**
     * Adds a new sidebar item to the sidebar.
     * @param id
     * @param text
     * @param click
     */
    @Provide()
    addSidebarItem(
        id: string,
        text: string,
        click: () => void,
        icon: string = null,
        group: string = null
    ) {
        const index = findIndex(this.extraItems, i => i.id === id);
        if (index >= 0) {
            this.extraItems[index] = {
                id: id,
                group: group,
                text: text,
                icon: icon,
                click: click,
            };
        } else {
            this.extraItems.push({
                id: id,
                group: group,
                text: text,
                icon: icon,
                click: click,
            });
        }
    }

    /**
     * Removes the sidebar item with the given ID.
     * @param id
     */
    @Provide()
    removeSidebarItem(id: string) {
        const index = findIndex(this.extraItems, i => i.id === id);
        if (index >= 0) {
            this.extraItems.splice(index, 1);
        }
    }

    /**
     * Removes all the sidebar items with the given group.
     * @param id
     */
    @Provide()
    removeSidebarGroup(group: string) {
        for (let i = this.extraItems.length - 1; i >= 0; i--) {
            const item = this.extraItems[i];
            if (item.group === group) {
                this.extraItems.splice(i, 1);
            }
        }
    }

    url() {
        return location.href;
    }

    forcedOffline(info: SimulationInfo) {
        const simulation = appManager.simulationManager.simulations.get(
            info.id
        );
        return simulation.connection.forcedOffline;
    }

    closeConsole() {
        this.showConsole = false;
    }

    created() {
        this._subs = [];
        this._simulationSubs = new Map();
        this._subs.push(
            appManager.updateAvailableObservable.subscribe(updateAvailable => {
                if (updateAvailable) {
                    this.updateAvailable = true;
                    this._showUpdateAvailable();
                }
            })
        );

        this._subs.push(
            appManager.simulationManager.simulationAdded
                .pipe(tap(sim => this._simulationAdded(sim)))
                .subscribe(),
            appManager.simulationManager.simulationRemoved
                .pipe(tap(sim => this._simulationRemoved(sim)))
                .subscribe()
        );

        this._subs.push(
            appManager.whileLoggedIn((user, fileManager) => {
                let subs: SubscriptionLike[] = [];

                this.loggedIn = true;
                this.session = fileManager.parsedId.channel;
                this.context = fileManager.parsedId.context;

                subs.push(
                    new Subscription(() => {
                        this.loggedIn = false;
                    })
                );

                return subs;
            })
        );

        EventBus.$on('showNavigation', this.onShowNavigation);
        EventBus.$on('showConfirmDialog', this.onShowConfirmDialog);
        EventBus.$on('showAlertDialog', this.onShowAlertDialog);
    }

    copy(text: string) {
        copyToClipboard(text);
        this.snackbar = {
            visible: true,
            message: `Copied '${text}' to the clipboard!`,
        };
    }

    beforeDestroy() {
        this._subs.forEach(s => s.unsubscribe());
    }

    logout() {
        this.showNavigation = false;
        this.showLogin = true;
    }

    snackbarClick(action: SnackbarOptions['action']) {
        if (action) {
            switch (action.type) {
                case 'refresh':
                    this.refreshPage();
                    break;
            }
        }
    }

    getUser(): AuxUser {
        return appManager.user;
    }

    menuClicked() {
        this.showNavigation = !this.showNavigation;
    }

    refreshPage() {
        window.location.reload();
    }

    fixConflicts() {
        this.$router.push({
            name: 'merge-conflicts',
            params: { id: this.session },
        });
    }

    toggleOnlineOffline(info: SimulationInfo) {
        let options = new ConfirmDialogOptions();
        const simulation = appManager.simulationManager.simulations.get(
            info.id
        );
        if (simulation.connection.forcedOffline) {
            options.title = 'Enable online?';
            options.body = `Allow ${
                info.displayName
            } to reconnect to the server?`;
            options.okText = 'Go Online';
            options.cancelText = 'Stay Offline';
        } else {
            options.title = 'Force offline mode?';
            options.body = `Prevent ${
                info.displayName
            } from connecting to the server?`;
            options.okText = 'Go Offline';
            options.cancelText = 'Stay Online';
        }
        EventBus.$once(options.okEvent, () => {
            simulation.connection.toggleForceOffline();
            EventBus.$off(options.cancelEvent);
        });
        EventBus.$once(options.cancelEvent, () => {
            EventBus.$off(options.okEvent);
        });
        EventBus.$emit('showConfirmDialog', options);
    }

    async hideQRCodeScanner() {
        this.showQRScanner = false;
    }

    async onQrCodeScannerClosed() {
        this._superAction(ON_QR_CODE_SCANNER_CLOSED_ACTION_NAME);
    }

    async onQRCodeScanned(code: string) {
        this._superAction(ON_QR_CODE_SCANNED_ACTION_NAME, code);
    }

    hideBarcodeScanner() {
        this.showBarcodeScanner = false;
    }

    async onBarcodeScannerClosed() {
        this._superAction(ON_BARCODE_SCANNER_CLOSED_ACTION_NAME);
    }

    onBarcodeScanned(code: string) {
        this._superAction(ON_BARCODE_SCANNED_ACTION_NAME, code);
    }

    addSimulation() {
        this.newSimulation = '';
        this.showAddSimulation = true;
    }

    async finishAddSimulation(id: string) {
        console.log('[PlayerApp] Add simulation!');
        await appManager.simulationManager.primary.helper.createSimulation(id);
    }

    removeSimulation(info: SimulationInfo) {
        if (appManager.simulationManager.primary.id === info.id) {
            this.snackbar = {
                message: `You cannot remove the primary channel.`,
                visible: true,
            };
        } else {
            this.showRemoveSimulation = true;
            this.simulationToRemove = info;
        }
    }

    finishRemoveSimulation() {
        this.removeSimulationById(this.simulationToRemove.id);
    }

    removeSimulationById(id: string) {
        appManager.simulationManager.simulations.forEach(sim => {
            sim.helper.destroySimulations(id);
        });
    }

    getQRCode(): string {
        return this.qrCode || this.url();
    }

    getLoginCode(): string {
        return appManager.user ? appManager.user.token : '';
    }

    getBarcode() {
        return this.barcode || '';
    }

    getBarcodeFormat() {
        return this.barcodeFormat || '';
    }

    private _simulationAdded(simulation: BrowserSimulation) {
        const index = this.simulations.findIndex(s => s.id === simulation.id);
        if (index >= 0) {
            return;
        }

        let subs: SubscriptionLike[] = [];
        let info: SimulationInfo = {
            id: simulation.id,
            displayName: simulationIdToString(simulation.parsedId),
            online: false,
            synced: false,
            lostConnection: false,
            subscribed: false,
        };

        subs.push(
            simulation.login.loginStateChanged.subscribe(state => {
                this.loginState = state;
                if (!state.authenticated) {
                    console.log(
                        '[PlayerApp] Not authenticated:',
                        state.authenticationError
                    );
                    if (state.authenticationError) {
                        console.log(
                            '[PlayerApp] Redirecting to login to resolve error.'
                        );
                        this.showAuthorize = true;
                    }
                } else {
                    this.showAuthorize = false;
                    console.log('[PlayerApp] Authenticated!', state.info);
                }

                if (state.authorized) {
                    this.authorized = true;
                    console.log('[PlayerApp] Authorized!');
                } else if (state.authorized === false) {
                    console.log('[PlayerApp] Not authorized.');
                    if (state.authorizationError === 'channel_doesnt_exist') {
                        this.snackbar = {
                            message: 'This channel does not exist.',
                            visible: true,
                        };
                    } else {
                        this.snackbar = {
                            message:
                                'You are not authorized to view this channel.',
                            visible: true,
                        };
                    }
                }
            }),
            simulation.localEvents.subscribe(async e => {
                if (e.type === 'show_toast') {
                    this.snackbar = {
                        message: e.message,
                        visible: true,
                    };
                } else if (e.type === 'show_qr_code_scanner') {
                    if (this.showQRScanner !== e.open) {
                        this.showQRScanner = e.open;
                        if (e.open) {
                            this._superAction(
                                ON_QR_CODE_SCANNER_OPENED_ACTION_NAME
                            );
                        } else {
                            // Don't need to send an event for closing
                            // because onQrCodeScannerClosed() gets triggered
                            // automatically.
                        }
                    }
                } else if (e.type === 'show_barcode_scanner') {
                    if (this.showBarcodeScanner !== e.open) {
                        this.showBarcodeScanner = e.open;
                        if (e.open) {
                            this._superAction(
                                ON_BARCODE_SCANNER_OPENED_ACTION_NAME
                            );
                        } else {
                            // Don't need to send an event for closing
                            // because onBarcodeScannerClosed() gets triggered
                            // automatically.
                        }
                    }
                } else if (e.type === 'load_simulation') {
                    this.finishAddSimulation(e.id);
                } else if (e.type === 'unload_simulation') {
                    this.removeSimulationById(e.id);
                } else if (e.type === 'super_shout') {
                    this._superAction(e.eventName, e.argument);
                } else if (e.type === 'show_qr_code') {
                    if (e.open) {
                        this._showQRCode(e.code);
                    } else {
                        this._hideQRCode();
                    }
                } else if (e.type === 'show_barcode') {
                    if (e.open) {
                        this._showBarcode(e.code, e.format);
                    } else {
                        this._hideBarcode();
                    }
<<<<<<< HEAD
                } else if (e.type === 'go_to_context') {
=======
                } else if (e.name === 'go_to_context') {
                    this.updateTitleContext(e.context);
>>>>>>> 0e3e79c9
                    appManager.simulationManager.simulations.forEach(sim => {
                        sim.parsedId = {
                            ...sim.parsedId,
                            context: e.context,
                        };
                    });

                    this._updateQuery();
<<<<<<< HEAD
                } else if (e.type === 'go_to_url') {
=======
                    this.setTitleToID();
                } else if (e.name === 'go_to_url') {
>>>>>>> 0e3e79c9
                    navigateToUrl(e.url, null, 'noreferrer');
                } else if (e.type === 'open_url') {
                    navigateToUrl(e.url, '_blank', 'noreferrer');
                } else if (e.type === 'show_input_for_tag') {
                    setTimeout(() => {
                        this._showInputDialog(simulation, e);
                    });
                } else if (e.type === 'open_console') {
                    this.showConsole = e.open;
                } else if (e.type === 'send_webhook') {
                    sendWebhook(simulation, e);
                }
            }),
            simulation.connection.connectionStateChanged.subscribe(
                connected => {
                    if (!connected) {
                        info.online = false;
                        info.synced = false;
                        if (info.subscribed) {
                            this._showConnectionLost(info);
                            info.lostConnection = true;
                        }
                    } else {
                        info.online = true;
                        if (info.lostConnection) {
                            this._showConnectionRegained(info);
                        }
                        info.lostConnection = false;
                        info.synced = true;
                        if (
                            info.id == appManager.simulationManager.primary.id
                        ) {
                            appManager.checkForUpdates();
                        }
                    }
                }
            ),
            simulation.connection.syncStateChanged.subscribe(
                async connected => {
                    if (!connected) {
                        info.synced = false;
                        if (info.subscribed) {
                            info.lostConnection = true;
                            await this._superAction(
                                ON_CHANNEL_STREAM_LOST_ACTION_NAME,
                                {
                                    channel: simulation.parsedId.channel,
                                }
                            );
                        }
                    } else {
                        info.synced = true;

                        if (simulation.parsedId.context) {
                            const userFile = simulation.helper.userFile;
                            await simulation.helper.updateBot(userFile, {
                                tags: {
                                    'aux._userContext':
                                        simulation.parsedId.context,
                                },
                            });
                        }

                        if (simulation.parsedId.context) {
                            let id = simulation.id;
                            if (id.includes('/')) {
                                id = id.split('/')[1];
                            }

                            const userFile = simulation.helper.userFile;
                            await simulation.helper.updateBot(userFile, {
                                tags: {
                                    'aux._userChannel': id,
                                },
                            });
                        }

                        if (!info.subscribed) {
                            info.subscribed = true;
                            await this._superAction(
                                ON_CHANNEL_SUBSCRIBED_ACTION_NAME,
                                {
                                    channel: simulation.parsedId.channel,
                                }
                            );

                            for (let info of this.simulations) {
                                if (
                                    info.id === simulation.id ||
                                    !info.subscribed
                                ) {
                                    continue;
                                }
                                const parsedId = parseSimulationId(info.id);
                                if (!parsedId.success) {
                                    continue;
                                }
                                await simulation.helper.action(
                                    ON_CHANNEL_SUBSCRIBED_ACTION_NAME,
                                    null,
                                    {
                                        channel: parsedId.channel,
                                    }
                                );
                            }
                        }

                        await this._superAction(
                            ON_CHANNEL_STREAMING_ACTION_NAME,
                            {
                                channel: simulation.parsedId.channel,
                            }
                        );
                    }
                }
            ),
            simulation.login.deviceChanged.subscribe(info => {
                this.loginInfo = info || this.loginInfo;
            }),
            simulation.consoleMessages.subscribe(m => {
                recordMessage(m);
            }),
            new Subscription(async () => {
                await this._superAction(ON_CHANNEL_UNSUBSCRIBED_ACTION_NAME, {
                    channel: simulation.parsedId.channel,
                });
            })
        );

        this._simulationSubs.set(simulation, subs);
        this.simulations.push(info);

        this._updateQuery();
    }

    private _showQRCode(code: string) {
        this.qrCode = code;
        this.showQRCode = true;
        this._hideBarcode();
    }

    private _hideQRCode() {
        this.qrCode = null;
        this.showQRCode = false;
    }

    private _showBarcode(code: string, format: BarcodeFormat) {
        this.barcode = code;
        this.barcodeFormat = format;
        this.showBarcode = true;
        this._hideQRCode();
    }

    private _hideBarcode() {
        this.barcode = null;
        this.showBarcode = false;
    }

    showLoginQRCode() {
        this.showLoginCode = true;
    }

    // TODO: Move to a shared class/component
    _showInputDialog(simulation: Simulation, event: ShowInputForTagAction) {
        const calc = simulation.helper.createContext();
        const file = simulation.helper.filesState[event.fileId];
        this._updateLabel(calc, file, event.tag, event.options);
        this._updateColor(calc, file, event.options);
        this._updateInput(calc, file, event.tag, event.options);
        this._inputDialogSimulation = simulation;
        this.showInputDialog = true;
    }

    setTitleToID() {
        let id: string = '...';

        if (appManager.simulationManager.primary != null) {
            id = appManager.simulationManager.primary.id;
        }

        //document.title = "AUX Player | " + id;
        document.title = id;
    }

    updateTitleContext(newContext: string) {
        let id: string = '...';

        if (appManager.simulationManager.primary != null) {
            let temp = appManager.simulationManager.primary.id.split('/');
            id = '';
            for (let i = 1; i < temp.length; i++) {
                id += temp[i];
            }
            id = newContext + '/' + id;
        }

        appManager.simulationManager.primary.updateID(id);
        document.title = id;
    }

    updateInputDialogColor(newColor: any) {
        if (typeof newColor === 'object') {
            this.inputDialogInputValue = newColor.hex;
        } else {
            this.inputDialogInputValue = newColor;
        }
    }

    async closeInputDialog() {
        if (this.showInputDialog) {
            await this._inputDialogSimulation.helper.action('onCloseInput', [
                this._inputDialogTarget,
            ]);
            this.showInputDialog = false;
        }
    }

    async saveInputDialog() {
        if (this.showInputDialog) {
            let value: any;
            if (
                this.inputDialogType === 'color' &&
                typeof this.inputDialogInputValue === 'object'
            ) {
                value = this.inputDialogInputValue.hex;
            } else {
                value = this.inputDialogInputValue;
            }
            await this._inputDialogSimulation.helper.updateBot(
                this._inputDialogTarget,
                {
                    tags: {
                        [this.inputDialogInput]: value,
                    },
                }
            );
            await this._inputDialogSimulation.helper.action('onSaveInput', [
                this._inputDialogTarget,
            ]);
            await this.closeInputDialog();
        }
    }

    private _updateColor(
        calc: BotCalculationContext,
        file: Bot,
        options: Partial<ShowInputOptions>
    ) {
        if (typeof options.backgroundColor !== 'undefined') {
            this.inputDialogBackgroundColor = options.backgroundColor;
        } else {
            this.inputDialogBackgroundColor = '#FFF';
        }
    }

    private _updateLabel(
        calc: BotCalculationContext,
        file: Bot,
        tag: string,
        options: Partial<ShowInputOptions>
    ) {
        if (typeof options.title !== 'undefined') {
            this.inputDialogLabel = options.title;
        } else {
            this.inputDialogLabel = tag;
        }

        if (typeof options.foregroundColor !== 'undefined') {
            this.inputDialogLabelColor = options.foregroundColor;
        } else {
            this.inputDialogLabelColor = '#000';
        }
    }

    private _updateInput(
        calc: BotCalculationContext,
        file: Bot,
        tag: string,
        options: Partial<ShowInputOptions>
    ) {
        this.inputDialogInput = tag;
        this.inputDialogType = options.type || 'text';
        this.inputDialogSubtype = options.subtype || 'basic';
        this._inputDialogTarget = file;
        this.inputDialogInputValue =
            calculateFormattedFileValue(
                calc,
                this._inputDialogTarget,
                this.inputDialogInput
            ) || '';

        if (typeof options.placeholder !== 'undefined') {
            this.inputDialogPlaceholder = options.placeholder;
        } else {
            this.inputDialogPlaceholder = this.inputDialogInput;
        }
    }

    private _simulationRemoved(simulation: Simulation) {
        const subs = this._simulationSubs.get(simulation);

        if (subs) {
            subs.forEach(s => {
                s.unsubscribe();
            });
        }

        this._simulationSubs.delete(simulation);

        const index = this.simulations.findIndex(s => s.id === simulation.id);
        if (index >= 0) {
            this.simulations.splice(index, 1);
        }

        this._updateQuery();
    }

    private _updateQuery() {
        if (!appManager.simulationManager.primary) {
            return;
        }

        const previousChannel = this.$router.currentRoute.params.id;
        const previousContext = this.$router.currentRoute.params.context;

        const channel =
            appManager.simulationManager.primary.parsedId.channel ||
            previousChannel;
        const context =
            appManager.simulationManager.primary.parsedId.context ||
            previousContext;
        if (channel && context) {
            let route = {
                name: 'home',
                params: {
                    id: channel === 'default' ? null : channel,
                    context: context,
                },
                query: {
                    channels: this.simulations
                        .filter(
                            sim =>
                                sim.id !==
                                appManager.simulationManager.primary.id
                        )
                        .map(sim => sim.id),
                },
            };

            // Only add the history if switching contexts or the primary channel
            if (channel !== previousChannel || context !== previousContext) {
                window.history.pushState({}, window.document.title);
            }

            this.$router.replace(route);
        }
    }

    /**
     * Sends the given event and argument to every loaded simulation.
     * @param eventName The event to send.
     * @param arg The argument to send.
     */
    private async _superAction(eventName: string, arg?: any) {
        for (let [id, sim] of appManager.simulationManager.simulations) {
            await sim.helper.action(eventName, null, arg);
        }
    }

    private _showConnectionLost(info: SimulationInfo) {
        this.snackbar = {
            visible: true,
            message: `Connection to ${
                info.displayName
            } lost. You are now working offline.`,
        };
    }

    private _showOffline() {
        this.snackbar = {
            visible: true,
            message:
                'You are offline. Changes will be synced to the server upon reconnection.',
        };
    }

    private _showUpdateAvailable() {
        this.snackbar = {
            visible: true,
            message: 'A new version is available!',
            action: {
                type: 'refresh',
                label: 'Refresh',
            },
        };
    }

    private _showConnectionRegained(info: SimulationInfo) {
        this.snackbar = {
            visible: true,
            message: `Connection to ${
                info.displayName
            } regained. You are connected to the channel.`,
        };
    }

    private _showSynced() {
        this.snackbar = {
            visible: true,
            message: 'Synced!',
        };
    }

    private onShowNavigation(show: boolean) {
        if (show == undefined) {
            console.error(
                '[PlayerApp] Missing expected boolean argument for showNavigation event.'
            );
            return;
        }

        console.log('[PlayerApp] handleShowNavigation: ' + show);
        this.showNavigation = show;
    }

    private onShowConfirmDialog(options: ConfirmDialogOptions) {
        if (options == undefined) {
            console.error(
                '[PlayerApp] Missing expected ConfirmDialogOptions argument for showConfirmDialog event.'
            );
            return;
        }

        this.confirmDialogOptions = options;
        this.showConfirmDialog = true;
        console.log(
            '[PlayerApp] handleShowConfirmDialog ' +
                this.showConfirmDialog +
                ' ' +
                JSON.stringify(this.confirmDialogOptions)
        );
    }

    private onShowAlertDialog(options: AlertDialogOptions) {
        if (options == undefined) {
            console.error(
                '[PlayerApp] Missing expected AlertDialogOptions argument for showAlertDialog event.'
            );
            return;
        }

        this.alertDialogOptions = options;
        this.showAlertDialog = true;
        console.log(
            '[PlayerApp] handleShowAlertDialog ' +
                this.showAlertDialog +
                ' ' +
                JSON.stringify(this.alertDialogOptions)
        );
    }

    /**
     * Click event from App.vue
     */
    private onConfirmDialogOk() {
        if (this.confirmDialogOptions.okEvent != null)
            EventBus.$emit(this.confirmDialogOptions.okEvent);
    }

    /**
     * Click event from App.vue
     */
    private onConfirmDialogCancel() {
        if (this.confirmDialogOptions.cancelEvent != null)
            EventBus.$emit(this.confirmDialogOptions.cancelEvent);
    }
}

export interface SimulationInfo {
    id: string;
    displayName: string;
    online: boolean;
    synced: boolean;
    lostConnection: boolean;
    subscribed: boolean;
}<|MERGE_RESOLUTION|>--- conflicted
+++ resolved
@@ -603,12 +603,8 @@
                     } else {
                         this._hideBarcode();
                     }
-<<<<<<< HEAD
                 } else if (e.type === 'go_to_context') {
-=======
-                } else if (e.name === 'go_to_context') {
                     this.updateTitleContext(e.context);
->>>>>>> 0e3e79c9
                     appManager.simulationManager.simulations.forEach(sim => {
                         sim.parsedId = {
                             ...sim.parsedId,
@@ -617,12 +613,8 @@
                     });
 
                     this._updateQuery();
-<<<<<<< HEAD
+                    this.setTitleToID();
                 } else if (e.type === 'go_to_url') {
-=======
-                    this.setTitleToID();
-                } else if (e.name === 'go_to_url') {
->>>>>>> 0e3e79c9
                     navigateToUrl(e.url, null, 'noreferrer');
                 } else if (e.type === 'open_url') {
                     navigateToUrl(e.url, '_blank', 'noreferrer');
