--- conflicted
+++ resolved
@@ -78,16 +78,11 @@
                         0
                     );
                 }
-<<<<<<< HEAD
-            } else {
-                if (this._context !== this._simulation3D.context) {
-=======
             } else if (
                 isFileMovable(calc, this._file) ||
                 this._originallyInInventory
             ) {
-                if (this._context !== this._gameView.context) {
->>>>>>> 33630825
+                if (this._context !== this._simulation3D.context) {
                     this._previousContext = this._context;
                     this._context = this._simulation3D.context;
                     this._inInventory = false;
