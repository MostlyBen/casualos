--- conflicted
+++ resolved
@@ -39,16 +39,10 @@
         "url": "https://github.com/casual-simulation/casualos/issues"
     },
     "dependencies": {
-<<<<<<< HEAD
         "@casual-simulation/aux-runtime": "^3.2.5",
-        "@casual-simulation/aux-common": "^3.2.5",
-        "@casual-simulation/aux-vm": "^3.2.5",
-        "@casual-simulation/aux-vm-client": "^3.2.5",
-=======
         "@casual-simulation/aux-common": "^3.2.6",
         "@casual-simulation/aux-vm": "^3.2.6",
         "@casual-simulation/aux-vm-client": "^3.2.6",
->>>>>>> 00a2ee93
         "@casual-simulation/causal-trees": "^3.2.0",
         "@casual-simulation/crypto": "^3.2.0",
         "@casual-simulation/crypto-browser": "^3.2.0",
