{
    "name": "@casual-simulation/aux-vm-client",
    "version": "3.2.5",
    "description": "A set of utilities required to securely run an AUX as a client.",
    "keywords": [
        "aux"
    ],
    "author": "Casual Simulation, Inc.",
    "homepage": "https://casualsimulation.com/",
    "license": "MIT",
    "main": "index.js",
    "types": "index.d.ts",
    "module": "index",
    "directories": {
        "lib": "."
    },
    "files": [
        "/README.md",
        "/LICENSE.txt",
        "**/*.js",
        "**/*.js.map",
        "**/*.d.ts"
    ],
    "repository": {
        "type": "git",
        "url": "git+https://github.com/casual-simulation/casualos.git"
    },
    "scripts": {
        "watch": "tsc --watch",
        "watch:player": "npm run watch",
        "build": "echo \"Nothing to do.\"",
        "test": "jest",
        "test:watch": "jest --watchAll"
    },
    "publishConfig": {
        "access": "public"
    },
    "bugs": {
        "url": "https://github.com/casual-simulation/casualos/issues"
    },
    "dependencies": {
<<<<<<< HEAD
        "@casual-simulation/aux-common": "^3.2.4",
        "@casual-simulation/aux-runtime": "^3.2.4",
        "@casual-simulation/aux-vm": "^3.2.4",
=======
        "@casual-simulation/aux-common": "^3.2.5",
        "@casual-simulation/aux-vm": "^3.2.5",
>>>>>>> 13c0b277
        "@casual-simulation/causal-tree-client-apiary": "^3.2.0",
        "@casual-simulation/causal-tree-client-websocket": "^3.2.0",
        "@casual-simulation/causal-trees": "^3.2.0",
        "@casual-simulation/crypto": "^3.2.0",
        "@casual-simulation/timesync": "^3.1.28",
        "@casual-simulation/websocket": "^3.1.11",
        "axios": "0.25.0",
        "comlink": "4.3.1",
        "lodash": "4.17.21",
        "rxjs": "7.5.7",
        "uuid": "^8.3.2"
    }
}<|MERGE_RESOLUTION|>--- conflicted
+++ resolved
@@ -39,14 +39,9 @@
         "url": "https://github.com/casual-simulation/casualos/issues"
     },
     "dependencies": {
-<<<<<<< HEAD
-        "@casual-simulation/aux-common": "^3.2.4",
-        "@casual-simulation/aux-runtime": "^3.2.4",
-        "@casual-simulation/aux-vm": "^3.2.4",
-=======
+        "@casual-simulation/aux-runtime": "^3.2.5",
         "@casual-simulation/aux-common": "^3.2.5",
         "@casual-simulation/aux-vm": "^3.2.5",
->>>>>>> 13c0b277
         "@casual-simulation/causal-tree-client-apiary": "^3.2.0",
         "@casual-simulation/causal-tree-client-websocket": "^3.2.0",
         "@casual-simulation/causal-trees": "^3.2.0",
