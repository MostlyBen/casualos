import { PartialBot, BotsState, Bot, BotTags, BotSpace } from './Bot';
import {
    Action,
    DeviceAction,
    RemoteAction,
    DeviceSelector,
    RemoteActionResult,
    RemoteActionError,
    DeviceActionResult,
    DeviceActionError,
    remoteResult,
    remoteError,
} from '@casual-simulation/causal-trees';
import { clamp } from '../utils';
import { hasValue } from './BotCalculations';

export type LocalActions = BotActions | ExtraActions | AsyncActions;

/**
 * Defines a union type for all the possible events that can be emitted from a bots channel.
 */
export type BotAction =
    | BotActions
    | TransactionAction
    | ExtraActions
    | AsyncActions
    | RemoteAction
    | RemoteActionResult
    | RemoteActionError
    | DeviceAction;

/**
 * Defines a union type for all the possible actions that manipulate the bot state.
 */
export type BotActions =
    | AddBotAction
    | RemoveBotAction
    | UpdateBotAction
    | CreateCertificateAction
    | SignTagAction
    | RevokeCertificateAction
    | ApplyStateAction;

/**
 * Defines a set of possible local event types.
 */
export type ExtraActions =
    | ShoutAction
    | RejectAction
    | ShowToastAction
    | ShowHtmlAction
    | HideHtmlAction
    | TweenToAction
    | OpenQRCodeScannerAction
    | OpenBarcodeScannerAction
    | ShowQRCodeAction
    | ShowBarcodeAction
    | LoadStoryAction
    | UnloadStoryAction
    | SuperShoutAction
    | SendWebhookAction
    | GoToDimensionAction
    | GoToURLAction
    | PlaySoundAction
    | OpenURLAction
    | ImportAUXAction
    | ShowInputForTagAction
    | SetForcedOfflineAction
    | ShellAction
    | OpenConsoleAction
    | DownloadAction
    | BackupToGithubAction
    | BackupAsDownloadAction
    | StartCheckoutAction
    | CheckoutSubmittedAction
    | FinishCheckoutAction
    | PasteStateAction
    | ReplaceDragBotAction
    | SetClipboardAction
    | ShowChatBarAction
    | ShowUploadAuxFileAction
    | MarkHistoryAction
    | BrowseHistoryAction
    | RestoreHistoryMarkAction
    | LoadSpaceAction
    | EnableARAction
    | EnableVRAction
    | ShowJoinCodeAction
    | RequestFullscreenAction
    | ExitFullscreenAction
    | LocalFormAnimationAction
    | GetPlayerCountAction;

/**
 * Defines a set of possible async action types.
 */
export type AsyncActions =
    | AsyncResultAction
    | AsyncErrorAction
    | ShowInputAction
    | ShareAction
    | RunScriptAction
    | LoadBotsAction
    | ClearSpaceAction
    | SendWebhookAction
    | UnlockSpaceAction
    | LoadFileAction
    | SaveFileAction
    | SetupChannelAction
<<<<<<< HEAD
    | ExportGpioPinAction
    | UnexportGpioPinAction
    | SetGpioPinAction
    | GetGpioPinAction
    | RpioInitAction
    | RpioExitAction
    | RpioOpenAction
    | RpioModeAction
    | RpioReadAction
    | RpioReadSequenceAction
    | RpioWriteAction
    | RpioWriteSequenceAction
    | RpioCloseAction
=======
    | CreateCertificateAction
    | SignTagAction
    | RevokeCertificateAction
>>>>>>> b95d91b2
    | RemoteAction
    | RemoteActionResult
    | RemoteActionError
    | DeviceAction
    | DeviceActionResult
    | DeviceActionError;

/**
 * Defines an interface for actions that represent asynchronous tasks.
 */
export interface AsyncAction extends Action {
    /**
     * The ID of the async task.
     */
    taskId: number | string;

    /**
     * The ID of the player that created this task.
     * Set by remote action handlers when a task is recieved from a remote player.
     */
    playerId?: string;
}

/**
 * Defines an action that supplies a result for an AsyncRequestAction.
 */
export interface AsyncResultAction extends AsyncAction {
    type: 'async_result';

    /**
     * The result value.
     */
    result: any;

    /**
     * Whether to map any bots found in the result to their actual bot counterparts.
     * Defaults to false.
     */
    mapBotsInResult?: boolean;
}

/**
 * Defines an action that supplies an error for an AsyncRequestAction.
 */
export interface AsyncErrorAction extends AsyncAction {
    type: 'async_error';

    /**
     * The error.
     */
    error: any;
}

/**
 * Defines a bot event that indicates a bot was added to the state.
 */
export interface AddBotAction extends Action {
    type: 'add_bot';
    id: string;
    bot: Bot;
}

/**
 * Defines a bot event that indicates a bot was removed from the state.
 */
export interface RemoveBotAction extends Action {
    type: 'remove_bot';
    id: string;
}

/**
 * Defines a bot event that indicates a bot was updated.
 */
export interface UpdateBotAction extends Action {
    type: 'update_bot';
    id: string;
    update: PartialBot;
}

/**
 * Defines the set of options required for creating a certificate.
 */
export interface CreateCertificateOptions {
    /**
     * The keypair that should be used for the certificate.
     */
    keypair: string;

    /**
     * The ID of the certified bot that is signing the new certificate.
     */
    signingBotId?: string;

    /**
     * The password that should be used to sign the new certificate.
     */
    signingPassword: string;
}

/**
 * Defines a bot event that creates a new certificate from the given keypair.
 */
export interface CreateCertificateAction
    extends AsyncAction,
        CreateCertificateOptions {
    type: 'create_certificate';
}

/**
 * Defines a bot event that creates a signature for the given tag on the given bot using the given certified bot and password.
 */
export interface SignTagAction extends AsyncAction {
    type: 'sign_tag';

    /**
     * The ID of the certified bot that is signing the tag value.
     */
    signingBotId: string;

    /**
     * The password that should be used to sign the value.
     */
    signingPassword: string;

    /**
     * The ID of the bot whose tag is being signed.
     */
    botId: string;

    /**
     * The tag that should be signed.
     */
    tag: string;

    /**
     * The value that should be signed.
     */
    value: any;
}

/**
 * Defines a bot event that revokes a certificate.
 */
export interface RevokeCertificateAction extends AsyncAction {
    type: 'revoke_certificate';

    /**
     * The ID of the bot that should be used to sign the revocation.
     */
    signingBotId: string;

    /**
     * The password that should be used to sign the revocation.
     */
    signingPassword: string;

    /**
     * The ID of the certificate that should be revoked.
     */
    certificateBotId: string;
}

/**
 * A set of bot events in one.
 */
export interface TransactionAction extends Action {
    type: 'transaction';
    events: BotAction[];
}

/**
 * An eventBotsStatesome generic BotsState to the current state.
 * This is useful when you have some generic bot state and want to just apply it to the
 * current state. An example of doing this is from the automatic merge system.
 */
export interface ApplyStateAction extends Action {
    type: 'apply_state';
    state: BotsState;
}

/**
 * The options for pasting bots state into a channel.
 */
export interface PasteStateOptions {
    /**
     * The dimension that the state should be pasted into.
     */
    dimension?: string;

    /**
     * The X position that the state should be pasted at.
     * If a dimension is provided then this is the X position inside the dimension.
     * If a dimension is not provided then this is the X position that the new dimension should be created at.
     */
    x: number;

    /**
     * The Y position that the state should be pasted at.
     * If a dimension is provided then this is the Y position inside the dimension.
     * If a dimension is not provided then this is the Y position that the new dimension should be created at.
     */
    y: number;

    /**
     * The Z position that the state should be pasted at.
     * If a dimension is provided then this is the Z position inside the dimension.
     * If a dimension is not provided then this is the Z position that the new dimension should be created at.
     */
    z: number;
}

/**
 * An event to paste the given bots state as a new worksurface at a position.
 */
export interface PasteStateAction extends Action {
    type: 'paste_state';
    state: BotsState;

    /**
     * The options for the event.
     */
    options: PasteStateOptions;
}

/**
 * An event that is used to override dragging a bot.
 */
export interface ReplaceDragBotAction extends Action {
    type: 'replace_drag_bot';

    /**
     * The bot that should be used to drag.
     */
    bot: Bot | BotTags;
}

/**
 * An event that is used to request that the server be backed up to github.
 */
export interface BackupToGithubAction extends Action {
    type: 'backup_to_github';

    /**
     * The authentication key to use.
     */
    auth: string;

    /**
     * The options that should be used for backing up.
     */
    options?: BackupOptions;
}

/**
 * An event that is used to request that the server be backed up to a zip bot and downloaded.
 */
export interface BackupAsDownloadAction extends Action {
    type: 'backup_as_download';

    /**
     * The options that should be used for backing up.
     */
    options?: BackupOptions;

    /**
     * The device(s) that the download should be sent to.
     */
    target: DeviceSelector;
}

/**
 * Defines the list of possible options for backing up a server.
 */
export interface BackupOptions {
    /**
     * Whether to include archived atoms.
     */
    includeArchived?: boolean;
}

export interface StartCheckoutOptions {
    /**
     * The publishable API key that should be used for interfacing with the Stripe API.
     */
    publishableKey: string;

    /**
     * The ID of the product that is being checked out.
     */
    productId: string;

    /**
     * The title of the product.
     */
    title: string;

    /**
     * The description of the product.
     */
    description: string;

    /**
     * The story that the payment processing should occur in.
     */
    processingStory: string;

    /**
     * Whether to request the payer's billing address.
     */
    requestBillingAddress?: boolean;

    /**
     * Specifies the options that should be used for requesting payment from Apple Pay or the Payment Request API.
     */
    paymentRequest?: PaymentRequestOptions;
}

/**
 * Defines an interface of payment request options.
 */
export interface PaymentRequestOptions {
    /**
     * The two letter country code of your payment processor account.
     */
    country: string;

    /**
     * The three character currency code.
     */
    currency: string;

    /**
     * The total that should be charged to the user.
     */
    total: {
        /**
         * The label that should be displayed for the total.
         */
        label: string;

        /**
         * The amount in the currency's smallest unit. (cents, etc.)
         */
        amount: number;
    };
}

/**
 * An event that is used to initiate the checkout flow.
 */
export interface StartCheckoutAction extends Action, StartCheckoutOptions {
    type: 'start_checkout';
}

/**
 * An event that is used to indicate that the checkout was submitted.
 */
export interface CheckoutSubmittedAction extends Action {
    type: 'checkout_submitted';

    /**
     * The ID of the product that was checked out.
     */
    productId: string;

    /**
     * The token that allows payment.
     */
    token: string;

    /**
     * The channel that processing should happen in.
     */
    processingStory: string;
}

/**
 * An event that is used to finish the checkout process by charging the user's card/account.
 */
export interface FinishCheckoutAction extends Action {
    type: 'finish_checkout';

    /**
     * The Secret API Key that should be used to finish the checkout process.
     */
    secretKey: string;

    /**
     * The token that was created from the checkout process.
     * You should have recieved this from the onCheckout() event.
     */
    token: string;

    /**
     * The amount to charge in the smallest currency unit.
     * For USD, this is cents. So an amount of 100 equals $1.00.
     */
    amount: number;

    /**
     * The currency that the amount is in.
     */
    currency: string;

    /**
     * The description for the charge.
     */
    description: string;

    /**
     * The extra info that this event contains.
     */
    extra: any;
}

/**
 * An event that is used to run a shell script.
 */
export interface ShellAction extends Action {
    type: 'shell';

    /**
     * The script that should be run.
     */
    script: string;
}

/**
 * An event that is used to show a toast message to the user.
 */
export interface ShowToastAction extends Action {
    type: 'show_toast';
    message: string | number | boolean | object | Array<any> | null;
    duration: number;
}

/**
 * An event that is used to show some HTML to the user.
 */
export interface ShowHtmlAction extends Action {
    type: 'show_html';

    /**
     * Whether the HTML should be visible.
     */
    visible: true;

    /**
     * The HTML that should be shown.
     */
    html: string;
}

/**
 * An event that is used to hide the HTML from the user.
 */
export interface HideHtmlAction extends Action {
    type: 'show_html';
    visible: false;
}

/**
 * An event that is used to tween the camera to the given bot's location.
 */
export interface TweenToAction extends Action {
    type: 'tween_to';

    /**
     * The ID of the bot to tween to.
     */
    botId: string;

    /*
     * The zoom value to use.
     */
    zoomValue: number;

    /*
     * The rotation spherical value to use.
     */
    rotationValue: {
        x: number;
        y: number;
    };

    /**
     * The duration that the tween should take.
     */
    duration: number | null;
}

/**
 * The possible camera types.
 */
export type CameraType = 'front' | 'rear';

/**
 * An event that is used to show or hide the QR Code Scanner.
 */
export interface OpenQRCodeScannerAction extends Action {
    type: 'show_qr_code_scanner';

    /**
     * Whether the QR Code scanner should be visible.
     */
    open: boolean;

    /**
     * The camera that should be used.
     */
    cameraType: CameraType;
}

/**
 * An event that is used to show or hide the barcode scanner.
 */
export interface OpenBarcodeScannerAction extends Action {
    type: 'show_barcode_scanner';

    /**
     * Whether the barcode scanner should be visible.
     */
    open: boolean;

    /**
     * The camera that should be used.
     */
    cameraType: CameraType;
}

/**
 * An event that is used to toggle whether the console is open.
 */
export interface OpenConsoleAction extends Action {
    type: 'open_console';

    /**
     * Whether the console should be open.
     */
    open: boolean;
}

/**
 * An event that is used to show or hide a QR Code on screen.
 */
export interface ShowQRCodeAction extends Action {
    type: 'show_qr_code';

    /**
     * Whether the QR Code should be visible.
     */
    open: boolean;

    /**
     * The code to display.
     */
    code: string;
}

/**
 * The list of possible barcode formats.
 */
export type BarcodeFormat =
    | 'code128'
    | 'code39'
    | 'ean13'
    | 'ean8'
    | 'upc'
    | 'itf14'
    | 'msi'
    | 'pharmacode'
    | 'codabar';

/**
 * An event that is used to show or hide a barcode on screen.
 */
export interface ShowBarcodeAction extends Action {
    type: 'show_barcode';

    /**
     * Whether the barcode should be visible.
     */
    open: boolean;

    /**
     * The code to display.
     */
    code: string;

    /**
     * The format that the code should be displayed in.
     */
    format: BarcodeFormat;
}

/**
 * An event that is used to load a simulation.
 */
export interface LoadStoryAction extends Action {
    type: 'load_story';

    /**
     * The ID of the simulation to load.
     */
    id: string;
}

/**
 * An event that is used to unload a simulation.
 */
export interface UnloadStoryAction extends Action {
    type: 'unload_story';

    /**
     * The ID of the simulation to unload.
     */
    id: string;
}

/**
 * An event that is used to load an AUX from a remote location.
 */
export interface ImportAUXAction extends Action {
    type: 'import_aux';

    /**
     * The URL to load.
     */
    url: string;
}

/**
 * Defines an event for actions that are shouted to every current loaded simulation.
 */
export interface SuperShoutAction extends Action {
    type: 'super_shout';

    /**
     * The name of the event.
     */
    eventName: string;

    /**
     * The argument to pass as the "that" variable to scripts.
     */
    argument?: any;
}

/**
 * Defines an event that sends a web request to a server.
 */
export interface SendWebhookAction extends AsyncAction {
    type: 'send_webhook';

    /**
     * The options for the webhook.
     */
    options: WebhookOptions;
}

/**
 * Defines a set of options for a webhook.
 */
export interface WebhookOptions {
    /**
     * The HTTP Method that the request should use.
     */
    method: string;

    /**
     * The URL that the request should be made to.
     */
    url: string;

    /**
     * The headers to include in the request.
     */
    headers?: {
        [key: string]: string;
    };

    /**
     * The data to send with the request.
     */
    data?: any;

    /**
     * The shout that should be made when the request finishes.
     */
    responseShout: string;
}

/**
 * Defines an event that is used to load a file.
 */
export interface LoadFileAction extends AsyncAction {
    type: 'load_file';

    /**
     * The options for the action.
     */
    options: LoadFileOptions;
}

/**
 * Options for loading a file.
 */
export interface LoadFileOptions {
    /**
     * The file path that should be loaded.
     */
    path?: string;

    /**
     * The shout that should be made when the request finishes.
     */
    callbackShout?: string;
}

/**
 * Defines an event that is used to save a file to a drive.
 */
export interface SaveFileAction extends AsyncAction {
    type: 'save_file';

    /**
     * The options for the action.
     */
    options: SaveFileOptions;
}

/**
 * Options for saving a file.
 */
export interface SaveFileOptions {
    /**
     * The path that the mod should be saved.
     */
    path: string;

    /**
     * The data to save to the file.
     */
    data: string;

    /**
     * The shout that should be made when the request finishes.
     */
    callbackShout?: string;

    /**
     * Whether to overwrite existing files.
     */
    overwriteExistingFile?: boolean;
}

/**
 * Defines an event that is used to get the player count.
 */
export interface GetPlayerCountAction extends Action {
    type: 'get_player_count';

    /**
     * The story that the player count should be retrieved for.
     * If omitted, then the total player count will be returned.
     */
    story?: string;
}

/**
 * Defines an event that is used to get the list of stories on the server.
 */
export interface GetStoriesAction extends Action {
    type: 'get_stories';

    /**
     * Whether to get the story statuses.
     */
    includeStatuses?: boolean;
}

/**
 * Defines an event that is used to get the list of players on the server.
 */
export interface GetPlayersAction extends Action {
    type: 'get_players';
}

/**
 * Defines an event that is used to send the player to a dimension.
 */
export interface GoToDimensionAction extends Action {
    type: 'go_to_dimension';

    /**
     * The dimension that should be loaded.
     */
    dimension: string;
}

/**
 * Defines an event that is used to show an input box to edit a tag on a bot.
 */
export interface ShowInputForTagAction extends Action {
    type: 'show_input_for_tag';

    /**
     * The ID of the bot to edit.
     */
    botId: string;

    /**
     * The tag that should be edited on the bot.
     */
    tag: string;

    /**
     * The options for the input box.
     */
    options: Partial<ShowInputOptions>;
}

/**
 * Defines an event that is used to show an input box.
 */
export interface ShowInputAction extends AsyncAction {
    type: 'show_input';

    /**
     * The value that should be in the input box.
     */
    currentValue?: any;

    /**
     * The options for the input box.
     */
    options: Partial<ShowInputOptions>;
}

/**
 * Defines an event that is used to set whether the connection is forced to be offline.
 */
export interface SetForcedOfflineAction extends Action {
    type: 'set_offline_state';

    /**
     * Whether the connection should be offline.
     */
    offline: boolean;
}

/**
 * Defines an event that is used to redirect the user to the given URL.
 * This should be equivalent to clicking a link with rel="noreferrer".
 */
export interface GoToURLAction extends Action {
    type: 'go_to_url';

    /**
     * The URL to open.
     */
    url: string;
}

/**
 * Defines an event that is used to open the given URL.
 * This should be equivalent to clicking a link with rel="noreferrer" and target="_blank".
 */
export interface OpenURLAction extends Action {
    type: 'open_url';

    /**
     * The URL to open.
     */
    url: string;
}

/**
 * Defines an event that is used to play a sound from the given url.
 */
export interface PlaySoundAction extends Action {
    type: 'play_sound';

    /**
     * The URL to open.
     */
    url: string;
}

/**
 * Defines an event that is used to download a file onto the device.
 */
export interface DownloadAction extends Action {
    type: 'download';

    /**
     * The data that should be included in the downloaded file.
     */
    data: any;

    /**
     * The name of the downloaded file. (includes the extension)
     */
    filename: string;

    /**
     * The MIME type of the downloaded file.
     */
    mimeType: string;
}

/**
 * Defines an interface for options that a show input event can use.
 */
export interface ShowInputOptions {
    /**
     * The type of input box to show.
     */
    type: ShowInputType;

    /**
     * The subtype of input box to show.
     */
    subtype: ShowInputSubtype;

    /**
     * The title that should be used for the input.
     */
    title: string;

    /**
     * The placeholder for the value.
     */
    placeholder: string;

    /**
     * The background color to use.
     */
    backgroundColor: string;

    /**
     * The foreground color to use.
     */
    foregroundColor: string;

    /**
     * Whether the text in the input box should be automatically selected.
     */
    autoSelect: boolean;
}

/**
 * Defines the possible input types.
 */
export type ShowInputType = 'text' | 'color';

/**
 * Defines the possible input types.
 */
export type ShowInputSubtype = 'basic' | 'swatch' | 'advanced';

/**
 * Defines an event for actions.
 * Actions are basically user-defined events.
 */
export interface ShoutAction {
    type: 'action';

    /**
     * The IDs of the bots that the event is being sent to.
     * If null, then the action is sent to every bot.
     */
    botIds: string[] | null;

    /**
     * The Bot ID of the user.
     */
    userId: string | null;

    /**
     * The name of the event.
     */
    eventName: string;

    /**
     * The argument to pass as the "that" variable to scripts.
     */
    argument?: any;

    /**
     * Whether the Bot IDs should be sorted before processing.
     */
    sortBotIds?: boolean;
}

/**
 * Defines an event that prevents the execution of an action.
 */
export interface RejectAction {
    type: 'reject';

    /**
     * The action to prevent.
     */
    action: Action;
}

/**
 * Defines an event that creates a channel if it doesn't exist.
 */
export interface SetupChannelAction extends AsyncAction {
    type: 'setup_story';

    /**
     * The channel that should be created.
     */
    channel: string;

    /**
     * The bot or mod that should be cloned into the new channel.
     */
    botOrMod?: Bot | BotTags;
}

/**
 * Export a pin (BCM) for use.
 */
export interface ExportGpioPinAction extends AsyncAction {
    type: 'export_gpio_pin';

    /**
     * The pin (BCM) that you want to export.
     */
    pin: number;

    /**
     * The mode you want to configure your pin (BCM) as.
     */
    mode: 'in' | 'out';
}

/**
 * Unexport a pin (BCM) that is done being used.
 */
export interface UnexportGpioPinAction extends AsyncAction {
    type: 'unexport_gpio_pin';

    /**
     * The pin (BCM) that you want to unexport.
     */
    pin: number;
}

/**
 * Set the value of the provided pin (BCM).
 */
export interface SetGpioPinAction extends AsyncAction {
    type: 'set_gpio_pin';

    /**
     * The pin (BCM) that you want to use.
     */
    pin: number;

    /**
     * The value of the pin (BCM). Either High (0) or Low (1)
     */
    value: 0 | 1;
}

/**
 * Get the value of the provided pin (BCM).
 */
export interface GetGpioPinAction extends AsyncAction {
    type: 'get_gpio_pin';

    /**
     * The pin (BCM) that you want to use.
     */
    pin: number;
}

/**
 * Initialize rpio with the provided settings.
 */
export interface RpioInitAction extends AsyncAction {
    type: 'rpio_init';

    /**
     * Defaults:
     * gpiomem: true            Use /dev/gpiomem
     *                          true | false
     * mapping: 'physical'      Use the P1-P40 numbering scheme
     *                          gpio | physical
     * mock: undefined          Emulate specific hardware in mock mode
     *                          raspi-b-r1 | raspi-a | raspi-b | raspi-a+ | raspi-b+ | raspi-2 | raspi-3 | raspi-zero | raspi-zero-w
     * close_on_exit: true      On node process exit automatically close rpio
     *                          true | false
     */
    options: object;
}

/**
 * Shuts down rpio, unmaps, and clears everything.
 */
export interface RpioExitAction extends AsyncAction {
    type: 'rpio_exit';
}
/**
 * Open a pin for use.
 */
export interface RpioOpenAction extends AsyncAction {
    type: 'rpio_open';

    /**
     * The pin that you want to configure.
     */
    pin: number;

    /**
     * The mode you want toconfigure your pin as.
     */
    mode: 'INPUT' | 'OUTPUT' | 'PWM';

    /**
     * The state you want to initialize your pin as.
     */
    options?: 'HIGH' | 'LOW' | 'PULL_OFF' | 'PULL_DOWN' | 'PULL_UP';
}

/**
 * Set the mode of the provided pin.
 */
export interface RpioModeAction extends AsyncAction {
    type: 'rpio_mode';

    /**
     * The pin that you want to configure.
     */
    pin: number;

    /**
     * The mode you want to set your pin as.
     */
    mode: 'INPUT' | 'OUTPUT' | 'PWM';

    /**
     * The state you want to initialize your pin as.
     */
    options?: 'HIGH' | 'LOW' | 'PULL_OFF' | 'PULL_DOWN' | 'PULL_UP';
}

/**
 * Read the value of the provided pin.
 */
export interface RpioReadAction extends AsyncAction {
    type: 'rpio_read';

    /**
     * The pin that you want to use.
     */
    pin: number;
}

/**
 * Read the buffer of the provided pin.
 */
export interface RpioReadSequenceAction extends AsyncAction {
    type: 'rpio_read_sequence';

    /**
     * The pin that you want to use.
     */
    pin: number;
    /**
     * The length of the buffer.
     */
    length: number;
}

/**
 * Write a new value for the provided pin.
 */
export interface RpioWriteAction extends AsyncAction {
    type: 'rpio_write';

    /**
     * The pin that you want to use.
     */
    pin: number;

    /**
     * The value of the pin. Either High (0) or Low (1)
     */
    value: 'HIGH' | 'LOW';
}

/**
 * Write the buffer to the provided pin.
 */
export interface RpioWriteSequenceAction extends AsyncAction {
    type: 'rpio_write_sequence';

    /**
     * The pin that you want to use.
     */
    pin: number;
    /**
     * The buffer that you want write.
     */
    buffer: number[];
}

/**
 * Close a pin to remove it from use.
 */
export interface RpioCloseAction extends AsyncAction {
    type: 'rpio_close';

    /**
     * The pin that you want to use.
     */
    pin: number;

    /**
     * The state you want to leave the pin in. Either PIN_RESET or PIN_PRESERVE
     */
    options?: 'PIN_RESET' | 'PIN_PRESERVE';
}
/**
 * Defines an event that sets some text on the user's clipboard.
 */
export interface SetClipboardAction {
    type: 'set_clipboard';

    /**
     * The text that the clipboard should be set to.
     */
    text: string;
}

/**
 * Defines an event that shows the chat bar.
 */
export interface ShowChatBarAction {
    type: 'show_chat_bar';

    /**
     * Whether the chat bar should be visible.
     */
    visible: boolean;

    /**
     * The text that the bar should be filled with by default.
     */
    prefill?: string;

    /**
     * The text that the bar should have as the placeholder.
     */
    placeholder?: string;
}

/**
 * Defines the possible options for showing the chat bar.
 */
export interface ShowChatOptions {
    /**
     * The text that the bar should be filled with by default.
     */
    prefill?: string;

    /**
     * The text that the bar should have as the placeholder.
     */
    placeholder?: string;
}

/**
 * Defines an event that executes a script.
 */
export interface RunScriptAction extends AsyncAction {
    type: 'run_script';

    /**
     * The script that should be executed.
     */
    script: string;
}

/**
 * Defines an event that shows the "upload AUX file" dialog.
 */
export interface ShowUploadAuxFileAction {
    type: 'show_upload_aux_file';
}

/**
 * Defines an event that marks a specific point in history.
 */
export interface MarkHistoryAction {
    type: 'mark_history';

    /**
     * The message that the mark should contain.
     */
    message: string;
}

/**
 * Defines an event that loads the history into the story.
 */
export interface BrowseHistoryAction {
    type: 'browse_history';
}

/**
 * Defines an event that restores the current state to a specific bookmark.
 */
export interface RestoreHistoryMarkAction {
    type: 'restore_history_mark';

    /**
     * The ID of the mark that should be restored.
     */
    mark: string;

    /**
     * The story that the mark should be restored to.
     * If not specified, then the current story will be used.
     */
    story?: string;
}

/**
 * Defines an event that loads a space into the story.
 */
export interface LoadSpaceAction extends Partial<AsyncAction> {
    type: 'load_space';

    /**
     * The space that should be loaded.
     */
    space: BotSpace;

    /**
     * The config that should be used to load the space.
     */
    config: any;
}

/**
 * Defines an event that loads bots from the given space that match the given tags and values.
 */
export interface LoadBotsAction extends AsyncAction {
    type: 'load_bots';

    /**
     * The space that should be searched.
     */
    space: BotSpace;

    /**
     * The tags that the loaded bots should have.
     */
    tags: TagFilter[];
}

/**
 * Defines an interface for objects that specify a tag and value
 * that a bot should have to be loaded.
 */
export interface TagFilter {
    /**
     * The tag that the bot should have.
     */
    tag: string;

    /**
     * The value that the bot should have.
     */
    value?: any;
}

/**
 * Defines an event that clears all bots from a space.
 *
 * Only supported for the following spaces:
 * - error
 */
export interface ClearSpaceAction extends AsyncAction {
    type: 'clear_space';

    /**
     * The space to clear.
     */
    space: BotSpace;
}

/**
 * Defines an event that unlocks the given space for editing.
 * Once a space is unlocked, it cannot be locked for the remainder of the session.
 *
 * Only supported for the following spaces:
 * - admin
 */
export interface UnlockSpaceAction extends AsyncAction {
    type: 'unlock_space';

    /**
     * The space to unlock.
     */
    space: BotSpace;

    /**
     * The password to use to unlock the space.
     */
    password: string;
}

/**
 * Defines an event that runs an animation locally over
 * whatever existing animations are playing.
 */
export interface LocalFormAnimationAction {
    type: 'local_form_animation';

    /**
     * The bot to run the animation on.
     */
    botId: string;

    /**
     * The animation to run.
     */
    animation: number | string;
}

/**
 * Defines an event that enables AR on the device.
 */
export interface EnableARAction {
    type: 'enable_ar';

    /**
     * Whether AR features should be enabled.
     */
    enabled: boolean;
}

/**
 * Defines an event that enables VR on the device.
 */
export interface EnableVRAction {
    type: 'enable_vr';

    /**
     * Whether VR features should be enabled.
     */
    enabled: boolean;
}

/**
 * Defines an event that shows a QR code that is a link to a story & dimension.
 */
export interface ShowJoinCodeAction {
    type: 'show_join_code';

    /**
     * The story that should be joined.
     */
    story?: string;

    /**
     * The dimension that should be joined.
     */
    dimension?: string;
}

/**
 * Defines an event that requests that AUX enter fullscreen mode.
 * This can be denied by the user.
 */
export interface RequestFullscreenAction {
    type: 'request_fullscreen_mode';
}

/**
 * Defines an event that exits fullscreen mode.
 */
export interface ExitFullscreenAction {
    type: 'exit_fullscreen_mode';
}

/**
 * Defines the options that a share action can have.
 */
export interface ShareOptions {
    /**
     * The title of the document being shared.
     */
    title?: string;

    /**
     * The text that should be shared.
     */
    text?: string;

    /**
     * The URL of the document being shared.
     */
    url?: string;
}

/**
 * Defines an event that shares the given information using the
 * device's native social sharing capabilities.
 */
export interface ShareAction extends AsyncAction, ShareOptions {
    type: 'share';
}

/**z
 * Creates a new AddBotAction.
 * @param bot The bot that was added.
 */
export function botAdded(bot: Bot): AddBotAction {
    return {
        type: 'add_bot',
        id: bot.id,
        bot: bot,
    };
}

/**
 * Creates a new RemoveBotAction.
 * @param botId The ID of the bot that was removed.
 */
export function botRemoved(botId: string): RemoveBotAction {
    return {
        type: 'remove_bot',
        id: botId,
    };
}

/**
 * Creates a new UpdateBotAction.
 * @param id The ID of the bot that was updated.
 * @param update The update that was applied to the bot.
 */
export function botUpdated(id: string, update: PartialBot): UpdateBotAction {
    return {
        type: 'update_bot',
        id: id,
        update: update,
    };
}

/**
 * Creates a new TransactionAction.
 * @param events The events to contain in the transaction.
 */
export function transaction(events: BotAction[]): TransactionAction {
    return {
        type: 'transaction',
        events: events,
    };
}

/**
 * Creates a new ShoutAction.
 * @param eventName The name of the event.
 * @param botIds The IDs of the bots that the event should be sent to. If null then the event is sent to every bot.
 * @param userId The ID of the bot for the current user.
 * @param arg The optional argument to provide.
 * @param sortIds Whether the bots should be processed in order of their Bot IDs.
 */
export function action(
    eventName: string,
    botIds: string[] = null,
    userId: string = null,
    arg?: any,
    sortIds: boolean = true
): ShoutAction {
    return {
        type: 'action',
        botIds,
        eventName,
        userId,
        argument: arg,
        sortBotIds: sortIds,
    };
}

/**
 * Creates a new RejectAction.
 * @param event The action to reject.
 */
export function reject(event: Action): RejectAction {
    return {
        type: 'reject',
        action: event,
    };
}

/**
 * Creates a new ApplyStateAction.
 * @param state The state to apply.
 */
export function addState(state: BotsState): ApplyStateAction {
    return {
        type: 'apply_state',
        state: state,
    };
}

/**
 * Creates a new PasteStateAction.
 * @param state The state to paste.
 * @param options The options for the event.
 */
export function pasteState(
    state: BotsState,
    options: PasteStateOptions
): PasteStateAction {
    return {
        type: 'paste_state',
        state,
        options,
    };
}

/**
 * Creates a new ShowToastAction.
 * @param message The message to show with the event.
 */
export function toast(
    message: string | number | boolean | object | Array<any> | null,
    duration?: number
): ShowToastAction {
    if (duration != null) {
        return {
            type: 'show_toast',
            message: message,
            duration: duration * 1000,
        };
    }

    return {
        type: 'show_toast',
        message: message,
        duration: 2000,
    };
}

/**
 * Creates a new ShowHtmlAction.
 * @param template The HTML to show.
 */
export function html(html: string): ShowHtmlAction {
    return {
        type: 'show_html',
        visible: true,
        html: html,
    };
}

/**
 * Creates a new HideHtmlAction.
 */
export function hideHtml(): HideHtmlAction {
    return {
        type: 'show_html',
        visible: false,
    };
}

/**
 * Creates a new TweenToAction.
 * @param botId The ID of the bot to tween to.
 * @param zoomValue The zoom value to use.
 * @param rotX The X rotation value.
 * @param rotY The Y rotation value.
 * @param duration The duration.
 */
export function tweenTo(
    botId: string,
    zoomValue: number = null,
    rotX: number = null,
    rotY: number = null,
    duration: number = null
): TweenToAction {
    if (rotY != null && rotX != null && rotY > 0 && rotX === 0) {
        rotX = 1;
    }

    if (hasValue(zoomValue)) {
        zoomValue = clamp(zoomValue, 0, 80);
    }
    if (hasValue(rotY)) {
        rotY = clamp(rotY, -180, 180);
    }
    if (hasValue(rotX)) {
        rotX = clamp(rotX, 1, 90);
    }

    if (!hasValue(rotX) || !hasValue(rotY)) {
        return {
            type: 'tween_to',
            botId: botId,
            zoomValue: zoomValue,
            rotationValue: null,
            duration: duration,
        };
    } else {
        return {
            type: 'tween_to',
            botId: botId,
            zoomValue: zoomValue,
            rotationValue: {
                x: rotX / 180,
                y: rotY / 180,
            },
            duration: duration,
        };
    }
}

/**
 * Creates a new OpenQRCodeScannerAction.
 * @param open Whether the QR Code scanner should be open or closed.
 * @param cameraType The camera type that should be used.
 */
export function openQRCodeScanner(
    open: boolean,
    cameraType?: CameraType
): OpenQRCodeScannerAction {
    return {
        type: 'show_qr_code_scanner',
        open: open,
        cameraType: cameraType,
    };
}

/**
 * Creates a new ShowQRCodeAction.
 * @param open Whether the QR Code should be visible.
 * @param code The code that should be shown.
 */
export function showQRCode(open: boolean, code?: string): ShowQRCodeAction {
    return {
        type: 'show_qr_code',
        open: open,
        code: code,
    };
}

/**
 * Creates a new OpenBarcodeScannerAction.
 * @param open Whether the barcode scanner should be open or closed.
 * @param cameraType The camera type that should be used.
 */
export function openBarcodeScanner(
    open: boolean,
    cameraType?: CameraType
): OpenBarcodeScannerAction {
    return {
        type: 'show_barcode_scanner',
        open: open,
        cameraType: cameraType,
    };
}

/**
 * Creates a new ShowBarcodeAction.
 * @param open Whether the barcode should be visible.
 * @param code The code that should be shown.
 * @param format The format that the code should be shown in. Defaults to 'code128'.
 */
export function showBarcode(
    open: boolean,
    code?: string,
    format: BarcodeFormat = 'code128'
): ShowBarcodeAction {
    return {
        type: 'show_barcode',
        open: open,
        code: code,
        format: format,
    };
}

/**
 * Creates a new ShowRunBarAction that shows the run bar.
 * @param options The options that should be used.
 */
export function showChat(options: ShowChatOptions = {}): ShowChatBarAction {
    return {
        type: 'show_chat_bar',
        visible: true,
        ...options,
    };
}

/**
 * Creates a new ShowRunBarAction that hides the run bar.
 */
export function hideChat(): ShowChatBarAction {
    return {
        type: 'show_chat_bar',
        visible: false,
    };
}

/**
 * Creates a new LoadSimulationAction.
 * @param id The ID of the simulation to load.
 */
export function loadSimulation(id: string): LoadStoryAction {
    return {
        type: 'load_story',
        id: id,
    };
}

/**
 * Creates a new UnloadSimulationAction.
 * @param id The ID of the simulation to unload.
 */
export function unloadSimulation(id: string): UnloadStoryAction {
    return {
        type: 'unload_story',
        id: id,
    };
}

/**
 * Creates a new SuperShoutAction.
 * @param eventName The name of the event.
 * @param arg The argument to send as the "that" variable to scripts.
 */
export function superShout(eventName: string, arg?: any): SuperShoutAction {
    return {
        type: 'super_shout',
        eventName,
        argument: arg,
    };
}

/**
 * Creates a new GoToContextAction.
 * @param dimension The simulation ID or dimension to go to. If a simulation ID is being provided, then the dimension parameter must also be provided.
 */
export function goToDimension(dimension: string): GoToDimensionAction {
    return {
        type: 'go_to_dimension',
        dimension,
    };
}

/**
 * Creates a new ImportAUXAction.
 * @param url The URL that should be loaded.
 */
export function importAUX(url: string): ImportAUXAction {
    return {
        type: 'import_aux',
        url: url,
    };
}

/**
 * Creates a new ShowInputForTagAction.
 * @param botId The ID of the bot to edit.
 * @param tag The tag to edit.
 */
export function showInputForTag(
    botId: string,
    tag: string,
    options?: Partial<ShowInputOptions>
): ShowInputForTagAction {
    return {
        type: 'show_input_for_tag',
        botId: botId,
        tag: tag,
        options: options || {},
    };
}

/**
 * Creates a new ShowInputAction.
 * @param currentValue The value that the input should be prefilled with.
 * @param options The options for the input.
 * @param taskId The ID of the async task.
 */
export function showInput(
    currentValue?: any,
    options?: Partial<ShowInputOptions>,
    taskId?: number | string
): ShowInputAction {
    return {
        type: 'show_input',
        taskId,
        currentValue,
        options: options || {},
    };
}

/**
 * Creates a new SetForcedOfflineAction event.
 * @param offline Whether the connection should be offline.
 */
export function setForcedOffline(offline: boolean): SetForcedOfflineAction {
    return {
        type: 'set_offline_state',
        offline: offline,
    };
}

/**
 * Creates a new GoToURLAction.
 * @param url The URL to go to.
 */
export function goToURL(url: string): GoToURLAction {
    return {
        type: 'go_to_url',
        url: url,
    };
}

/**
 * Creates a new OpenURLAction.
 * @param url The URL to go to.
 */
export function openURL(url: string): OpenURLAction {
    return {
        type: 'open_url',
        url: url,
    };
}

/**
 * Creates a new PlaySoundAction.
 * @param url The URL of the sound to play.
 */
export function playSound(url: string): PlaySoundAction {
    return {
        type: 'play_sound',
        url: url,
    };
}

/**
 * Creates a new ShellAction.
 * @param script The script that should be run.
 */
export function shell(script: string): ShellAction {
    return {
        type: 'shell',
        script: script,
    };
}

/**
 * Creates a new ToggleConsoleEvent.
 */
export function openConsole(): OpenConsoleAction {
    return {
        type: 'open_console',
        open: true,
    };
}

/**
 * Creates a new BackupToGithub event.
 * @param auth The authentication key that should be used.
 * @param options The options that should be used.
 */
export function backupToGithub(
    auth: string,
    options?: BackupOptions
): BackupToGithubAction {
    return {
        type: 'backup_to_github',
        auth,
        options,
    };
}

/**
 * Creates a new BackupAsDownload event.
 */
export function backupAsDownload(
    target: DeviceSelector,
    options?: BackupOptions
): BackupAsDownloadAction {
    return {
        type: 'backup_as_download',
        target,
        options,
    };
}

/**
 * Creates a new DownloadAction.
 * @param data The data that should be downloaded.
 * @param filename The name of the file.
 * @param mimeType The MIME type of the data.
 */
export function download(
    data: any,
    filename: string,
    mimeType: string
): DownloadAction {
    return {
        type: 'download',
        data,
        filename,
        mimeType,
    };
}

/**
 * Creates a new StartCheckoutAction.
 * @param options The options.
 */
export function checkout(options: StartCheckoutOptions): StartCheckoutAction {
    return {
        type: 'start_checkout',
        ...options,
    };
}

/**
 * Creates a new CheckoutSubmittedAction.
 */
export function checkoutSubmitted(
    productId: string,
    token: string,
    processingStory: string
): CheckoutSubmittedAction {
    return {
        type: 'checkout_submitted',
        productId: productId,
        token: token,
        processingStory: processingStory,
    };
}

/**
 * Creates a new FinishCheckoutAction.
 * @param secretKey The secret stripe API Key.
 * @param token The token.
 * @param amount The amount.
 * @param currency The currency.
 * @param description The description.
 * @param extra Any extra info to send.
 */
export function finishCheckout(
    secretKey: string,
    token: string,
    amount: number,
    currency: string,
    description: string,
    extra?: any
): FinishCheckoutAction {
    return {
        type: 'finish_checkout',
        secretKey: secretKey,
        amount: amount,
        currency: currency,
        description: description,
        token: token,
        extra: extra,
    };
}

/**
 * Creates a new SendWebhookAction.
 * @param options The options for the webhook.
 * @param taskId The ID of the task.
 */
export function webhook(
    options: WebhookOptions,
    taskId?: number | string
): SendWebhookAction {
    return {
        type: 'send_webhook',
        options: options,
        taskId,
    };
}

/**
 * Creates a new LoadFileAction.
 * @param options The options.
 * @param taskId The ID of the async task.
 */
export function loadFile(
    options: LoadFileOptions,
    taskId?: number | string
): LoadFileAction {
    return {
        type: 'load_file',
        options: options,
        taskId,
    };
}

/**
 * Creates a new SaveFileAction.
 * @param options The options.
 * @param taskId The ID of the async task.
 */
export function saveFile(
    options: SaveFileOptions,
    taskId?: number | string
): SaveFileAction {
    return {
        type: 'save_file',
        options: options,
        taskId,
    };
}

/**
 * Creates a new GetPlayerCountAction.
 * @param story The story that the player count should be retrieved for.
 */
export function getPlayerCount(story?: string): GetPlayerCountAction {
    if (hasValue(story)) {
        return {
            type: 'get_player_count',
            story,
        };
    } else {
        return {
            type: 'get_player_count',
        };
    }
}

/**
 * Creates a new GetStoriesAction.
 */
export function getStories(): GetStoriesAction {
    return {
        type: 'get_stories',
    };
}

/**
 * Creates a new GetStoriesAction that includes statuses.
 */
export function getStoryStatuses(): GetStoriesAction {
    return {
        type: 'get_stories',
        includeStatuses: true,
    };
}

/**
 * Creates a new GetPlayersAction.
 */
export function getPlayers(): GetPlayersAction {
    return {
        type: 'get_players',
    };
}

/**
 * Creates a new ReplaceDragBotAction.
 * @param bot The bot/mod that should be dragged instead.
 */
export function replaceDragBot(bot: Bot | BotTags): ReplaceDragBotAction {
    return {
        type: 'replace_drag_bot',
        bot,
    };
}

/**
 * Creates a channel if it doesn't exist and places the given bot in it.
 * @param channel The ID of the channel to setup.
 * @param botOrMod The bot that should be cloned into the new channel.
 * @param taskId The ID of the async task.
 */
export function setupStory(
    channel: string,
    botOrMod?: Bot | BotTags,
    taskId?: string | number,
    playerId?: string
): SetupChannelAction {
    return {
        type: 'setup_story',
        channel,
        botOrMod,
        taskId,
        playerId,
    };
}

/**
 * Exports a pin (BCM) if it doesn't exist.
 * @param pin The physical BCM Pin on the server.
 * @param mode The mode of the BCM pin.
 * @param taskId The ID of the async task.
 */
export function exportGpioPin(
    pin: number,
    mode: 'in' | 'out',
    taskId?: string | number,
    playerId?: string
): ExportGpioPinAction {
    return {
        type: 'export_gpio_pin',
        pin,
        mode,
        taskId,
        playerId,
    };
}

/**
 * Unexports a pin (BCM) if it exists.
 * @param pin The physical BCM Pin on the server.
 * @param taskId The ID of the async task.
 */
export function unexportGpioPin(
    pin: number,
    taskId?: string | number,
    playerId?: string
): UnexportGpioPinAction {
    return {
        type: 'unexport_gpio_pin',
        pin,
        taskId,
        playerId,
    };
}

/**
 * Sets the value of a pin (BCM) to HIGH/LOW.
 * @param pin The physical BCM Pin on the server.
 * @param value The value of the BCM pin whether it's HIGH or LOW.
 * @param taskId The ID of the async task.
 */
export function setGpioPin(
    pin: number,
    value: 0 | 1,
    taskId?: string | number,
    playerId?: string
): SetGpioPinAction {
    return {
        type: 'set_gpio_pin',
        pin,
        value,
        taskId,
        playerId,
    };
}

/**
 * Gets the current state of a pin (BCM).
 * @param pin The physical BCM Pin on the server.
 * @param taskId The ID of the async task.
 */
export function getGpioPin(
    pin: number,
    taskId?: string | number,
    playerId?: string
): GetGpioPinAction {
    return {
        type: 'get_gpio_pin',
        pin,
        taskId,
        playerId,
    };
}

/**
 * Sends an event to the server to initialize rpio with provided settings
 * @param options An object containing values to initilize with.
 * @param taskId The ID of the async task.
 *
 * @example
 * // Initialize with default settings
 * server.rpioInit({
 *   gpiomem: true,
 *   mapping: 'physical',
 *   mock: undefined,
 *   close_on_exit: false
 * });
 */
export function rpioInitPin(
    options: object,
    taskId?: string | number,
    playerId?: string
): RpioInitAction {
    return {
        type: 'rpio_init',
        options,
        taskId,
        playerId,
    };
}

/**
 * Shuts down rpio, unmaps, and clears everything.
 * @param taskId The ID of the async task.
 */
export function rpioExitPin(
    taskId?: string | number,
    playerId?: string
): RpioExitAction {
    return {
        type: 'rpio_exit',
        taskId,
        playerId,
    };
}

/**
 * Opens a pin up for use and sets its initial mode/state.
 * @param pin The physical pin on the server.
 * @param mode The mode of the pin.
 * @param taskId The ID of the async task.
 */
export function rpioOpenPin(
    pin: number,
    mode: 'INPUT' | 'OUTPUT' | 'PWM',
    options?: 'HIGH' | 'LOW' | 'PULL_OFF' | 'PULL_DOWN' | 'PULL_UP',
    taskId?: string | number,
    playerId?: string
): RpioOpenAction {
    return {
        type: 'rpio_open',
        pin,
        mode,
        options,
        taskId,
        playerId,
    };
}

/**
 * Changes a pin's mode/value.
 * @param pin The physical pin on the server.
 * @param mode The mode of the pin.
 * @param taskId The ID of the async task.
 */
export function rpioModePin(
    pin: number,
    mode: 'INPUT' | 'OUTPUT' | 'PWM',
    options?: 'HIGH' | 'LOW' | 'PULL_OFF' | 'PULL_DOWN' | 'PULL_UP',
    taskId?: string | number,
    playerId?: string
): RpioModeAction {
    return {
        type: 'rpio_mode',
        pin,
        mode,
        options,
        taskId,
        playerId,
    };
}

/**
 * Reads a pin's current value.
 * @param pin The physical BCM Pin on the server.
 * @param taskId The ID of the async task.
 */
export function rpioReadPin(
    pin: number,
    taskId?: string | number,
    playerId?: string
): RpioReadAction {
    return {
        type: 'rpio_read',
        pin,
        taskId,
        playerId,
    };
}

/**
 * Reads a pin's current buffer.
 * @param pin The physical BCM Pin on the server.
 * @param length The length of the buffer.
 * @param taskId The ID of the async task.
 */
export function rpioReadSequencePin(
    pin: number,
    length: number,
    taskId?: string | number,
    playerId?: string
): RpioReadSequenceAction {
    return {
        type: 'rpio_read_sequence',
        pin,
        length,
        taskId,
        playerId,
    };
}

/**
 * Sets a pin's value.
 * @param pin The physical BCM Pin on the server.
 * @param value The value of the BCM pin whether it's HIGH or LOW.
 * @param taskId The ID of the async task.
 */
export function rpioWritePin(
    pin: number,
    value: 'HIGH' | 'LOW',
    taskId?: string | number,
    playerId?: string
): RpioWriteAction {
    return {
        type: 'rpio_write',
        pin,
        value,
        taskId,
        playerId,
    };
}

/**
 * Writes to a pin's buffer.
 * @param pin The physical BCM Pin on the server.
 * @param buffer The buffer to write to the pin.
 * @param taskId The ID of the async task.
 */
export function rpioWriteSequencePin(
    pin: number,
    buffer: number[],
    taskId?: string | number,
    playerId?: string
): RpioWriteSequenceAction {
    return {
        type: 'rpio_write_sequence',
        pin,
        buffer,
        taskId,
        playerId,
    };
}

/**
 * Sends an event to the server to close a pin and what state to leave it in.
 * @param pin The physical pin number.
 * @param options The state to leave the pin in upon closing.
 * @param taskId The ID of the async task.
 */
export function rpioClosePin(
    pin: number,
    options?: 'PIN_RESET' | 'PIN_PRESERVE',
    taskId?: string | number,
    playerId?: string
): RpioCloseAction {
    return {
        type: 'rpio_close',
        pin,
        options,
        taskId,
        playerId,
    };
}

/**
 * Creates a SetClipboardAction.
 * @param text The text that should be set to the clipboard.
 */
export function setClipboard(text: string): SetClipboardAction {
    return {
        type: 'set_clipboard',
        text,
    };
}

/**
 * Creates a RunScriptAction.
 * @param script The script that should be executed.
 * @param taskId The ID of the async task that this script represents.
 */
export function runScript(
    script: string,
    taskId?: number | string
): RunScriptAction {
    return {
        type: 'run_script',
        script,
        taskId,
    };
}

/**
 * Creates a showUploadAuxFileAction.
 */
export function showUploadAuxFile(): ShowUploadAuxFileAction {
    return {
        type: 'show_upload_aux_file',
    };
}

/**
 * Creates a MarkHistoryAction.
 * @param options The options to use.
 */
export function markHistory(options: MarkHistoryOptions): MarkHistoryAction {
    return {
        type: 'mark_history',
        ...options,
    };
}

export interface MarkHistoryOptions {
    message: string;
}

/**
 * Creates a BrowseHistoryAction.
 */
export function browseHistory(): BrowseHistoryAction {
    return {
        type: 'browse_history',
    };
}

/**
 * Creates a RestoreHistoryMarkAction.
 * @param mark The ID of the mark that history should be restored to.
 * @param story The story that the mark should be restored to. If not specified, then the current story will be used.
 */
export function restoreHistoryMark(
    mark: string,
    story?: string
): RestoreHistoryMarkAction {
    if (!story) {
        return {
            type: 'restore_history_mark',
            mark,
        };
    } else {
        return {
            type: 'restore_history_mark',
            mark,
            story,
        };
    }
}

/**
 * Loads a space into the story.
 * @param space The space to load.
 * @param config The config which specifies how the space should be loaded.
 * @param taskId The ID of the async task.
 */
export function loadSpace(
    space: BotSpace,
    config: any,
    taskId?: number | string
): LoadSpaceAction {
    return {
        type: 'load_space',
        space,
        config,
        taskId,
    };
}

/**
 * Creates a EnableARAction.
 */
export function enableAR(): EnableARAction {
    return {
        type: 'enable_ar',
        enabled: true,
    };
}

/**
 * Creates a EnableVRAction.
 */
export function enableVR(): EnableVRAction {
    return {
        type: 'enable_vr',
        enabled: true,
    };
}

/**
 * Creates a EnableARAction that disables AR.
 */
export function disableAR(): EnableARAction {
    return {
        type: 'enable_ar',
        enabled: false,
    };
}

/**
 * Creates a EnableVRAction that disables VR.
 */
export function disableVR(): EnableVRAction {
    return {
        type: 'enable_vr',
        enabled: false,
    };
}

/**
 * Creates a ShowJoinCodeAction.
 * @param story The story to link to.
 * @param dimension The dimension to link to.
 */
export function showJoinCode(
    story?: string,
    dimension?: string
): ShowJoinCodeAction {
    return {
        type: 'show_join_code',
        story,
        dimension,
    };
}

/**
 * Requests that the app go into fullscreen mode.
 */
export function requestFullscreen(): RequestFullscreenAction {
    return {
        type: 'request_fullscreen_mode',
    };
}

/**
 * Exists fullscreen mode.
 */
export function exitFullscreen(): ExitFullscreenAction {
    return {
        type: 'exit_fullscreen_mode',
    };
}

/**
 * Requests that bots matching the given tags be loaded from the given space.
 * @param space The space that the bots should be loaded from.
 * @param tags The tags that should be on the loaded bots.
 * @param taskId The ID of the async task for this action.
 */
export function loadBots(
    space: BotSpace,
    tags: TagFilter[],
    taskId?: number | string
): LoadBotsAction {
    return {
        type: 'load_bots',
        space: space,
        tags: tags,
        taskId,
    };
}

/**
 * Requests that all the bots in the given space be cleared.
 *
 * Only supported for the following spaces:
 * - error
 *
 * @param space The space to clear.
 * @param taskId The ID of the async task.
 */
export function clearSpace(
    space: BotSpace,
    taskId?: number | string
): ClearSpaceAction {
    return {
        type: 'clear_space',
        space: space,
        taskId,
    };
}

/**
 * Requests that the given space be unlocked for editing.
 *
 * Only supported for the following spaces:
 * - admin
 *
 * @param space The space to unlock.
 * @param password The password to use to unlock the space.
 * @param taskId The ID of the task that this event represents.
 */
export function unlockSpace(
    space: BotSpace,
    password: string,
    taskId?: number | string
): UnlockSpaceAction {
    return {
        type: 'unlock_space',
        space,
        password,
        taskId,
    };
}

/**
 * Requests that the given animation be played for the given bot locally.
 * @param botId The bot ID.
 * @param animation The animation.
 */
export function localFormAnimation(
    botId: string,
    animation: string | number
): LocalFormAnimationAction {
    return {
        type: 'local_form_animation',
        botId,
        animation,
    };
}

/**
 * Enqueues an async result to the given list for the given event.
 * @param list The list to add the result to.
 * @param event The event that the result is for.
 * @param result The result.
 * @param mapBots Whether the result should have the argument mapped for bots.
 */
export function enqueueAsyncResult(
    list: Action[],
    event: AsyncAction,
    result: any,
    mapBots?: boolean
) {
    if (hasValue(event.taskId)) {
        if (hasValue(event.playerId)) {
            list.push(
                remoteResult(
                    result,
                    {
                        sessionId: event.playerId,
                    },
                    event.taskId
                )
            );
        } else {
            list.push(asyncResult(event.taskId, result, mapBots));
        }
    }
}

/**
 * Enqueues an async error to the given list for the given event.
 * @param list The list to add the error to.
 * @param event The event that the error is for.
 * @param error The error.
 */
export function enqueueAsyncError(
    list: Action[],
    event: AsyncAction,
    error: any
) {
    if (hasValue(event.taskId)) {
        if (hasValue(event.playerId)) {
            list.push(
                remoteError(
                    error,
                    {
                        sessionId: event.playerId,
                    },
                    event.taskId
                )
            );
        } else {
            list.push(asyncError(event.taskId, error));
        }
    }
}

/**
 * Creates an action that resolves an async task with the given result.
 * @param taskId The ID of the task.
 * @param result The result.
 * @param mapBots Whether to map any bots found in the result to their actual counterparts.
 */
export function asyncResult(
    taskId: number | string,
    result: any,
    mapBots?: boolean
): AsyncResultAction {
    return {
        type: 'async_result',
        taskId,
        result,
        mapBotsInResult: mapBots,
    };
}

/**
 * Creates an action that resolves an async task with the given error.
 * @param taskId The ID of the task.
 * @param error The error.
 */
export function asyncError(
    taskId: number | string,
    error: any
): AsyncErrorAction {
    return {
        type: 'async_error',
        taskId,
        error,
    };
}

/**
 * Creates an action that shares some data via the device's social share capabilities.
 * @param options The options for sharing.
 * @param taskId The ID of the task.
 */
export function share(
    options: ShareOptions,
    taskId?: number | string
): ShareAction {
    return {
        type: 'share',
        taskId,
        ...options,
    };
}

/**
 * Creates an action that requests a new certificate be created.
 * @param options The options.
 * @param taskId The ID of the task.
 */
export function createCertificate(
    options: CreateCertificateOptions,
    taskId?: number | string
): CreateCertificateAction {
    return {
        type: 'create_certificate',
        ...options,
        taskId,
    };
}

/**
 * Creates an action that requests a tag on a bot be signed.
 * @param signingBotId The ID of the certificate bot that is creating the signature.
 * @param signingPassword The password used to decrypt the certificate's private key.
 * @param botId The ID of the bot whose tag is being signed.
 * @param tag The tag that is being signed.
 * @param value The value that is being signed.
 */
export function signTag(
    signingBotId: string,
    signingPassword: string,
    botId: string,
    tag: string,
    value: any,
    taskId?: number | string
): SignTagAction {
    return {
        type: 'sign_tag',
        signingBotId,
        signingPassword,
        botId,
        tag,
        value,
        taskId,
    };
}

/**
 * Creates an action that requests that a certificate be revoked.
 * @param signingBotId The ID of the certificate that is signing the revocation.
 * @param signingPassword The password used to decrypt the signing certificate's private key.
 * @param certificateBotId The ID of the bot whose tag is being signed.
 * @param taskId The task ID.
 */
export function revokeCertificate(
    signingBotId: string,
    signingPassword: string,
    certificateBotId: string,
    taskId?: number | string
): RevokeCertificateAction {
    return {
        type: 'revoke_certificate',
        signingBotId,
        signingPassword,
        certificateBotId,
        taskId,
    };
}<|MERGE_RESOLUTION|>--- conflicted
+++ resolved
@@ -107,7 +107,6 @@
     | LoadFileAction
     | SaveFileAction
     | SetupChannelAction
-<<<<<<< HEAD
     | ExportGpioPinAction
     | UnexportGpioPinAction
     | SetGpioPinAction
@@ -121,11 +120,9 @@
     | RpioWriteAction
     | RpioWriteSequenceAction
     | RpioCloseAction
-=======
     | CreateCertificateAction
     | SignTagAction
     | RevokeCertificateAction
->>>>>>> b95d91b2
     | RemoteAction
     | RemoteActionResult
     | RemoteActionError
