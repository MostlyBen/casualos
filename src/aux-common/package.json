--- conflicted
+++ resolved
@@ -32,10 +32,6 @@
         "access": "public"
     },
     "dependencies": {
-<<<<<<< HEAD
-=======
-        "@casual-simulation/aux-records": "^3.2.5",
->>>>>>> 13c0b277
         "@casual-simulation/causal-trees": "^3.2.0",
         "@casual-simulation/crypto": "^3.2.0",
         "@casual-simulation/engine262": "0.0.1-4de2170374e22761996e46eb1362f4496ee57f8f",
