# CasualOS Changelog

## V3.0.18

#### Date: TBD

### :boom: Breaking Changes

-   Changed uploads to PDF files to upload the binary data of the PDF instead of automatically converting it to UTF-8.
    -   This affects both `os.showUploadFiles()` and `@onFileUpload`.

### :rocket: Improvements

-   Switched PublicOS from [Magic.link](https://magic.link) to a custom auth implementation that gives us more flexibility around how we manage user accounts.
    -   This is purely an implementation detail, and should not affect any PublicOS/CasualOS features.
-   Added the ability to see active PublicOS authentication sessions, when they were granted, and what IP Address they were granted to.
-   Improved Custom HTML Apps to copy the following properties from specific element types when an event (like `onLoad`) happens:
    -   `<img>` - The following properties are copied:
        -   `width`
        -   `height`
        -   `naturalWidth`
        -   `naturalHeight`
        -   `currentSrc`
    -   `<video>` - The following properties are copied:
        -   `videoWidth`
        -   `videoHeight`
        -   `duration`
        -   `currentSrc`
<<<<<<< HEAD
-   Moved the "Exit to Grid Portal" button in the system portal from the lower right corner to the lower left corner.
=======
-   Improved the systemPortal to support global search by exact matches for `#id` and `#space`.
>>>>>>> f1cbcb98

### :bug: Bug Fixes

-   Fixed an issue where entering an invalid value into an input box in a custom app would cause the input box to be automatically cleared.
-   Fixed an issue where the base color on GLTF models would be overridden with white if no color tag was specified.
-   Fixed an issue where self-closing JSX elements that contained attributes would not be compiled correctly.
-   Fixed an issue where the meetPortal could fail to start if the meet portal properties were changed before it finished loading external scripts.
-   Fixed how progress bars position themselves to better match how labels position themselves.

## V3.0.17

#### Date: 7/18/2022

### :bug: Bug Fixes

-   Fixed an issue where calling `os.focusOn()` for the mapPortal before the portal has finished loading would cause the camera to focus on an incorrect location.
-   Fixed an issue where labels would fail to show up on billboarded bots that are directly below or above the portal camera.
-   Fixed an issue where hex bot forms were positioned incorrectly.

## V3.0.16

#### Date: 7/6/2022

### :rocket: Improvements

-   Added the `uv` property to `@onClick`, `@onAnyBotClicked`, `@onDrag`, and `@onAnyBotDrag` shouts.
    -   This property contains the [UV Coordinates](https://stackoverflow.com/questions/3314219/how-do-u-v-coordinates-work) of the texture on the clicked bot that the user clicked.
    -   UV coordinates are a 2D vector representing the X and Y location on the texture (i.e. `formAddress`) on the bot that was clicked.
    -   UV coordinates are mapped as follows:
        -   Bottom left of the texture is: `(0, 0)`
        -   Bottom right is: `(1, 0)`
        -   Top left is: `(0, 1)`
        -   Top right is: `(1, 1)`
-   Added the `os.raycast(portal, origin, direction)` and `os.raycastFromCamera(portal, viewportPosition)` functions.
    -   These functions are useful for finding what bots a particular ray would hit. For example, you could query what bots are under a particular spot of the screen with `os.raycastFromCamera()`.
    -   Currently, the `grid`, `miniGrid`, `map` and `miniMap` portals are supported.
    -   See the documentation for more information and examples.
-   Added the `os.calculateRayFromCamera(portal, viewportPosition)` function.
    -   This function is useful for finding the 3D path (ray) that travels through a particular screen position of the specified portal's camera.
    -   Currently, the `grid`, `miniGrid`, `map` and `miniMap` portals are supported.
    -   See the documentation for more information and examples.
-   Improved `os.getPublicRecordKey()` to return an `errorReason` for failed requests.

### :bug: Bug Fixes

-   Fixed `lineStyle = wall` to support the coordinate system changes from v3.0.11.

## V3.0.15

#### Date: 6/21/2022

### :rocket: Improvements

-   Improved the login system to record user's email/phone number so that we can migrate off of [magic.link](https://magic.link/) in the future.

## V3.0.14

#### Date: 6/20/2022

### :rocket: Improvements

-   Changed the `circle` bot form ignore lighting changes based on its orientation.
-   Added the `formAddressAspectRatio` tag to allow adjusting how `formAddress` images/videos are displayed on `cube`, `circle`, and `sprite` bot forms.
    -   The aspect ratio should be the width of the image divided by the height of the image.
    -   Negative aspect ratios can also be used to mirror the image horizontally.
-   Added the ability to create and join custom multimedia chat rooms.
    -   Key features:
        -   The ability to join multiple chat rooms at once.
        -   The ability to display camera/screen feeds on 3D bots.
        -   Notification of when remote users join/leave.
        -   Notification of when users are speaking.
        -   The ability to control the quality that video tracks stream at.
    -   The following functions have been added:
        -   `os.joinRoom(roomName, options?)`
        -   `os.leaveRoom(roomName, options?)`
        -   `os.getRoomOptions(roomName)`
        -   `os.setRoomOptions(roomName, options)`
        -   `os.getRoomTrackOptions(roomName, trackAddress)`
        -   `os.setRoomTrackOptions(roomName, trackAddress, options)`
        -   `os.getRoomRemoteOptions(roomName, remoteId)`
    -   The following listeners have been added:
        -   `@onRoomJoined` - Sent whenever a room has been joined via `os.joinRoom()`
        -   `@onRoomLeave` - Sent whenever a room has been exited via `os.leaveRoom()`
        -   `@onRoomStreaming` - Sent whenever the local user has been connected or reconnected to a room.
        -   `@onRoomStreamLost` - Sent whenever the local user has been disconnected from a room.
        -   `@onRoomTrackSubscribed` - Sent whenever an audio/video track has been discovered inside a room.
        -   `@onRoomTrackUnsubscribed` - Sent whenever an audio/video track has been removed from a room.
        -   `@onRoomRemoteJoined` - Sent whenever a remote user has joined a room.
        -   `@onRoomRemoteLeave` - Sent whenever a remote user has left a room.
        -   `@onRoomSpeakersChanged` - Sent whenever the list of speaking users has changed in a room.
        -   `@onRoomOptionsChanged` - Sent whenever the local room options have been changed.
    -   See the documentation for more detailed information.
    -   Also check out the `rooms-example` appBundle for an example.
-   Added the `os.listInstUpdates()` and `os.getInstStateFromUpdates(updates)` functions.
    -   These functions are useful for tracking the history of an instance and debugging potential data loss problems.
    -   `os.listInstUpdates()` gets the list of updates that have occurred in the current instance.
    -   `os.getInstStateFromUpdates()` gets the bot state that is produced by the given list of updates.

### :bug: Bug Fixes

-   Fixed an issue where HTML updates could cause CasualOS to skip `@onAnyAction` calls for bot updates.
-   Fixed an issue where point-of-view mode would start the camera at the wrong rotation.
-   Fixed an issue where billboarded bots would rotate to match the roll of the camera in VR/AR.
-   Fixed an issue where using `os.tip()` with long words could cause the words to overflow the tooltip background.
-   Fixed an issue where removing a tag from the sheetPortal could cause the tag below it to become the dimension set in the sheetPortal.

## V3.0.13

#### Date: 6/3/2022

### :rocket: Improvements

-   Added the `math.degreesToRadians(degrees)` and `math.radiansToDegrees(radians)` functions.

### :bug: Bug Fixes

-   Fixed an issue where the `cameraRotationX`, `cameraRotationY`, and `cameraRotationZ` tags were using a Y-up coordinate system instead of the CasualOS Z-up coordinate system.

## V3.0.12

#### Date: 5/31/2022

### :bug: Bug Fixes

-   Fixed an issue where snapping bots to bot faces was not supported in the miniMapPortal.
-   Fixed an issue where snapping bots to faces of bots that have a non-1 `scaleZ` would work incorrectly.

## V3.0.11

#### Date: 5/27/2022

### :boom: Breaking Changes

-   CasualOS now consistently uses a right-handed coordinate system.
    -   In previous versions, CasualOS inconsistently handled rotations which led to some parts obeying the right-hand rule and other parts obeying the left-hand rule for rotations.
    -   One of the consequences of this is that rotations around the Y axis are now counter-clockwise instead of clockwise.
        -   Note that from the default camera perspective, this is switched. Rotations now appear clockwise instead of counter-clockwise.
    -   To keep the previous behavior, simply negate the Y axis for rotations. (e.g. if the rotation was `tags.homeRotationY = 1.3`, now it should be `tags.homeRotationY = -1.3`)
    -   This change affects `[dimension]RotationY`, `cameraRotationOffsetY`, and `os.addDropGrid()`.

### :rocket: Improvements

-   Added the ability to represent positions and rotations with the `➡️` and `🔁` emojis.
    -   In scripts, these values get parsed into `Vector2`, `Vector3`, and `Rotation` objects.
    -   Vectors support the following formats:
        -   `➡️1,2` represents a 2D position/direction (`Vector2`) that contains `X = 1` and `Y = 2`.
        -   `➡️1,2,3` represents a 3D position/direction (`Vector3`) that contains `X = 1`, `Y = 2`, and `Z = 3`.
        -   Additionally, vectors can be created using `new Vector2(1, 2)` and `new Vector3(1, 2, 3)`.
    -   Rotations support the following formats:
        -   `🔁0,0,0,1` represents a 3D rotation (`Rotation`) that contains `X = 0`, `Y = 0`, `Z = 0`, and `W = 1`.
        -   Additionally, rotations can be created using the `Rotation` class constructor. It supports the following forms:
            -   Create a rotation that does nothing:
                ```typescript
                const rotation = new Rotation();
                ```
            -   Create a rotation from an axis and angle:
                ```typescript
                const rotation = new Rotation({
                    axis: new Vector3(0, 0, 1),
                    angle: Math.PI / 2,
                }); // 90 degree rotation about the Z axis
                ```
            -   Create a rotation from two directions:
                ```typescript
                const rotation = new Rotation({
                    from: new Vector3(1, 0, 0),
                    to: new Vector3(0, 1, 0),
                }); // Rotation that transforms points from (1, 0, 0) to (0, 1, 0)
                ```
            -   Create a rotation from multiple rotations:
                ```typescript
                const rotation = new Rotation({
                    sequence: [
                        new Rotation({
                            axis: new Vector3(0, 1, 0),
                            angle: Math.PI / 2,
                        }), // 90 degree rotation around Y axis
                        new Rotation({
                            axis: new Vector3(1, 0, 0),
                            angle: Math.PI / 4,
                        }), // 45 degree rotation around X axis
                    ],
                });
                ```
            -   Create a rotation from a Quaternion:
                ```typescript
                const rotation = new Rotation({
                    quaternion: {
                        x: 0,
                        y: 0.7071067811865475,
                        z: 0,
                        w: 0.7071067811865476,
                    },
                }); // 90 degree rotation about the Y axis
                ```
        -   Check the documentation on Vectors and Rotations for more information.
-   Added the `[dimension]Position` and `[dimension]Rotation` tags to support using vectors and rotation objects for bot positioning.
-   Improved the `getBotPosition()` function to support the `[dimension]Position` tag and return a `Vector3` object.
-   Added the `getBotRotation(bot, dimension)` function that retrieves the position of the given bot in the given dimension and returns a `Rotation` object.
    -   `bot` is the bot whose rotation should be retrieved.
    -   `dimension` is the dimension that the bot's rotation should be retrieved for.
-   Improved the `animateTag()`, `os.getCameraPosition()` `os.getCameraRotation()`, `os.getFocusPoint()`, `os.getPointerPosition()`, `os.getPointerDirection()`, `math.getForwardDirection()`, `math.intersectPlane()`, `math.getAnchorPointOffset()`, `math.addVectors()`, `math.subtractVectors()`, `math.negateVector()`, `math.normalizeVector()`, `math.vectorLength()`, and `math.scaleVector()` functions to support `Vector2`, `Vector3`, and `Rotation` objects.
-   Added the "Select Background" and removed the "Share Video" buttons from the meetPortal.
-   Added initial documentation for ab-1.

### :bug: Bug Fixes

-   Fixed an issue where `os.showUploadFiles()` would return previously uploaded files.
-   Fixed an issue where tag text edits (i.e. `insertTagText()`) would not be properly communicated to the rest of CasualOS when they occurred after tag updates (i.e. `setTag()`).

## V3.0.10

#### Date: 5/6/2022

### :rocket: Improvements

-   Improved the Records API to be able to return errors to allowed HTTP origins.
-   Improved `os.meetCommand()` to return a promise.
-   Added the ability to specify an options object with `os.recordData(key, address, data, options)` that can specify update and delete policies for the data.

    -   These policies can be useful to restrict the set of users that can manipulate the recorded data.
    -   `options` is an object with the following properties:

        ```typescript
        let options: {
            /**
             * The HTTP Endpoint that should be queried.
             */
            endpoint?: string;

            /**
             * The policy that should be used for updating the record.
             * - true indicates that the value can be updated by anyone.
             * - An array of strings indicates the list of user IDs that are allowed to update the data.
             */
            updatePolicy?: true | string[];

            /**
             * The policy that should be used for deleting the record.
             * - true indicates that the value can be erased by anyone.
             * - An array of strings indicates the list of user IDs that are allowed to delete the data.
             * Note that even if a delete policy is used, the owner of the record can still erase any data in the record.
             */
            deletePolicy?: true | string[];
        };
        ```

-   Added the `os.tip(message, pixelX?, pixelY?, duration?)` and `os.hideTips(tipIDs?)` functions to make showing tooltips easy.
    -   `os.tip(message, pixelX?, pixelY?, duration?)` can be used to show a tooltip and takes the following parameters:
        -   `message` is the message that should be shown.
        -   `pixelX` is optional and is the horizontal pixel position on the screen that the message should be shown at.
            If omitted, then the tooltip will be shown at the current mouse position or the last touch position.
            Additionally, omitting the position will cause the tooltip to only be shown when the mouse is near it.
            Moving the mouse away from the tooltip in this mode will cause the tooltip to be automatically hidden.
        -   `pixelY` is optional and is the vertical pixel position on the screen that the message should be shown at.
            If omitted, then the tooltip will be shown at the current mouse position or the last touch position.
            Additionally, omitting the position will cause the tooltip to only be shown when the mouse is near it.
            Moving the mouse away from the tooltip in this mode will cause the tooltip to be automatically hidden.
        -   `duration` is optional and is the number of seconds that the toast should be visible for.
        -   Returns a promise that resolves with the ID of the newly created tooltip.
    -   `os.hideTips(tipIDs?)` can be used to hide a tooltip and takes the following parameters:
        -   `tipIDs` is optional and is the ID or array of IDs of tooltips that should be hidden. If omitted, then all tooltips will be hidden.
        -   Returns a promise that resolves when the action has been completed.
-   Improved the menuPortal to use 60% of the screen width on large screens when the screen is taller than it is wide.
-   Improved the systemPortal to support `system` tag values that are set to non-string values such as booleans and integers.
-   Added WebXR hand tracking support.
    -   Tested and verified on Meta Quest 2 headset.
    -   Wrist portals have custom offsets for hands to try and minimize the blocking of hands during interaction.
    -   Air tap interaction only currently. Air taps are when you tap your index finger and thumb together to perform a "tap/click" on what the pointer ray is targeting.

### :bug: Bug Fixes

-   Fixed an issue where CasualOS would attempt to download records from the wrong origin if using a custom `endpoint` parameter.

## V3.0.9

#### Date: 4/27/2022

### :rocket: Improvements

-   Added the `crypto.hash(algorithm, format, ...data)` and `crypto.hmac(algorithm, format, key, ...data)` functions.
    -   These functions make it easy to generalize which hash algorithm to use and also support outputting the result in several different formats.
    -   Supported algorithms for `crypto.hash()` are: `sha256`, `sha512`, and `sha1`.
    -   Supported algorithms for `crypto.hmac()` are: `hmac-sha256`, `hmac-sha512`, and `hmac-sha1`.
    -   Supported formats for both are: `hex`, `base64`, and `raw`.
    -   See the documentation for more information.
-   Added the `bytes.toBase64String(bytes)`, `bytes.fromBase64String(base64)`, `bytes.toHexString(bytes)`, and `bytes.fromHexString(hex)` functions.
    -   These functions make it easy to convert to and from Base64 and Hexadecimal encoded strings to [Uint8Array](https://developer.mozilla.org/en-US/docs/Web/JavaScript/Reference/Global_Objects/Uint8Array) byte arrays.
    -   See the documentation for more information.

### :bug: Bug Fixes

-   Fixed a permissions issue that prevented the creation of subjectless keys.

## V3.0.8

#### Date: 4/26/2022

### :rocket: Improvements

-   Added the ability to view participants and breakout rooms in the meetPortal.

## V3.0.7

#### Date: 4/26/2022

### :bug: Bug Fixes

-   Fixed an issue where bot labels would not render.

## V3.0.6

#### Date: 4/26/2022

### :bug: Bug Fixes

-   Fixed an issue where bots would not render because their shader code was broken.

## V3.0.5

#### Date: 4/26/2022

### :rocket: Improvements

-   Added the ability to specify which auth site records should be loaded/retrieved from.
    -   This is useful for saving or getting records from another CasualOS instance.
    -   The following functions have been updated to support an optional `endpoint` parameter:
        -   `os.recordData(key, address, data, endpoint?)`
        -   `os.getData(recordName, address, endpoint?)`
        -   `os.listData(recordName, startingAddress?, endpoint?)`
        -   `os.eraseData(key, address, endpoint?)`
        -   `os.recordManualApprovalData(key, address, data, endpoint?)`
        -   `os.getManualApprovalData(recordName, address, endpoint?)`
        -   `os.listManualApprovalData(recordName, startingAddress?, endpoint?)`
        -   `os.eraseManualApprovalData(key, address, endpoint?)`
        -   `os.recordFile(key, data, options?, endpoint?)`
        -   `os.eraseFile(key, url, endpoint?)`
        -   `os.recordEvent(key, eventName, endpoint?)`
        -   `os.countEvents(recordName, eventName, endpoint?)`
-   Improved the sheetPortal and and multi-line editor to support editing tags that contain object values.
-   Updated the Terms of Service, Acceptable Use Policy, and Privacy Policy to make it clearer which websites they apply to.
-   Improved how lines are rendered to use an implementation built into three.js.
    -   This makes bot strokes that are scaled appear correct.
    -   This change also makes lines and strokes appear the same size on screen no matter the zoom level of the camera. This can make it easier to identify bots when zoomed out a lot.
-   Added the ability to allow/deny login with phone numbers based on regex rules defined in a DynamoDB table.
-   Added the `os.getSubjectlessPublicRecordKey(recordName)` function to make it possible to create a record key that allow publishing record data without being logged in.
    -   All record keys are now split into two categories: subjectfull keys and subjectless keys.
    -   subjectfull keys require login in order to publish data are are the default type of key.
    -   subjectless keys do not require login in order to publish data.
    -   When publishing data with a subjectless key, all users are treated as anonymous. In effect, this makes the owner of the record fully responsible for the content that they publish.
-   Added the `os.meetFunction(functionName, ...args)` function to allow querying the current meet portal meeting state.
    -   `functionName` is the name of the function that should be triggered from the [Jitsi Meet API](https://jitsi.github.io/handbook/docs/dev-guide/dev-guide-iframe/#functions).
    -   `args` is the list of arguments that should be provided to the function.
    -   Returns a promise that resolves with the result of the function call.
-   Added the `@onMeetEntered` and `@onMeetExited` shouts which are triggered whenever the current user starts/stops participating in a meet.
    -   Unlike `@onMeetLoaded`, `@onMeetEntered` is only triggered after the user clicks the "Join" button from the meeting waiting room.
    -   See the documentation for more detailed information.
-   Added the `meetPortalJWT` tag to the meetPortalBot to allow using JSON Web Tokens for authenticating moderators in meetings.
    -   See the Jitsi FAQ for more information on how to setup a moderator for a meeting: https://developer.8x8.com/jaas/docs/faq#how-can-i-set-a-user-as-moderator-for-a-meeting
-   Added the `botPortal` tag that when set to a bot ID on the `configBot` will show the JSON data for that bot.
    -   Additionally, the `botPortalAnchorPoint` and `botPortalStyle` tags can be set on the `botPortalBot` similarly to how `meetPortalAnchorPoint` can be set on the `meetPortalBot`.
-   Added the `systemTagName` tag that, when set on the config bot, specifies the tag that should be used when finding bots to include in the systemPortal.
    -   For example, setting `systemTagName` to `"test"` will cause the systemPortal to search for bots that have a `test` tag instead of a `system` tag.

### :bug: Bug Fixes

-   Fixed an issue where accessing certain properties on `globalThis` would cause an error to occur.
-   Fixed an issue where it was not possible to change the current meetPortal while it was already open.
-   Fixed an issue where using `os.replaceDragBot()` with bots that contained an array in its tags would cause an error.
-   Fixed an issue where videos in `formAddress` would not automatically play on Chrome web browsers.

## V3.0.4

#### Date: 3/31/2022

### :rocket: Improvements

-   Added the ability to force AUX to intepret values as strings by prefixing the tag value with the 📝 emoji.
    -   This can be useful for when you want to ensure that a tag value is interpreted a string.
    -   For example, the string `"01"` will be interpreted as the number `1` by default but `"📝01"` will preserve the leading 0.
-   Added the ability to force a tag to interpret values as numbers by prefixing the tag value with the 🔢 emoji.
    -   This can be useful when you want to ensure that a tag is interpreted as a number.
-   Added support for scientific notation in numbers.
    -   `1.23e3` will now be interpreted as `1230`.
-   Improved `os.focusOn()` to support positions that include a Z coordinate.
    -   This allows moving the camera focus point to any position in 3D space.
    -   The Z coordinate defaults to 0 if not specified.
-   Added the `menuItemShowSubmitWhenEmpty` tag to allow showing the submit button on input menu items even if the input box does not have any value.
-   Added the `os.addDropGrid(...grids)` and `os.addBotDropGrid(botId, ...grids)` functions to make it easy to snap bots to a custom grid.
    -   These functions are useful if you want to snap bots to a grid with a custom position or rotation.
    -   Additionally, they can be used to move bots in a grid that is attached to a portal bot.
    -   See the documentation for detailed usage information.

### :bug: Bug Fixes

-   Fixed an issue where `infinity` and `-infinity` would always be calculated as `NaN` instead of their corresponding numerical values.
-   Fixed an issue where passing `null`/`undefined`/`NaN`/`Infinity` as the `x` or `y` coordinate to `os.focusOn()` would break the gridPortal.
-   Fixed an issue where error stack traces would sometimes contain incorrect line numbers.
-   Fixed an issue where the systemPortal recent tags list could error if a bot without a system tag was edited.
-   Fixed an issue where the runtime would crash if `animateTag()` was given a null bot.
-   Fixed an issue where dragging a bot with a controller in free space would position the bot incorrectly if the bot was loaded by a portal form bot.
-   Fixed an issue where bots that were inside a bot portal that was inside a wrist portal would have an incorrect scale. ([#254](https://github.com/casual-simulation/casualos/issues/254))

## V3.0.3

#### Date: 3/22/2022

### :rocket: Improvements

-   Added the `os.getAverageFrameRate()` function.
    -   This function is useful for calculating the number of times that the 3D views have updated in the last second.
    -   Returns a promise that resolves with the current frame rate value.
-   `AUX_PLAYER_MODE`: The player mode that this instance should indicate to scripts.
    -   `"player"` indicates that the inst is supposed to be for playing AUXes while `"builder"` indicates that the inst is used for building AUXes.
    -   Defaults to `"builder"`.
    -   This value is exposed via the object returned from `os.version()`.
        -   See the documentation on `os.version()` for more information.
-   Added a button that offers to redirect to a static instance after a 25 second loading timeout.
    -   The redirect will send the user to `static.{common_host}` so `casualos.com` will redirect to `static.casualos.com` and `stable.casualos.com` will redirect to `static.casualos.com`.

## V3.0.2

#### Date: 3/16/2022

### :boom: Breaking Changes

-   Removed the following functions:
    -   `server.exportGpio()`
    -   `server.unexportGpio()`
    -   `server.getGpio()`
    -   `server.setGpio()`

### :rocket: Improvements

-   Improved performance for lower end devices by making CasualOS more efficient when automatically updating bots with user input.
-   Added the ability to login with a phone number instead of an email address.
    -   This feature is enabled by the `ENABLE_SMS_AUTHENTICATION` environment variable during builds.
-   Added the ability to automatically synchronize device clocks and expose the synchronized information to scripts.
    -   The following properties have been added:
        -   `os.localTime` - The local clock time in miliseconds since the Unix Epoch.
        -   `os.agreedUponTime` - The synchronized clock time in miliseconds since the Unix Epoch.
        -   `os.instLatency` - The average latency between this device and the inst in miliseconds. Smaller values are generally better.
        -   `os.instTimeOffset` - The delta between the local time and agreed upon time in miliseconds.
        -   `os.instTimeOffsetSpread` - The uncertainty of the accuracy of the `os.instTimeOffset` value. Measured in miliseconds. Smaller values indicate that `os.agreedUponTime` is more accurate, larger values indicate that `os.agreedUponTime` is less accurate.
        -   `os.deadReckoningTime` - The synchronized clock time that includes an additional 50ms offset to try to ensure that all devices are synchronized once the time ocurrs.
-   Improved `animateTag()` to support custom easing functions and a custom start time.
    -   The `easing` property in the options object that is passed to `animateTag()` now supports custom functions for custom easing behaviors. The function should accept one parameter which is a number between 0 and 1 that represents the progress of the animation and it should return a number which is the value that should be multiplied against the target tag. See the documentation of `animateTag()` for an example.
    -   The `startTime` property is now supported in the options object that is passed to `animateTag()`. It should be the number of miliseconds since the Unix Epoch that the animation should start at. For example, `os.localTime + 1000` will cause the animation to start in 1 second.

### :bug: Bug Fixes

-   Fixed an issue where `bot.vars` would get cleared after the scripts that created it finished their initial execution.
-   Fixed an issue where `labelColor` did not work on menu bots that had `form` set to `input`.
-   Fixed an issue where `labelColor` would not work unless the menu bot had a `label`.
    -   This is useful for menu bots that only use icons.

## V3.0.1

#### Date: 2/17/2022

### :rocket: Improvements

-   Added the `math.setRandomSeed(seed)` and `math.getSeededRandomNumberGenerator(seed?)` functions.

    -   `math.setRandomSeed(seed)` specifies the random seed that should be used for `math.random()` and `math.randomInt()`.
        -   `seed` is the number or string that should be used as the random number generator seed. If set to null, then the seed value will be cleared.
    -   `math.getSeededRandomNumberGenerator(seed?)` creates a new object that contains its own `random()` and `randomInt()` functions that use the specified seed.

        -   `seed` is the number of string that should be used the random number generator seed. If omitted, then an unpredictable seed will be chosen automatically.
        -   It returns an object with the following structure:

            ```typescript
            let result: {
                /**
                 * The seed that was used to create this random number generator.
                 */
                seed: number | string;

                /**
                 * Generates a random real number between the given minimum and maximum values.
                 */
                random(min?: number, max?: number): number;

                /**
                 * Generates a random integer between the given minimum and maximum values.
                 */
                randomInt(min: number, max: number): number;
            };
            ```

-   Added the ability to store dates in tags by prefixing them with `📅`.
    -   Dates must be formatted similarly to [ISO 8601](https://en.wikipedia.org/wiki/ISO_8601):
        -   `2012-02-06` (year-month-day in UTC-0 time zone)
        -   `2015-08-16T08:45:00` (year-month-day + hour:minute:second in UTC-0 time zone)
        -   `2015-08-16T08:45:00 America/New_York` (year-month-day + hour:minute:second in specified time zone)
        -   `2015-08-16T08:45:00 local` (year-month-day + hour:minute:second + in local time zone)
    -   In scripts, date tags are automatically parsed and converted to DateTime objects.
        -   DateTime objects are easy-to-use representations of date and time with respect to a specific time zone.
        -   They work better than the built-in [Date](https://developer.mozilla.org/en-US/docs/Web/JavaScript/Reference/Global_Objects/Date) class because DateTime supports time zones whereas Date does not.
        -   You can learn more about them by checking out the [documentation](https://docs.casualos.com/docs/actions#datetime).
-   Added the `getDateTime(value)` function to make parsing strings into DateTime objects easy.
    -   Parses the given value and returns a new DateTime that represents the date that was contained in the value.
    -   Returns null if the value could not be parsed.
-   Added the `circle` bot form.

## V3.0.0

#### Date: 2/10/2022

### :rocket: Improvements

-   Added the `os.openImageClassifier(options)` and `os.closeImageClassifier()` functions.
    -   These functions are useful for applying Machine Learning inside CasualOS to detect categories of things via the camera feed.
    -   Currently, the image classifier is only able to consume models generated with [Teachable Machine](https://teachablemachine.withgoogle.com/).
        1.  To create a model, go to [https://teachablemachine.withgoogle.com/](https://teachablemachine.withgoogle.com/) and click "Get Started".
        2.  Create an "Image Project" and choose "Standard image model".
        3.  Add or record photos in each class.
        4.  Click "Train".
        5.  Once training is done you can get a model URL by clicking "Export Model".
        6.  Under "Tensorflow.js", choose "Upload (shareable link)" and click "Upload". You can also optionally save the project to Google Drive.
        7.  Once uploaded, copy the shareable link.
        8.  Create a bot with an `@onClick` tag and put the following code in it (replacing `MY_MODEL_URL` with the shareable link):
            ```typescript
            await os.openImageClassifier({
                modelUrl: 'MY_MODEL_URL',
            });
            ```
    -   `options` is an object with the following properties:
        -   `modelUrl` - The sharable link that was generated from Teachable Machine.
        -   `modelJsonUrl` - Is optional and can be used in advanced scenarios where you want to control where the model is stored.
        -   `modelMetadataUrl` - Is optional and can be used in advanced scenarios where you want to control where the model is stored.
        -   `cameraType` - Is optional and is the type of camera that should be preferred. Can be "front" or "rear".
-   Created the `oai-1` appBundle.

    -   This appBundle is currently a simple ab that can query the [OpenAI GPT-3 API](https://beta.openai.com/overview) via a shout.
    -   The ab has the following features:

        -   A single manager bot in the `oai-1` dimension and systemPortal as `oai-1.manager`.
        -   `@generateTextResponse` is a listener that asks GPT-3 to respond to a given text prompt.

            -   It takes the following parameters:
                -   `apiKey` - The API key that should be used to access the API. You can get an API key at [https://beta.openai.com/overview](https://beta.openai.com/overview).
                -   `prompt` - The text that the AI should respond to. An example is "Write a tagline for an ice cream shop.". Also see this guide: [https://beta.openai.com/docs/guides/completion](https://beta.openai.com/docs/guides/completion).
                -   `engine` - The engine that should be used to process the prompt. Defaults to `"text-davinci-001"` if not specified. You can find a list of engines is available here: [https://beta.openai.com/docs/engines](https://beta.openai.com/docs/engines).
                -   `options` - An object that contains additional options for the request. You can find the documentation for these options here: [https://beta.openai.com/docs/api-reference/completions/create](https://beta.openai.com/docs/api-reference/completions/create).
            -   It returns a promise that contains a list of generated choices.
            -   Example:

                ```typescript
                let oai = getBot('system', 'oai-1.manager');
                const response = await oai.generateTextResponse({
                    apiKey: 'myAPIKey',
                    prompt: 'Write a tagline for an ice cream shop.',
                });

                if (response.choices.length > 0) {
                    os.toast('Best choice: ' + response.choices[0]);
                } else {
                    os.toast('No choices.');
                }
                ```

### :bug: Bug Fixes

-   Fixed an issue with `os.listData()` where it was impossible to list data items unless a starting address was provided.

## V2.0.36

#### Date: 2/4/2022

### :rocket: Improvements

-   Added global search to the systemPortal.
    -   Useful for finding a word or phrase in the tags of all the bots in an inst.
    -   For example, you can find all the places where a shout occurrs by typing "shout" into the search box.
    -   Can be accessed by using `Ctrl+Shift+F` while the systemPortal is open or by selecting the eyeglass icon on the left side of the screen.
-   Added the ability to use a video camera feed as the portal background.
    -   You can enable this feature by setting `portalBackgroundAddress` to `casualos://camera-feed`.
    -   It also supports specifying the rear or front facing cameras with `casualos://camera-feed/rear` and `casualos://camera-feed/front`.

### :bug: Bug Fixes

-   Fixed an issue with custom apps where HTML changes would stop propagating if an element was added to its own parent.
    -   This could happen via using the HTML document API like:
        ```typescript
        // in @onSetupApp
        const parent = that.document.createElement('div');
        const child = that.document.createElement('span');
        parent.appendChild(child);
        parent.appendChild(child); // This would cause the issue
        ```
    -   Alternatively, it could happen when using `os.compileApp()`.
        -   For efficiency, `os.compileApp()` uses a change detection algorithm to limit the number of HTML elements it needs to create.
        -   In some cases, it saw that it could reuse an HTML element by moving it and this happened to trigger the bug in the system that records these changes.

## V2.0.35

#### Date: 2/2/2022

### :rocket: Improvements

-   Added the `os.getMediaPermission(options)` function to request permission for device audio/video streams.
    -   Generally permissions are asked for the moment they are needed but this can be cumbersome in situations such as immersive ar/vr experiences as the user must jump back to the browser in order to grant them.

### :bug: Bug Fixes

-   Fixed jittery camera rendering issues when entering XR for the first time in a session.
-   Fixed three.js holding onto stale XRSession after exiting XR.
    -   This was the root cause of the Hololens losing the ability to render the scene background after exiting XR.

## V2.0.34

#### Date: 1/31/2022

### :rocket: Improvements

-   Improved the systemPortal to show all tags that are on the bot when the pinned tags section is closed.
    -   This makes it easier to manage when adding new tags while the pinned tags section is closed.

### :bug: Bug Fixes

-   Fixed an issue with `os.recordEvent()` where trying to save events in DynamoDB would fail.

## V2.0.33

#### Date: 1/31/2022

### :rocket: Improvements

-   Added the `os.listData(recordNameOrKey, startingAddress?)` function to make it easy to list data items in a record.
    -   `recordNameOrKey` is the name of the record. Can also be a record key.
    -   `startingAddress` is optional and is the address after which items will be included in the returned list. For example, the starting address `b` will cause addresses `c` and `d` to be included but not `a` or `b`.
-   Added the `os.recordEvent(recordKey, eventName)` and `os.countEvents(recordNameOrKey, eventName)` functions. These functions are useful for building simple analytics into your app bundles.
    -   `os.recordEvent(recordKey, eventName)` can be used to document that the given event occurred.
        -   `recordKey` is the key that should be used to access the record.
        -   `eventName` is the name of the event.
    -   `os.countEvents(recordNameOrKey, eventName)` can be used to get the number of times that the given event has ocurred.
        -   `recordNameOrKey` is the name of the record that the event count should be retrieved from. Can also be a record key.
        -   `eventName` is the name of the event.

## V2.0.32

#### Date: 1/26/2022

### :rocket: Improvements

-   Added the `os.arSupported()` and `os.vrSupported()` functions to query device support for AR and VR respectively. Both of these are promises and must be awaited.

    ```typescript
    const arSupported = await os.arSupported();
    if (arSupported) {
        //...
    }

    const vrSupported = await os.vrSupported();
    if (vrSupported) {
        //...
    }
    ```

-   Added shouts for entering and exiting AR and VR:
    -   `@onEnterAR` - Called when AR has been enabled.
    -   `@onExitAR` - Called when AR has been disabled.
    -   `@onEnterVR` - Called when VR has been enabled.
    -   `@onExitVR` - Called when VR has been disabled.
-   Expanded `meetPortal` scripting:
    -   Added shouts for loading and leaving the meet portal:
        -   `@onMeetLoaded` - Called when the user has finished loading the meet portal.
        -   `@onMeetLeave` - Called when the user leaves the meet portal.
    -   Added the `os.meetCommand(command, ...args)` function that sends commands directly to the Jitsi Meet API. Supported commands can be found in the [Jitsi Meet Handbook](https://jitsi.github.io/handbook/docs/dev-guide/dev-guide-iframe#commands).
    -   Added the following meet portal configuration tags. These must be set on the `meetPortalBot`:
        -   `meetPortalPrejoinEnabled` - Whether the meet portal should have the prejoin screen enabled.
            -   The prejoin screen is where the user can setup their display name, microphone, camera, and other settings, before actually joining the meet.
        -   `meetPortalStartWithVideoMuted` - Whether the meet portal should start with video muted.
        -   `meetPortalStartWithAudioMuted` - Whether the meet portal should start with audio muted.
        -   `meetPortalRequireDisplayName` - Whether the meet portal should require the user define a display name.

## V2.0.31

#### Date: 1/20/2022

### :rocket: Improvements

-   Added the `os.eraseData(recordKey, address)` function to allow deleting data records.
    -   `recordKey` is the key that should be used to access the record.
    -   `address` is the address of the data inside the record that should be deleted.
-   Added the `os.eraseFile(recordKey, urlOrRecordFileResult)` function to allow deleting file records.
    -   `recordKey` is the key that should be used to access the record.
    -   `urlOrRecordFileResult` is the URL that the file is stored at. It can also be the result of a `os.recordFile()` call.
-   Added the `os.recordManualApprovalData(recordKey, address, data)`, `os.getManualApprovalData(recordName, address)`, and `os.eraseManualApprovalData(recordKey, address)` functions.
    -   These work the same as `os.recordData()`, `os.getData()`, and `os.eraseData()` except that they read & write data records that require the user to confirm that they want to read/write the data.
    -   One thing to note is that manual approval data records use a different pool of addresses than normal data records.
        This means that data which is stored using `os.recordManualApprovalData()` cannot be retrieved using `os.getData()` (i.e. you must use `os.getManualApprovalData()`).

### :bug: Bug Fixes

-   Fixed an issue where trying to save a bot using `os.recordData()` or `os.recordFile()` would produce an error.

## V2.0.30

#### Date: 1/14/2022

### :wrench: Plumbing Changes

-   Replaced socket.io with native WebSockets.
    -   The possible options for `CAUSAL_REPO_CONNECTION_PROTOCOL` are now `websocket` and `apiary-aws`.
    -   Since the introduction of `apiary-aws`, we've used native WebSockets for more connections. As such, it should be safe to use native WebSockets in place of socket.io.
    -   This means we have fewer depenencies to keep up with and fewer potential bugs.
    -   Additionally it means that we save a little bit on our output code bundle size.

### :bug: Bug Fixes

-   Fixed an issue where deleting all the text from a menu item would show the `menuItemText` tag value instead of the (empty) `menuItemText` tag mask value.
    -   This change causes CasualOS to use `false` for the `menuItemText` `tempLocal` tag mask when a normal tag value is present for `menuItemText`. If the bot has no tag value for `menuItemText`, then `null` is used.
-   Fixed an issue where CasualOS could sometimes miss events during initialization.
    -   This bug most likely affected portals that are configurable by a config bot (e.g. gridPortal) but could have also affected other parts of the CasualOS system.
    -   This bug also was very rare. We only saw it once in our testing.
-   Fixed an issue with custom apps where calling `os.registerApp()` multiple times would cause the app to be destroyed and re-created.
    -   This caused issues with retaining focus and made the user experience generally poor.
-   Fixed an issue with custom apps where a the value attribute could not be overridden on input elements.
    -   Now it is possible to specify what the value should be and it will be properly synced.

## V2.0.29

#### Date: 1/10/2022

### :rocket: Improvements

-   Added the ability to use videos for `formAddress` and `portalBackgroundAddress` URLs.
-   Improved CasualOS to support logging into ab1.link directly from CasualOS.
    -   Previously you would have to login to ab1.link via a new tab.
    -   The new experience is seamless and much less confusing.

### :bug: Bug Fixes

-   Fixed an issue where DRACO compressed GLTF models could not be loaded if the decoder program had already been cached by the web browser.

## V2.0.28

#### Date: 1/5/2022

### :boom: Breaking Changes

-   Changed the auth and records features to default to disabled unless the the `AUTH_ORIGIN` and `RECORDS_ORIGIN` environment variables are specified during build.

### :rocket: Improvements

-   Added the `links` global variable to the code editor autocomplete list.
-   Added the `masks` global variable to the code editor autocomplete list.
-   Improved `os.showUploadFiles()` to include the `mimeType` of the files that were uploaded.
    -   This makes it easier to upload files with `os.recordFile()`.
-   Added the `os.beginAudioRecording(options?)` and `os.endAudioRecording()` functions.
    -   They replace the `experiment.beginAudioRecording()` and `experiment.endAudioRecording()` functions.
    -   Additionally, they now trigger the following listeners:
        -   `@onBeginAudioRecording` - Called when recording starts.
        -   `@onEndAudioRecording` - Called when recording ends.
        -   `@onAudioChunk` - Called when a piece of audio is available if streaming is enabled via the options.
    -   `options` is an object and supports the following properties:
        -   `stream` - Whether to stream audio samples using `@onAudioChunk`.
        -   `mimeType` - The MIME type that should be used to stream audio.
        -   `sampleRate` - The number of audio samples that should be taken per second (Hz). Only supported on raw audio types (`audio/x-raw`).
    -   See the documentation for more information and examples.

### Bug Fixes

-   Fixed an issue where the "remove tag" (X) buttons on empty tags in the sheet portal were always hidden.

## V2.0.27

#### Date: 1/4/2022

### :bug: Bug Fixes

-   Fixed another issue where file records could not be uploaded due more issues with signature calculations.

## V2.0.26

#### Date: 1/4/2022

### :bug: Bug Fixes

-   Fixed another issue where file records could not be uploaded due to various permissions issues.

## V2.0.25

#### Date: 1/4/2022

### :bug: Bug Fixes

-   Fixed an issue where file records could not be uploaded due to not including a security token in a request.

## V2.0.24

#### Date: 1/4/2022

### :bug: Bug Fixes

-   Fixed an issue where file records could not be uploaded due to a permissions issue.

## V2.0.23

#### Date: 1/4/2022

### :bug: Bug Fixes

-   Fixed an issue where file records could not be uploaded due to an issue with signature calculation.

## V2.0.22

#### Date: 1/3/2022

### :boom: Breaking Changes

-   Removed the following functions:
    -   `os.publishRecord()`
    -   `os.getRecords()`
    -   `os.destroyRecord()`
    -   `byAuthID()`
    -   `withAuthToken()`
    -   `byAddress()`
    -   `byPrefix()`

### :rocket: Improvements

-   Implemented the next version of records.
    -   This version replaces the old API (`os.publishRecord()`) and introduces a new paradigm.
    -   The first major change is that records now represent multiple pieces of data.
    -   `os.getPublicRecordKey(recordName)` has been added as a way to retrieve a key that can be used to write data and files to a public record.
    -   `os.recordData(recordKey, address, data)` can be used to store a piece of data at an address inside a record. This data can later be retrieved with `os.getData(recordKeyOrName, address)`.
    -   `os.getData(recordKeyOrName, address)` can be used to retrieve data that was stored in a record.
    -   `os.recordFile(recordKey, data, options?)` can be used to store a file inside a record. Files can be any size and can be accessed via `webhook()` or `os.getFile(url)`.
    -   `os.getFile(urlOrRecordFileResult)` can be used to easily retrieve a file.
    -   `os.isRecordKey(value)` is useful for determining if a value represents a record key.
    -   See the documentation for more information.
-   Updated Material Icons to the latest publicly available version.

## V2.0.21

#### Date: 12/6/2021

### :rocket: Improvements

-   Added [Simple Analytics](https://simpleanalytics.com/) to help us better understand how many people are using CasualOS.
-   Added the `os.convertGeolocationToWhat3Words(location)` function.

    -   Useful for getting a 3 word address for a latitude & longitude location.
    -   Returns a promise that resolves with the string containing the 3 words.
    -   `location` is an object with the following structure:

        -   ```typescript
            let location: {
                /**
                 * The latitude of the location.
                 */
                latitude: number;

                /**
                 * The longitude of the location.
                 */
                longitude: number;

                /**
                 * The language that the resulting 3 word address should be returned in.
                 * Defaults to "en".
                 * See https://developer.what3words.com/public-api/docs#available-languages
                 * for a list of available languages.
                 */
                language?: string;
            };
            ```

## V2.0.20

#### Date: 12/2/2021

### :bug: Bug Fixes

-   Fixed an issue where removing a bot without a stroke from a dimension would cause CasualOS to stop responding.

## V2.0.19

#### Date: 12/1/2021

### :boom: Breaking Changes

-   `lineStyle` now defaults to `line` instead of `arrow`.

### :rocket: Improvements

-   Updated the CasualOS Terms of Service.
-   Improved `lineTo` and `strokeColor` to use lines that support custom widths.
-   Added the `links` variable as a shortcut for `thisBot.links`.
-   Added `bot.vars` and `os.vars` as an easy way to store and lookup variables by name.
    -   `os.vars` works exactly the same as `globalThis`.
    -   `bot.vars` allows you to store special values in a bot that cannot be stored in either `bot.tags` or `bot.masks`.
-   Added the ability to whisper to a bot by using `bot.listener()` instead of `whisper(bot, "listener")`.
    -   e.g.
        ```typescript
        let result = thisBot.myScript(argument);
        ```
        is equivalent to
        ```typescript
        let [result] = whisper(thisBot, 'myScript', argument);
        ```
-   Added the ability to shout to bots by using `shout.listener()` instead of `shout("listener")`.
    -   e.g.
        ```typescript
        let results = shout.myScript(argument);
        ```
        is equivalent to
        ```typescript
        let results = shout('myScript', argument);
        ```

## V2.0.18

#### Date: 11/30/2021

### :rocket: Improvements

-   Added bot links.
    -   Bot links are special tag values that represent a link from the tag to another bot.
    -   Similarly to listen tags, you can create a bot link by setting a tag to `🔗{botID}`.
    -   The 🔗 emoji tells CasualOS that the tag represents a link to another bot.
    -   Links work by referencing Bot IDs and CasualOS now provides additional functions to help with understanding bot links.
        For example, not only do the `#lineTo`, `#creator` and `#transformer` tags support bot links, but you can find the list of tags that reference other bots by using the new `getBotLinks(bot)` function.
    -   Bot links also support linking to multiple other bots by adding commas in between Bot IDs.
    -   The `bot.link` property has been added as a way to quickly get a link to the bot.
    -   The `bot.links` property has been added for scripts to interface with bot links.
        -   This property represents the tags that are bot links.
        -   You can easily link to a bot by setting
            ```typescript
            bot.links.tag = botToLinkTo;
            ```
        -   You can also get the bot(s) that are linked by using
            ```typescript
            // Gets a single bot if only one bot is linked in the tag.
            // Gets an array if multiple bots are linked.
            let linkedBot = bot.links.tag;
            ```
    -   Additionally, the `byTag()` bot filter has been updated to support searching for bots by link.
        -   For example if the `#myLink` tag is used to link bots,
            you can find all the bots that link to this bot using `#myLink` by using `byTag()` like this:
            ```typescript
            let botsThatLinkToThisBot = getBots(
                byTag('myLink', '🔗' + thisBot.id)
            );
            ```
        -   This change also means that it is now possible to have multiple creators for a bot by using bot links in the `#creator` tag.
-   Added some minor visual improvements to the systemPortal.
-   Improved menu bots to show their `formAddress` icon when the bot has no label.
-   Added the `os.getExecutingDebugger()` function.
    -   Gets the debugger that this script is currently running inside. Returns null if not running inside a debugger.
-   Added the `getFormattedJSON(data)` function.
    -   Works like `getJSON(data)` except the returned JSON is nicely formatted instead of compressed.
-   Added the `getSnapshot(bots)` function.
    -   Snapshots are like mods except they represent multiple bots and include the ID, space, tags, and tag masks of each bot.
    -   They are useful for debugging and easily saving a bunch of bots at once.
-   Added the `diffSnapshots(first, second)` function.
    -   Useful for calculating the delta between two snapshots.
-   Added the `applyDiffToSnapshot(snapshot, diff)` funciton/
    -   Useful for calculating a new snapshot from a snapshot and a delta.
    -   Works kinda like the opposite of `diffSnapshots(first, second)`.
-   Added the `getLink(...bots)` function.
    -   Creates a value that represents a link to the given bots. You can then save this value to a tag to save the link.
-   Added the `getBotLinks(bot)` function.
    -   Useful for discovering what links a bot has stored.
    -   See the documentation for more detailed info.
-   Added the `updateBotLinks(bot, idMap)` function.
    -   Useful for updating bot links to reference new bots.
    -   See the documentation for more detailed info.
-   Improved the `editingBot` tag to use bot links instead of just storing the bot ID.
-   Added the `pixelRatio` and `defaultPixelRatio` tags to the configBot.
    -   `defaultPixelRatio` is the [pixel ratio](https://developer.mozilla.org/en-US/docs/Web/API/Window/devicePixelRatio) that is used by CasualOS for rendering 3D portals by default.
    -   `pixelRatio` can be set on the configBot to control the size of the internal render buffers. Higher values make the output image appear smoother but will also cause CasualOS to run slower.
-   Improved `web.hook()` and related functions to accept the `retryCount`, `retryStatusCodes`, and `retryAfterMs` options.
    -   `retryCount` is the number of times the request should be re-sent if it fails. Defaults to 0.
    -   `retryStatusCodes` is the array of error status codes that should cause the request to be retried. Defaults to:
        -   408 - Request Timeout
        -   429 - Too Many Requests
        -   500 - Internal Server Error
        -   502 - Bad Gateway
        -   503 - Service Unavailable
        -   504 - Gateway Timeout
        -   0 - Network Failure / CORS
    -   `retryAfterMs` is the number of miliseconds to wait between retried requests. Defaults to 3000.

### :bug: Bug Fixes

-   Fixed an issue where deleting a tag in the multiline editor would cause the tag to remain in the data.
-   Fixed an issue where autocomplete for tags did not work in the systemPortal.
-   Fixed some display issues in the systemPortal.
-   Fixed an issue where using loops after JSX elements might cause the script to fail to compile.

## V2.0.17

#### Date: 11/12/2021

### :bug: Bug Fixes

-   Fixed an issue where built-in portal bots were not being updated by CasualOS.
    -   This also fixes an issue where camera position and rotation offsets didn't work.

## V2.0.16

#### Date: 11/11/2021

### :boom: Breaking Changes

-   Removed Custom Executables.
    -   This means the following functions are no longer available:
        -   `os.registerExecutable()`
        -   `os.buildExecutable()`
    -   If you have use for this type of functionality, we recommend that you look into [Custom Apps](https://docs.casualos.com/docs/actions/#app-actions).
        They are easier to use and allow you to use more built-in CasualOS functionality than Custom Executables.

### :rocket: Improvements

-   Added the `systemPortal`.
    -   The systemPortal is a new way to organize and edit a set of bots and their scripts.
    -   The systemPortal works by displaying bots that have a `#system` tag.
    -   When `#systemPortal` on the `configBot` is set to `true`, all bots that have a `#system` tag will be displayed in the system portal.
    -   When `#systemPortal` is set to a string, then only bots where their `#system` tag contains the value in `#systemPortal` will be shown.
    -   It also contains some other useful features not found in the sheetPortal like a list of recently edited tags and a search box that lets you easily change the `#systemPortal` tag value.
    -   See the glossary page on the `systemPortal` for more info.

### :bug: Bug Fixes

-   Fixed an issue where the forward/back browser buttons would not delete tags from the config bot if the related query parameter was deleted.

## V2.0.15

#### Date: 11/1/2021

### :rocket: Improvements

-   Added the `miniMapPortal`.
    -   This is a mini version of the `mapPortal` that works kinda like the `miniGridPortal`.
-   Added a introductory page to the documentation that links to the "Pillars of Casual Simulation" video tutorials.
-   Added a "Getting Started" page that contains some written documentation on the basics of CasualOS.
    -   Thanks to Shane Thornton ([@shane-cpu](https://github.com/shane-cpu)) for contributing this!
-   Added a glossary page to the documentation.
    -   This page is incomplete but contains basic descriptions for common terms like "bot", "tag", "portal", "inst", etc.
    -   There is also a feature where other parts of the documentation can link to the glossary and get Wikipedia-style tooltips for the terms.

### :bug: Bug Fixes

-   Fixed an issue where the server failed to retrieve permanent records when when `.getMoreRecords()` was called.

## V2.0.14

#### Date: 10/29/2021

### :rocket: Improvements

-   Improved the `local` space to delete the oldest inst when localStorage is full.
-   Added the `pointerPixelX` and `pointerPixelY` tags to the gridPortalBot to track the mouse pointer position on the screen.
-   Improved the records system to be able to store records larger than 300KB in size.
    -   Records larger than 300KB will be placed in an S3 bucket.
    -   Records stored in S3 will now have a `dataURL` instead of `data` that points to where the record can be downloaded from.

### :bug: Bug Fixes

-   Fixed an issue where the built-in portal bots would cause all scripts to be recompiled.
-   Fixed an issue where functions that retrieve data from portal bots (like `os.getFocusPoint()`) would always return null data.
-   Fixed an issue where the `.getMoreRecords()` function did not work.

## V2.0.13

#### Date: 10/19/2021

### :rocket: Improvements

-   Added several features to make testing asynchronous scripts easier.
    -   Debuggers now automatically convert asynchronous scripts to synchronous scripts by default.
        -   This makes testing easier because your test code no longer needs to be aware of if a script runs asynchronously in order to observe errors or results.
        -   You can override this default behavior by setting `allowAsynchronousScripts` to `true` in the options object that is passed to `os.createDebugger()`.
    -   Some functions are now "maskable".
        -   Maskable functions are useful for testing and debugging because they let you modify how a function works simply by using `function.mask().returns()` instead of `function()`.
            -   For example, the `web.get()` function sends an actual web request based on the options that you give it. When testing we don't want to send a real web request (since that takes time and can fail), so instead we can mask it with the following code:
            ```typescript
            web.get.mask('https://example.com').returns({
                status: 200,
                data: 'hello world!',
            });
            ```
            Then, the next time we call `web.get()` with `https://example.com` it will return the value we have set:
            ```typescript
            console.log(web.get('https://example.com));
            ```
        -   Maskable functions currently only work when scripts are running inside a debugger with `allowAsychronousScripts` set to `false`.
        -   Here is a list of maskable functions (more are coming):
            -   `web.get()`
            -   `web.post()`
            -   `web.hook()`
            -   `webhook()`
            -   `webhook.post()`
            -   `os.showInput()`
            -   `os.getRecords()`
            -   `os.publishRecord()`
            -   `os.destroyRecord()`
            -   `os.requestPermanentAuthToken()`
    -   Properties added to `globalThis` are now separated per-debugger.
        -   This means that you can set `globalThis.myVariable = 123;` and it won't affect debuggers.
        -   It also means that testing with global variables are easier because you don't have to set and reset them before each test anymore.
    -   Debuggers now automatically setup `tempLocal` bots for built-in portals.
        -   This means that the portal bots like `gridPortalBot`, `mapPortalBot`, etc. are available in debuggers.
    -   Debuggers now automatically setup a `configBot`.
        -   You can override this configBot by using the `configBot` property in the options object that is passed to `os.createDebugger()`.
-   Updated the sidebar on the documentation site to be easier to use.
-   Updated the auth site branding.
-   Added well-formatted pages for the terms of service, privacy policy, and acceptable use policy to the auth website.

### :bug: Bug Fixes

-   Fixed an issue where floating labels on billboarded bots did not work.

## V2.0.12

#### Date: 10/8/2021

### :rocket: Improvements

-   Added the `os.createDebugger(options?)` function.
    -   `os.createDebugger()` can be used to create a separate sandbox area where bots can be tested without causing external effects.
    -   This is useful for automated testing scenarios where you want to validate how a script works (e.g. that a toast is shown) without actually performing the script results (i.e. actually showing the toast).
    -   Works by returning an object that contains a separate set of actions (like `create()` and `getBots()`) that can be used like normal.
        For example:
        ```typescript
        const debug = os.createDebugger();
        const debugBot = debug.create({ home: true, color: 'red' });
        ```
        Creates a bot that is contained in the debugger. Therefore, scripts on the `debugBot` will only affect bots that were created in the debugger.
    -   See the documentation for more information.
-   Added the `assert(condition, message?)` and `assertEqual(received, expected)` functions.
    -   These functions check that the given condition is true or that the values are equal to each other and throw an error if they are not.
    -   They can be useful for automated testing.
    -   See the documentation for examples.

### :bug: Bug Fixes

-   Fixed an issue where setting `meetPortalAnchorPoint` to `left` or `right` would not shift the `gridPortal` to the remaining space.

## V2.0.11

#### Date: 10/1/2021

### :boom: Breaking Changes

-   Renamed `server` to `inst`.
    -   This means that you should now `configBot.tags.inst` instead of `configBot.tags.server`.
    -   It also means that you now should go to `https://casualos.com?inst=my-aux` instead of `https://casualos.com?server=my-aux`.
    -   CasualOS will automatically replace `server` with `inst` on the first load so old links will continue to work.
-   Renamed `pagePortal` to `gridPortal`
    -   CasualOS will automatically replace `pagePortal` with `gridPortal` on first load (so old links will continue to work) but any scripts that change `pagePortal` will need to be updated to change `gridPortal`.
    -   `pagePortal` on the `configBot` should now be `gridPortal`.
    -   `pagePortalBot` is now `gridPortalBot`.
    -   Some functions now should reference the bot portal instead of the page portal:
        -   `os.getCameraPosition('page')` -> `os.getCameraPosition('grid')`
        -   `os.getCameraRotation('page')` -> `os.getCameraRotation('grid')`
        -   `os.getFocusPoint('page')` -> `os.getFocusPoint('grid')`
        -   `os.getPortalDimension('page')` -> `os.getPortalDimension('grid')`
    -   `@onPortalChanged` now uses `gridPortal` for `that.portal`.
-   Renamed `miniPortal` to `miniGridPortal`
    -   `miniPortal` on the `configBot` should now be `miniGridPortal`.
    -   `miniPortalBot` should now be `miniGridPortalBot`.
    -   Some functions now should reference the bot portal instead of the page portal:
        -   `os.getCameraPosition('mini')` -> `os.getCameraPosition('miniGrid')`
        -   `os.getCameraRotation('mini')` -> `os.getCameraRotation('miniGrid')`
        -   `os.getFocusPoint('mini')` -> `os.getFocusPoint('miniGrid')`
        -   `os.getPortalDimension('mini')` -> `os.getPortalDimension('miniGrid')`
    -   `@onPortalChanged` now uses `miniGridPortal` for `that.portal`.
-   Renamed some functions:
    -   `os.downloadServer()` -> `os.downloadInst()`
    -   `os.loadServer()` -> `os.loadInst()`
    -   `os.unloadServer()` -> `os.unloadInst()`
    -   `os.getCurrentServer()` -> `os.getCurrentInst()`
    -   `server.remotes()` -> `os.remotes()`
    -   `server.serverRemoteCount()` -> `os.remoteCount()`
    -   `server.servers()` -> `os.instances()`
    -   `server.serverStatuses()` -> `os.instStatuses()`
    -   `server.restoreHistoryMarkToServer()` -> `server.restoreHistoryMarkToInst()`.
    -   Note that some functions have moved to the `os` namespace from the `server` namespace. This is because most `server` functions do not work on CasualOS.com and are only designed to work with a server-based system (which CasualOS.com is not). To clarify this, functions that work all the time are now in the `os` namespace while the others are in the `server` namespace.
-   Renamed several listen tags:
    -   `@onServerJoined` -> `@onInstJoined`
    -   `@onServerLeave` -> `@onInstLeave`
    -   `@onServerStreaming` -> `@onInstStreaming`
    -   `@onServerStreamLost` -> `@onInstStreamLost`
    -   `@onServerAction` -> `@onAnyAction`

### :rocket: Improvements

-   Updated the Privacy Policy, Terms of Service, and Acceptable Use Policy.
-   Changed the meetPortal to use a custom Jitsi deployment.
-   Improved `os.enablePointOfView(center?)` to take an additional argument that determines whether to use the device IMU to control the camera rotation while in POV mode.
    -   The new function signature is `os.enablePointOfView(center?, imu?)`.
    -   e.g. `os.enablePointOfView(undefined, true)` will enable using the IMU for controlling the camera rotation.

### :bug: Bug Fixes

-   Fixed an issue where zooming on menu bots would trigger the browser-provided zoom functionality.
-   Fixed an issue where copying an array from one tag to another tag caused CasualOS to break.
-   Fixed an issue where editing a script via the sheet portal cells would temporarily break the code editor.

## V2.0.10

#### Date: 9/21/2021

### :rocket: Improvements

-   Improved the runtime to track changes to arrays without having to make a copy of the array or save it back to the tag.
-   Improved `os.getRecords(...filters)` to use `authBot.id` if `byAuthID()` is not specified.
-   Added `labelOpacity` tag.
-   Added `menuItemLabelStyle` tag.
-   Added the ability to use the `auto` value in the `scaleY` tag for menu bots. This automatically scales the menu bot height based on the amount of text in the label.
-   Added the ability to rotate around an object multiple times with `os.focusOn()` by setting `normalized` to `false` in the `rotation` property.
    -   By default, rotations passed to `os.focusOn()` are normalized to between 0 and `2π`.
    -   Setting `normalized` to `false` will skip this process and allow rotations larger than `2π` which in turn means the camera will rotate past `2π`.

## V2.0.9

#### Date: 9/7/2021

### :rocket: Improvements

-   Added the `os.requestPermanentAuthToken()` and `os.destroyRecord(record)` functions.
    -   `os.requestPermanentAuthToken()` is used to get auth tokens that can publish records to a app bundle from anywhere - including from other app bundles.
    -   `os.destroyRecord(record)` destroys the given record and makes it inaccessable via `os.getRecords()`. You must be logged in to destroy records and you can only destroy records that have been created by your user account and app bundle.
    -   See the documentation for more info.

### :bug: Bug Fixes

-   Fixed an issue where retrieving records from a temporary space can fail when the query matches no records.
-   Fixed an issue where CasualOS could permanently stall while loading.

## V2.0.8

#### Date: 9/7/2021

### :rocket: Improvements

-   Created https://casualos.me
    -   casualos.me is a companion service for CasualOS that provides the ability to sign in with an account and save permanent records of data.
-   Added the `os.requestAuthBot()` function.
    -   Requests that the user sign in and creates the `authBot` global variable to represent whether the user is signed in.
    -   Only works if an App Bundle (AB) was auto loaded using the `autoLoad` query parameter.
    -   Returns a promise that resolves when the user is signed in.
    -   See the "Auth Bot Tags" section in the documentation for more info.
-   Added the `os.publishRecord(recordDescription)` function to be able to save arbitrary JSON data.
    -   Records are arbitrary pieces of data that can saved and retrieved from special record-enabled spaces.
        -   The possible spaces are:
            -   `tempRestricted` - (Default) Records are temporary (they are deleted at the end of the day) and they are only retrievable by the user and appBundle that created them.
            -   `tempGlobal` - Records are temporary and they are they are retrievable by everyone.
            -   `permanentRestricted` - Records are permanent and they are only retrievable by the user and appBundle that created them.
            -   `permanentGlobal` - Records are permanent and they are retrievable by everyone.
    -   Unlike bots, records are only accessible by searching for them using the `os.getRecords()` function.
    -   Requires that the user has signed in with `os.requestAuthBot()`.
    -   `recordDescription` is an object with the following properties:
        -   `space` - The space that the record should be published to.
        -   `record` - The data that should be included in the record.
        -   `address` - (Optional) The address that the record should be published at. This can be omitted if a `prefix` is specified instead.
        -   `prefix` - (Optional) The prefix that the record should be published at. If used instead of `address`, CasualOS will calculate the `address` by concatenating the given prefix and ID like this: `"{prefix}{id}"`.
        -   `id` - (Optional) The ID that the record should be published at. If used with `prefix`, then CasualOS will combine the given `id` with the given `prefix` to calculate the `address`. If omitted, then CasualOS will generate a UUID to be used with the `prefix`.
        -   `authToken` - (Optional) The auth token that should be used to publish the record. This is useful for allowing other users to be able to publish records to an app bundle on your account. If omitted, then the `authToken` tag from the `authBot` will be used.
    -   Returns a promise that resolves when the record has been published.
    -   See the documentation for some examples.
-   Added the `os.getRecords(...filters)` function to be able to find and retrieve records.
    -   Works similarly to `getBots()` except that the list of possible filters is different and more limited.
    -   Possible filters are:
        -   `byAuthID(id)` - Searches for records that were published by the given auth ID. This filter is required for all `os.getRecords()` queries.
        -   `inSpace(space)` - Searches for records that were published to the given space. If omitted, only `tempRestricted` records will be searched.
        -   `byAddress(address)` - Searches for the record with the given address. Useful for finding a specific record.
        -   `byPrefix(prefix)` - Searches for records whose address starts with the given prefix. Useful for finding a list of records.
        -   `byID(id)` - Searches for records whose address equals `{prefix}{id}`. Works similarly to `byAddress()` except that you must also use `byPrefix()`. Useful for finding a specific record.
    -   Returns a promise that resolves with an object that contains a partial list of records.
        -   Using this object, you can see the total number of records that the query matched and get the next part of the list using the `getMoreRecords()` function.
        -   The object has the following structure:
            -   `records` - The list of records that were retrieved. This list may contain all the records that were found or it might only contain some of the records that were found. You can retrieve all of the records by looping and calling `getMoreRecords()` until it returns an object with `hasMoreRecords` set to `false`.
            -   `totalCount` - The total number of records that the query found.
            -   `hasMoreRecords` - Whether there are more records that can be retrieved for the query.
            -   `getMoreRecords()` - A function that can be called to get the next set of records for the query. Like `os.getRecords()`, this function returns a promise with an object that has the structure described above.
    -   See the documentation for some examples.
-   Added the `byID(id)` bot filter.
    -   This function can be used either as a bot filter with `getBots()` or as a record filter with `os.getRecords()`.
    -   As its name suggests, it can be used to find a bot with the given ID.

### :bug: Bug Fixes

-   Fixed an issue where using a `formAnimationAddress` prevented `formAnimation` from working correctly on first load.
-   Fixed an issue where `os.focusOn()` would not work on mobile devices.

## V2.0.7

#### Date: 8/16/2021

### :bug: Bug Fixes

-   Fixed an issue where remote whispers could cause CasualOS to think it was loaded before it actually was.
    -   This would in turn cause CasualOS to think that ab-1 was not installed and led to ab-1 getting duplicated which could then cause the auxCode to be loaded again.

## V2.0.6

#### Date: 8/11/2021

### :rocket: Improvements

-   Added the `formAnimationAddress` tag to allow specifying a separate GLTF/GLB URL that should be used for animations.
    -   This allows dynamically loading animations instead of requiring that all animations be built into the `formAddress` GLTF mesh.

### :bug: Bug Fixes

-   Fixed an issue where setting the `mapPortal` tag on the `configBot` to `null` would not close the map portal.
-   Fixed an issue where the camera would rotate somewhat randomly when facing straight down using touch controls.

## V2.0.5

#### Date: 7/27/2021

### :rocket: Bug Fixes

-   Fixed an issue where async scripts did not support JSX syntax highlighting.

## V2.0.4

#### Date: 7/27/2021

### :rocket: Improvements

-   Added the ability to download a PDF with embedded bot data by specifying a filename with a `.pdf` extension to `os.downloadBots()`.
-   Added the `os.parseBotsFromData(data)` function.
    -   This function can parse a list of bot mods from JSON or from the contents of a PDF that was created with `os.downloadBots()`.
    -   It returns a list of bot mods (i.e. mods that have the structure of bots) which can in turn be passed to `create()` to add them to the server.
-   Added the `os.unregisterApp(appID)` function to allow removing apps after they have been registered.
-   Added the ability to use [JSX](https://reactjs.org/docs/introducing-jsx.html) for Apps instead of the `html` string helper.
    -   JSX allows you to use a HTML-like language directly inside listeners. This provides some nice benefits including proper syntax highlighting and error messages.
    -   For example:
        ```javascript
        let result = <h1>Hello, World!</h1>;
        ```
    -   Due to convienience this will probably become the preferred way to write HTML for apps, however the `html` string helper will still be available.

## V2.0.3

#### Date: 7/19/2021

### :boom: Breaking Changes

-   "Custom Portals" are now called "Executables"
    -   This is because portals should deal almost exclusively with bots and heavily interface with CasualOS.
    -   "Custom Portals" (as they were called) made this difficult and are better explained as a way to create arbitrary web programs (i.e. executables).
    -   The new "Apps" (`os.registerApp()` and `os.compileApp()`) features make it easier to create custom portals since they can leverage bots and listen tags directly.
-   Renamed `portal.open()` to `os.registerExecutable()`.
-   Renamed `portal.buildBundle()` to `os.buildExecutable()`.
-   Renamed `portal.registerPrefix()` to `os.registerTagPrefix()`.
-   Changed the menuPortal to always be anchored to the bottom of the screen instead of to the miniPortal.

### :rocket: Improvements

-   Added the `os.registerApp(name, bot)` and `os.compileApp(name, content)` functions.
    -   `os.registerApp()` takes an app name and a bot and sets up a space for adding content to the CasualOS frontend.
    -   Calling `os.registerApp()` will also make the given bot available globally as `{name}Bot`.
    -   `os.registerApp()` returns a promise that resolves when the app has been setup and can accept content. Additionally, `onAppSetup` will be whispered to the bot that was specified for the app.
    -   `os.compileApp()` is used to provide content to an app. You can call this as many times as you want and the app will only update when you call `os.compileApp()` for it.
    -   See the docs for more information.
-   Added the `html` string helper.
    -   This can be used to produce HTML from a string for `os.compileApp()` by placing it before a string that uses backtick characters (`` ` ``).
    -   e.g.
        ```javascript
        let result = html`<h1>Hello, World!</h1>`;
        ```
    -   See the docs for more information.
-   Added the `watchBot(bot, callback)` and `watchPortal(portal, callback)` helper functions.
    -   `watchBot()` can be used to watch a given bot (or list of bots) for changes and triggers the given callback function when the bot(s) change.
    -   `watchPortal()` can be used to watch the given portal for changes and triggers the given callback function when the portal changes.
        -   Specifically, `watchPortal()` tracks when the portal is changed (by watching the portal tag on the `configBot`), when bots are added, removed, or updated in the portal, and when the portal bot changes.
-   Improved the bot dragging logic to support using `os.replaceDragBot(null)` to stop dragging a bot.

### :bug: Bug Fixes

-   Fixed an issue where dragging a bot whose position was animated in tempLocal space would produce no visible effect.
-   Fixed an issue where GLB models compressed with a newer version of Draco could not be loaded.
    -   You may have to refresh the browser tab 1 extra time after getting the update for this change to take effect. This is because the Draco library is cached by the web browser and updates to the library are checked in the background while the old version is being used.
-   Fixed an issue where bots in the mapPortal that had LOD listeners would not function correctly unless they had a label.

## V2.0.2

#### Date: 7/6/2021

### :rocket: Improvements

-   Improved the miniPortal to support the `portalCameraZoom`, `portalCameraRotationX` and `portalCameraRotationY` tags.
-   Added the `priorityShout()` function to make it easy to run a set of shouts until a bot returns a value.
-   Added the ability to control the foreground and background colors of the chat bar via the `foregroundColor` and `backgroundColor` options in `os.showChat()`.
-   Added the `date` type for `os.showInput()` to make entering days easier.

### :bug: Bug Fixes

-   Fixed an issue where camera position offsets would continuously be applied to the camera.
-   Fixed an issue where the menu would be positioned incorrectly if the meet portal was anchored to the top of the screen.
-   Fixed an issue where clicking on the grid with a controller in XR would crash CasualOS.
-   Fixed an issue where the transformer tag did not work correctly for bots in the mapPortal.
-   Fixed an issue where dragging an object that gets destroyed in an onPointerDown would freeze the UI.

## V2.0.1

#### Date: 6/9/2021

### :rocket: Improvements

-   Changed the default mapPortal basemap to `dark-gray`.
-   Changed the mapPortal to default to viewing Veterans Memorial Park in Grand Rapids.
    -   This makes it easier to start using AB-1 once the map portal is loaded.

### :bug: Bug Fixes

-   Fixed an issue where calling `os.focusOn()` with a position and no portal would default to the map portal.
-   Fixed an issue where calling `os.focusOn()` for the map portal before it was finished loading would error.

## V2.0.0

#### Date: 6/7/2021

### :bug: Improvements

-   Added the `mapPortal`.
    -   The map portal provides a 3D representation of the entire Earth and allows placing bots anywhere on it.
    -   Bots that are in the map portal use Longitude and Latitude for their X and Y coordinates.
    -   The map can additionally be customized by setting the `mapPortalBasemap` tag on the `mapPortalBot`. See the documentation for more information.
    -   Based upon [ArcGIS](https://www.arcgis.com/index.html).

### :bug: Bug Fixes

-   Fixed an issue where trying to focus on a position in the miniPortal would not work.

## V1.5.24

#### Date: 5/24/2021

### :rocket: Improvements

-   Improved the miniPortal to enable resizing it by dragging the top of the miniPortal instead of just at the corners.
-   Added the `math.normalizeVector()` and `math.vectorLength()` functions.

### :bug: Bug Fixes

-   Fixed an issue where events in some asynchronous scripts would be incorrectly reordered and potentially cause logic issues.

## V1.5.23

#### Date: 5/22/2021

### :boom: Breaking Changes

-   Renamed the `inventoryPortal` to `miniPortal`.
    -   The following were also renamed:
        -   `#inventoryPortalHeight` -> `#miniPortalHeight`
        -   `#inventoryPortalResizable` -> `#miniPortalResizable`
        -   `os.getInventoryPortalDimension()` -> `os.getMiniPortalDimension()`
        -   `os.hasBotInInventory()` -> `os.hasBotInMiniPortal()`
        -   `os.getPortalDimension("inventory")` -> `os.getPortalDimension("mini")`
        -   `os.getCameraPosition("inventory")` -> `os.getCameraPosition("mini")`
        -   `os.getCameraRotation("inventory")` -> `os.getCameraRotation("mini")`
        -   `os.getFocusPoint("inventory")` -> `os.getFocusPoint("mini")`
-   The `miniPortalHeight` tag was changed from being a number between 1 and 10 that represented the number of bots that should fit in the portal. Now it is a number between 0 and 1 that represents the percentage of the screen height it should take. Note that when `#miniPortalWidth` is less than 1 the height of the portal will be more like 80% of the screen height when set to 1. This is because of the mandatory spacing from the bottom of the screen to be somewhat consistent with the spacing on the sides.

### :rocket: Improvements

-   Added the `#miniPortalWidth` tag.
    -   Possible values are between 0 and 1.
    -   Represents the percentage of the screen width that the mini portal should take.
    -   When set to 1, the mini portal will appear docked and there will be no spacing between the bottom of the screen and the mini portal.

### :bug: Bug Fixes

-   Fixed a bunch of issues with zooming, rotating, and resizing the mini portal.

## V1.5.22

#### Date: 5/20/2021

### :rocket: Improvements

-   Added the `os.enableCustomDragging()` function to disable the default dragging behavior for the current drag operation.
    -   This is useful for custom dragging behavior that is associated with a bot like scaling the bot or rotating it.

### :bug: Bug Fixes

-   Fixed an issue where `os.focusOn()` would not work with bots in the inventory portal.

## V1.5.21

#### Date: 5/18/2021

### :rocket: Improvements

-   Improved `os.focusOn()` to support focusing on menu bots that have `#form` set to `input`.
-   Added the ability to snap dragged to a specific axis.

    -   These are special snap target objects that have the following form:

    ```typescript
    let snapAxis: {
        /**
         * The direction that the axis travels along.
         */
        direction: { x: number; y: number; z: number };

        /**
         * The center point that the axis travels through.
         */
        origin: { x: number; y: number; z: number };

        /**
         * The distance that the bot should be from any point along the
         * axis in order to snap to it.
         */
        distance: number;
    };
    ```

### :bug: Bug Fixes

-   Fixed an issue where the "tag has already been added" dialog displayed behind the sheet portal.

## V1.5.20

#### Date: 5/17/2021

### :bug: Bug Fixes

-   Fixed an issue where `@onInputTyping` was incorrectly shouted instead of whispered.

## V1.5.19

#### Date: 5/13/2021

### :rocket: Improvements

-   Added the `labelPaddingX` and `labelPaddingY` tags to allow controlling the padding along the width and height of labels separately.
-   Added the ability to use a URL for the `cursor` and `portalCursor` tags.
-   Added the `cursorHotspotX`, `cursorHotspotY`, `portalCursorHotspotX`, and `portalCursorHotspotY` tags to allow specifying the location that clicks should happen at in the custom cursor image. For example, a cursor that is a circle would have the hotspot in the middle but the default cursor has the hotspot at the top left.

## V1.5.18

#### Date: 5/11/2021

### :rocket: Improvements

-   Added the `AB1_BOOTSTRAP_URL` environment variable to control the URL that ab-1 gets loaded from.

## V1.5.17

#### Date: 5/10/2021

### :rocket: Improvements

-   Added the `cursor` and `portalCursor` tags.
    -   The `cursor` tag specifies the mouse cursor that should be shown when the bot is being hovered.
    -   The `portalCursor` tag specifies the mouse cursor that should be used by default for the page portal.
    -   See the documentation for a list of possible options.
-   Added the `labelPadding` tag to control how much space is between the edge of the bot and edge of the label.

## V1.5.16

#### Date: 5/7/2021

### :bug: Bug Fixes

-   Fixed an issue where it was no longer possible to cancel `setInterval()` with `clearTimeout()` and cancel `setTimeout()` with `clearInterval()`.
    -   They are not meant to be used together but because of an artifact of web browsers it needs to be supported.

## V1.5.15

#### Date: 5/7/2021

### :bug: Bug Fixes

-   Fixed an issue where it was impossible to clear intervals/timeouts from a bot other than the one it was created from.

## V1.5.14

#### Date: 5/7/2021

### :rocket: Improvements

-   Added the ability to clear bot timers using `clearInterval()` and `clearTimeout()`.
    -   `clearInterval(timerId)` is useful for clearing intervals created by `setInterval()`.
    -   `clearTimeout(timerId)` is useful for clearing timeouts created by `setTimeout()`

## V1.5.13

#### Date: 5/3/2021

### :bug: Bug Fixes

-   Fixed an issue where the meet portal could stay open if the portal was cleared before it was fully loaded.

## V1.5.12

#### Date: 5/2/2021

### :bug: Bug Fixes

-   Fixed an issue where `@onSubmit` was shouted to every bot instead of whispered to the bot that the input was submitted on.

## V1.5.11

#### Date: 4/27/2021

### :rocket: Improvements

-   Overhauled the `shared`, `tempShared`, and `remoteTempShared` spaces to use a faster and more efficient storage mechanism.
    -   There is now a new configuration environment variable `SHARED_PARTITIONS_VERSION` which controls whether the new spaces are used. Use `v1` to indicate that the old causal repo based system should be used and use `v2` to indicate that the new system should be used.
-   Added the `math.areClose(first, second)` function to determine if two numbers are within 2 decimal places of each other.
    -   For example, `math.areClose(1, 1.001)` will return true.
-   Improved the `atPosition()` and `inStack()` bot filters to use `math.areClose()` internally when comparing bot positions.
-   Improved handling of errors so they have correct line and column numbers in their stack traces.
    -   Currently, this only functions correctly on Chrome-based browsers (Chrome, Edge, Opera, etc.). Part of this is due to differences between how web browsers generate stack traces and part is due to what browsers support for dynamically generated functions.

### :bug: Bug Fixes

-   Fixed an issue with labels where an error could occur if the label text was updated while it was being rendered.
-   Fixed an issue where `clearAnimations()` would error if given a null bot.
-   Fixed an issue where autocomplete would not work correctly for properties on top level variables.

## V1.5.10

#### Date: 4/8/2021

### :boom: Breaking Changes

-   Renamed `onStreamData` to `onSerialData`.
-   Serial functions now require a "friendly" name to keep track of each device: `serialConnect`, `serialStream`, `serialOpen`, `serialUpdate`, `serialWrite`, `serialRead`, `serialClose`, `serialFlush`,`serialDrain`, `serialPause`, `serialResume`
-   `serialStream` now requires a bot id to send the stream to that bot.

### :rocket: Improvements

-   Improved the IDE Portal to support showing all tags by setting the `idePortal` tag on the config bot to `true`.
-   Added a search tab to the IDE Portal which makes it easy to search within tags that are loaded in the IDE Portal.
    -   It can be focused from the idePortal by using the `Ctrl+Shift+F` hotkey.
-   Added the `sheetPortalAddedTags` tag for the `sheetPortalBot` which specifies additional tags that should always be shown in the sheet portal.
-   Added support for auxcli v2.0.0 to retain current functionality.
-   Added support for multiple serial connections simultaneously.

### :bug: Bug Fixes

-   Fixed an issue where the `url` tag would not be created on initial load unless the URL was updated.

## V1.5.9

#### Date: 4/7/2021

### :rocket: Improvements

-   Added the ability to jump to a tag while in the IDE Portal using `Ctrl+P`.

### :bug: Bug Fixes

-   Fixed an issue where the `imuPortal` would return values that were incorrect for usage on the camera.
    -   Now, the `imuPortal` sets the `deviceRotationX`, `deviceRotationY`, `deviceRotationZ` and `deviceRotationW` values which is the rotation of the device represented as a quaternion.
    -   The `pagePortal` also now supports setting `cameraRotationOffsetW` to indicate that the offset should be applied as a quaternion.
    -   Try the `imuExample01` auxCode for an example.
-   Fixed an issue where CasualOS would fail to load on browsers that do not support speech synthesis.
-   Fixed an issue where bot updates that were executed via `action.perform()` would be treated like they were being performed by the user themselves.
    -   In particular, this issue affected text edits which were originally created by the multiline text editor but were then replayed via `action.perform()`.
    -   The effect of this bug would be that while the data was updated correctly, the multiline text editor would ignore the new data because it assumed it already had the changes.

## V1.5.8

#### Date: 4/5/2021

### :rocket: Improvements

-   Added the ability to see the full text of script errors by using the "Show Error" button in the multiline editor.

### :bug: Bug Fixes

-   Fixed an issue where the `imuPortal` would only open when set to a string value. Now it also supports `true` and non 0 numerical values.

## V1.5.7

#### Date: 4/2/2021

### :rocket: Improvements

-   Improved `imuPortal` to support Safari on iOS.
-   Added the `crypto.isEncrypted(cyphertext)`, `crypto.asymmetric.isEncrypted(cyphertext)`, and `crypto.asymmetric.isKeypair(keypair)` functions.
    -   These can help in determining if a string is supposed to be a asymmetric keypair or if it has been encrypted with symmetric or asymmetric encryption.

### :bug: Bug Fixes

-   Fixed an issue where the configBot would appear to be in the `shared` space but was actually in the `tempLocal` space.

## V1.5.6

#### Date: 4/1/2021

### :rocket: Improvements

-   Added the "bots" snap target for `os.addDropSnap()` and `os.addBotDropSnap()`.
    -   This will cause the dragged bot to snap to other bots.
-   Added the `experiment.speakText(text, options?)` and `experiment.getVoices()` functions.
    -   See the documentation for more information.
-   Added the `os.getGeolocation()` function.
    -   Returns a promise that resolves with the geolocation of the device.
-   Added the `imuPortal` to be able to stream IMU data into CasualOS.
    -   When defined on the config bot, the `imuPortalBot` will be updated with IMU data from the device.
    -   The following tags are used:
        -   `imuSupported` - Whether reading from the IMU is supported. This will be shortly after the `imuPortal` is defined.
        -   `deviceRotationX`, `deviceRotationY`, `deviceRotationZ` - The X, Y, and Z values that represent the orientation of the device.
-   Added the `portalCameraType` tag to allow switching between `perspective` and `orthographic` projections.
    -   Camera projections act similarly to real world camera lenses except that they avoid certain limitations like focal lengths.
    -   `orthographic` - This projection preserves parallel lines from the 3D scene in the output 2D image. As a result, same-sized objects appear the same size on the screen, regardless of how far away they are from the camera.
    -   `perspective` - This projection makes same-sized objects appear larger or smaller based on how far away they are from the camera. Closer objects appear larger and vice versa.
-   Added the `os.enablePointOfView(center?)` and `os.disablePointOfView()` functions.
    -   These are similar to `os.enableVR()` or `os.enableAR()` and can be used to give the player a "ground level" perspective in the page portal.
    -   `os.enablePointOfView(center?)` - Enables POV mode by moving the camera to the given position, setting the camera type to `perspective`, and changing the controls so that it is only possible to rotate the camera.
    -   `os.disablePointOfView()` - Disables POV mode by resetting the camera, camera type, and controls.

### :bug: Bug Fixes

-   Fixed an issue where tag edits would appear duplicated when running CasualOS in the non-collaborative mode.

## V1.5.5

#### Date: 3/25/2021

### :rocket: Improvements

-   Changed CasualOS to not show the `server` URL parameter when loaded in non-collaborative mode.
-   CasualOS will now throw an error when trying to save a bot to a tag during creation.

## V1.5.4

#### Date: 3/25/2021

### :rocket: Improvements

-   Improved `os.download()` to add the correct file extension if one is omitted from the given filename.
-   Added the 📖 emoji has a builtin tag prefix.
    -   This is a useful default prefix for custom portals.
-   Added the ability to load CasualOS in a non-collaborative mode.
    -   This will make the shared spaces (`shared`, `tempShared`, and `remoteTempShared`) act like they are `tempLocal` spaces.
    -   As a result, CasualOS needs no persistent network connection to run an experience when loaded in this mode.
-   Added the `os.isCollaborative()` function to get whether CasualOS was loaded in a collaborative mode or non-collaborative mode.

### :bug: Bug Fixes

-   Fixed the "Docs" link when linking to a listen tag.

## V1.5.3

#### Date: 3/23/2021

### :boom: Breaking Changes

-   Removed bot stacking.
    -   Bots will no longer automatically stack on each other based on position. Instead, they need to be stacked manually.
    -   The `{dimension}SortOrder` tags still exist and are used by the menu portal to order bots.
-   Drag events are now sent for bots that are not draggable.
    -   This means you can set `#draggable` to false and still get a `@onDrag` or `@onAnyBotDrag` event for it.
    -   This change makes it easier to write your own custom dragging logic because it prevents the bot(s) from being automatically moved but still sends the correct events.
    -   If you don't want drag events sent to a bot, you can make it not pointable or you can use your own custom logic on `@onDrag`/`@onDrop`.
-   The `#draggableMode` and `#positioningMode` tags have been removed.
    -   `#draggableMode` can be emulated by setting `#draggable` to false and adding custom `@onDrag` events to limit which dimensions the bot can be moved to.
    -   `#positioningMode` has been replaced with the `os.addDropSnap()` and `os.addBotDropSnap()` functions.

### :rocket: Improvements

-   Added the `@onAnyBotDropEnter` and `@onAnyBotDropExit` shouts.
-   Added the `@onAnyBotPointerDown` and `@onAnyBotPointerUp` shouts.
-   Added the `os.addDropSnap(...targets)` and `os.addBotDropSnap(bot, ...targets)` functions.
    -   These can be used to customize the behavior of a drag operation.
    -   Each function accepts one or more "targets" which are positions that the bot can be dropped at. There are 4 possible values:
        -   `"ground"` - The bot will snap to the ground as it is being dragged. (Default when not in VR)
        -   `"grid"` - The bot will snap to individual grid tiles as it is being dragged.
        -   `"face"` - The bot will snap to the face of other bots as it is being dragged.
        -   A snap point object. The bot will snap to the point when the mouse is within a specified distance. It should be an object with the following properties:
            -   `position` - An object with `x`, `y`, and `z` values representing the world position of the snap point.
            -   `distance` - The distance that the pointer ray should be from the position in order to trigger snapping to the position.
    -   The `os.addBotDropSnap(bot, ...targets)` function accepts a bot as its first parameter which limits the specified snap targets to when the given bot is being dropped on.
-   Added the `experiment.beginRecording(options?)` and `experiment.endRecording()` functions.
    -   These can be used to record both audio and video at the same time.
    -   See the documentation for more details.

### :bug: Bug Fixes

-   Fixed an issue where dragging a parent bot onto a child bot would cause the bot to rapidly snap back and forth.
-   Fixed an issue where negative sort orders could not be used on menu bots.

## V1.5.2

#### Date: 3/18/2021

### :bug: Bug Fixes

-   Fixed an issue where `os.focusOn()` would not function when using positions because inventory and page portals would fight over control of the animation operation.

## V1.5.1

#### Date: 3/17/2021

### :rocket: Improvements

-   Improved `os.focusOn()` to be canceled by `os.goToDimension()` and future calls to `os.focusOn()`.
    -   Additionally, calling `os.focusOn(null)` will cancel the current focus operation without queuing another one.

## V1.5.0

#### Date: 3/17/2021

### :boom: Breaking Changes

-   Changed the `#portalCameraRotationX` and `#portalCameraRotationY` tags to use radians instead of degrees.

### :rocket: Improvements

-   Added the `cameraZoom` and `cameraZoomOffset` tags.
-   Added the `os.focusOn(botOrPosition, options?)` function.
    -   Works similarly to `os.tweenTo()` and `os.moveTo()` except that it takes an options object instead of a bunch of parameters.
    -   Notable improvements includes that it can accept a position instead of a bot, it supports different easing types, and it will return a promise which completes when the camera movement is finished.
    -   Additionally the rotation values are in radians instead of degrees.
-   `os.focusOn()` and `os.tweenTo()` now use quadratic easing by default.
    -   Additionally `os.focusOn()` supports specifying the easing type just like `animateTag()`.
-   `os.tweenTo()` and `os.moveTo()` are now deprecated and should no longer be used. They will be removed in a future release of CasualOS.
    -   To encourage migration, they have been removed from the documentation and autocomplete.
-   Added the `experiment.beginAudioRecording()` and `experiment.endAudioRecording()` functions to experiment with audio recording.
    -   See the documentation for more information.

### :bug: Bug Fixes

-   Fixed an issue where camera offsets would not be taken into account when calculating the camera focus point.
    -   This fixes issues with the focus point becoming more and more wrong as offsets are applied to the camera.
    -   However, any calculations which try to calculate a camera position offset from the focus point must now subtract the current offset from the focus point to get the correct result. The example auxCode (`cameraMovementExample`) has been updated to reflect this change (version 2 and later).

## V1.4.11

#### Date: 3/12/2021

### :rocket: Improvements

-   Added the `math.scaleVector(vector, scale)` function to make multiplying vectors by scalar values easy.

### :bug: Bug Fixes

-   Fixed an issue where the `@onServerJoined` event could be sent before all data was loaded.
    -   This could happen if one player was changing data while another player was joining the server.
-   Fixed an issue where custom portals would not open if the portal tags were not defined when the portal is opened.
-   Fixed an issue where custom portals would always have default styling for their first load.

## V1.4.10

#### Date: 3/9/2021

### :rocket: Improvements

-   Improved `animateTag()` to support animating multiple tags at once by accepting an object for the `fromValue` and `toValue` options properties.
    -   Instead of calling `animateTag(bot, tag, options)`, omit the `tag` argument and call `animateTag(bot, options)`. This will indicate that you want to animate multiple tags at once over the same duration.
    -   The animations that get triggered are grouped together, so cancelling one will cancel them all.
-   Improved `clearAnimations()` to support accepting a list of tags to cancel.
-   Added several 3D math functions:
    -   `getBotPosition(bot, dimension)` - Gets the 3D position of a bot in the given dimension.
    -   `math.addVectors(...vectors)` - Adds the given vectors together and returns the result.
    -   `math.subtractVectors(...vectors)` - Subtracts the given vectors and returns the result.
    -   `math.negateVector(vector)` - Mathematically negates the given vector and returns the result.
-   Added the `os.getFocusPoint(portal?)` function to get the focus point that the camera is looking at.
    -   This value is the same as the one highlighted by the `#portalShowFocusPoint` tag.
    -   It is also backed up by `cameraFocusX`, `cameraFocusY`, `cameraFocusZ` tags on the portal bot.

## V1.4.9

#### Date: 3/3/2021

### :rocket: Improvements

-   Changed the color of the progress spinner and progress bar on the loading dialog to gray.

### :bug: Bug Fixes

-   Fixed an issue where hover events could be sent for bots when the mouse was not directly over the game view.
-   Fixed a couple issues where keyboard events were propagating outside the sheet and IDE portals.
-   Fixed an issue where local variables in the top scope would not be included in the code editor autocomplete box.

## V1.4.8

#### Date: 3/3/2021

### :boom: Breaking Changes

-   `onRemoteData` now uses `that.remoteId` instead of `that.playerId`.
-   Renamed the `portalPlayerZoom`, `portalPlayerRotationX` and `portalPlayerRotationY` tags to `portalCameraZoom` and `portalCameraRotationX` and `portalCameraRotationY`.
-   Renamed the `player` and `otherPlayers` spaces to `tempShared` and `remoteTempShared`.

### :rocket: Improvements

-   Added the `@onError` listen tag.
    -   It is a shout and is triggered when an unhandled error occurs in a listen tag.
-   Improved CasualOS to now include the Bot ID and tag name in internal console logs for unhandled errors.
-   Added perferred alternatives for the following functions and listen tags:
    -   `server.serverPlayerCount()` is now `server.serverRemoteCount()`.
    -   `server.totalPlayerCount()` is now `server.totalRemoteCount()`.
    -   `server.stories()` is now `server.servers()`.
    -   `server.players()` is now `server.remotes()`.
    -   `sleep()` is now `os.sleep()`
    -   `onServerSubscribed` is now `onServerJoined`.
    -   `onServerUnsubscribed` is now `onServerLeave`.
    -   `onPlayerPortalChanged` is now `onPortalChanged`.
    -   `onRemotePlayerSubscribed` is now `onRemoteJoined`
    -   `onRemotePlayerUnsubscribed` is now `onRemoteLeave`.
    -   Additionally, the `that.playerId` has been changed to `that.remoteId` in the new listen tags.
    -   Note that the original tags and functions remain the same but will be removed at some point in the future.
-   Added the `web.get()`, `web.post()`, and `web.hook()` functions as future replacements for the `webhook()` and `webhook.post()` functions.

### :bug: Bug Fixes

-   Fixed an issue where portal bots may not be defined before `@onServerSubscribed` is triggered.
-   Fixed an issue where the `white-space` CSS property could not be used on menu bots.

## V1.4.7

#### Date: 2/26/2021

### :boom: Breaking Changes

-   Renamed all the `player` functions to `os`.
    -   Instead of `player.toast()` you should now do `os.toast()`.
-   Removed the `configBot` and `configTag` variables.
-   Removed the portal config bot tags and replaced them with variables.
    -   e.g. `pagePortalConfigBot` can now be accessed with the `pagePortalBot` variable.
    -   You can now set the page portal color by doing `pagePortalBot.tags.portalColor = "green"`.
    -   By default a `tempLocal` bot will be created for each builtin portal.
    -   You can also provide your own bot by calling `portal.open(portalName, bot)`.
-   Changed the `portal.open()` function to take a bot as a parameter.
    -   It should now be called like `portal.open(name, bot, tag?, options?)`.
    -   After callilng this, the given bot will be available globally at `{name}Bot`.
    -   For example `portal.open("myPortal", bot, "main")` will make `bot` available as `myPortalBot`.
-   Removed `player.getBot()` and replaced it with `configBot`.
-   Renamed the `creator` variable to `creatorBot`.
-   Added the `thisBot` variable as a preferred alternative to `this` and `bot`.
-   Moved the page and inventory camera tags to their portal config bots from the player bot.
    -   e.g. `pageCameraPositionX` used to be on the player bot (now the config bot) but is now on the page portal bot.
-   Changed the behavior of the `transformer` tag to use the page and inventory portal bots instead of the config bot (previously the player bot).
-   Renamed the `pageCameraPosition{X,Y,Z}` and `inventoryCameraPosition{X,Y,Z}` tags to `cameraPosition{X,Y,Z}`.
-   Renamed the `pageCameraRotation{X,Y,Z}` and `inventoryCameraRotation{X,Y,Z}` tags to `cameraRotation{X,Y,Z}`.
-   Renamed the `pagePixelHeight` and `pagePixelWidth` tags to `pixelHeight` and `pixelWidth`.

### :bug: Bug Fixes

-   Fixed an issue where variables from other listen tags would appear as autocomplete options.

## V1.4.6

#### Date: 2/23/2021

### :bug: Bug Fixes

-   Fixed an issue where the circle wipe element would not cover modals like `player.showHtml()` or `player.showInput()`.
-   Fixed an issue where calling `player.showInput()` in sequence would show the first input but not the second input.

## V1.4.5

#### Date: 2/23/2021

### :rocket: Improvements

-   Changed the ab-1 bootstrap URL to `https://bootstrap.casualos.com/ab1.aux`.
-   Updated to three.js r125.
    -   This fixes WebXR for Chrome 88 and later.
-   Added the ability to disable hover states on menu item buttons using the `menuItemHoverMode` tag. It has three possible options:
    -   `auto` - The bot will appear hoverable based on if it has a `@onClick` tag. (Default)
    -   `hover` - The bot will appear hoverable.
    -   `none` - The bot will not appear hoverable.
    -   None of these options affect the existing functionality of any listen tags on menu bots.
-   Added an initial version of the `idePortal` (IDE portal).
    -   The IDE portal makes it easier to jump between tags to edit them in the multiline tag editor.
    -   Setting the `idePortal` tag to a prefix (like 📖) will load every tag that starts with the prefix into the IDE portal and let you jump between them as if they are files in a text editor.
    -   Currently it is pretty limited, but can be very useful for custom portals.

### :bug: Bug Fixes

-   Fixed an issue where it was not possible to enter numbers in menu bot input boxes.

## V1.4.4

#### Date: 2/18/2021

### :rocket: Improvements

-   Added additional crypto functions to support asymmetric encryption and decryption.
    -   `crypto.asymmetric.keypair(secret)` - Creates a keypair that can be used for asymmetric encryption and decryption.
    -   `crypto.asymmetric.encrypt(keypair, data)` - Encrypts some data using the given keypair.
    -   `crypto.asymmetric.decrypt(keypair, secret, data)` - Decrypts some data using the given keypair and secret.
    -   Check the documentation for more info.
-   Added a better error message when trying to save a bot to a tag value.
-   Added the `dimension` bot form as a preferred alias to `portal`.

## V1.4.3

#### Date: 2/17/2021

### :rocket: Improvements

-   Added the ability to interface with CasualOS from inside a custom portal.
    -   CasualOS-related functionality is available by importing functions and objects from the `casualos` module.
    -   Among the available functionality is `onBotsDiscovered`, `onBotsRemoved`, `onBotsUpdated`, `createBot()`, `destroyBot()`, and `updateBot()`.
    -   Additionally autocomplete is available for the available features.

### :bug: Bug Fixes

-   Fixed an issue where webhook errors could not be caught on Safari based browsers.

## V1.4.2

#### Date: 2/11/2021

### :rocket: Improvements

-   Added the ability to zoom by scrolling.
    -   Previously this was possible by holding the Ctrl button down.
-   Added the `#portalCameraControls` tag to allow disabling moving the camera.
    -   Can be set on the portal config bot for the page and inventory portals.
    -   Supported values are:
        -   `player` - Allows the player to move the camera around like normal. (Default)
        -   `false` - Disables camera movement in the portal.

### :bug: Bug Fixes

-   Fixed an issue where the inventory portal color could not be set when the page portal is using an image for the background.

## V1.4.1

#### Date: 2/10/2021

### :rocket: Improvements

-   Added the `player.openCircleWipe()` and `player.closeCircleWipe()` functions.
    -   These are useful for hiding the page portal while transitioning between scenes.
    -   See the documentation for usage information.
-   Added "cube", "helix", and "egg" as additional options for the `#formAddress` tag on menu bots.
-   Added the `input` form for menu bots.
    -   Setting `#form` to "input" on a bot that is in the menu portal will give it an input box that can be typed in.
    -   Typing in the box will send `@onInputTyping` whispers to the bot. And submitting the data by hitting enter or the send button will send a `@onSubmit` whisper to the bot.
    -   Additionally, the text in the input will be stored in the `tempLocal` `#menuItemText` tag.
-   Adjusted the chat bar to be inset in the page portal to give it the feel of being part of the page portal.
-   Added the `#menuPortalStyle` tag to allow customizing the menu portal with CSS.
    -   This works similarly to `#menuItemStyle` except that it applies to the entire menu portal instead of just one item.
    -   Set it on the `#menuPortalConfigBot`.
-   Added the `#portalBackgroundAddress` tag to allow specifying a custom image for the page portal background.
    -   Does not work in VR.

## V1.4.0

#### Date: 2/8/2021

### :rocket: Improvements

-   Added an initial implementation of custom portals.
    -   Custom portals are a way to write scripts that can interact directly with the web browser. This gives you the ability to do anything that is possible from inside a web browser.
    -   The following functions are now available:
        -   `portal.open(portalID, tag, options?)`
        -   `portal.registerPrefix(prefix)`
        -   `portal.buildBundle(tag)`
        -   See the documentation for usage information.
-   Added the `player.download(data, filename, mimeType?)` function.
    -   Useful for downloading arbitrary data in any format you want.
    -   See the documentation for more information.

### :bug: Bug Fixes

-   Fixed an issue that broke bots in the `player` space when a `tempLocal` tag mask was put on them.
-   Fixed an issue that prevented tag masks from being placed on new bots.

## V1.3.14

#### Date: 1/25/2021

### :rocket: Improvements

-   Updated the Terms of Service and Privacy Policy documents.

### :bug: Bug Fixes

-   Fixed an issue where animations would not run while in VR/AR.

## V1.3.13

#### Date: 1/18/2021

### :rocket: Improvements

-   Added the `player.showUploadFiles()` function.
    -   Shows a dialog that can be used to upload arbitrary files.
    -   Returns a promise that resolves with the list of files that were uploaded.
    -   See the documentation for more info.
-   Added the `portal` form.
    -   Displays an entire dimension in place of the bot form.
    -   When set, `#formAddress` will be used as the dimension that should be loaded.

### :bug: Bug Fixes

-   Fixed an issue where bot labels would flicker when scaling the bot.
-   Fixed an issue where tag masks would be incorrectly recorded by the UI as being removed in some cases.
-   Fixed an issue where lines would render incorrectly on the first frame they were setup on.

## V1.3.12

#### Date: 1/13/2021

### :rocket: Improvements

-   Added the Terms of Service and Privacy Policy documents.
    -   The Terms of Service are available at `/terms` (or at `/terms-of-service.txt`).
    -   The Privacy Policy is available at `/privacy-policy` (or at `/privacy-policy.txt`).
-   Added the ability to keep track of the number of `setTimeout()` and `setInterval()` timers that are currently active via the `numberOfActiveTimers` property returned from `perf.getStats()`.
-   Added the `animateTag(bot, tag, options)` and `clearAnimations(bot, tag?)` functions.
    -   `animateTag(bot, tag, options)` - Iteratively changes a tag mask value over time based on the options you provide.
        -   `bot` is the bot or list of bots that should be animated.
        -   `tag` is the tag that should be animated.
        -   `options` is an object that specifies how the tag should be animated. It has the following properties:
            -   `fromValue` - The starting value for the animation.
            -   `toValue` - The ending value.
            -   `duration` - The number of seconds that it should take for the tag to go from the starting value to the ending value.
            -   `easing` - The options for easing the animation.
            -   `tagMaskSpace` - The space that the tag should be changed in. If set to `false` then the tag on the bot will be directly edited.
    -   `clearAnimations(bot, tag?)` - Cancels animations on a bot.
        -   `bot` - The bot or list of bots that should have their animations canceled.
        -   `tag` - Is optional and is the tag that the animations should be canceled for.

### :bug: Bug Fixes

-   Fixed issues with `#labelFontSize = auto` when `#labelPosition != front` or when the bot is rotated.
-   Fixed an issue where non-ASCII characters were being corrupted on download.

## V1.3.11

#### Date: 1/5/2021

### :rocket: Improvements

-   Greatly improved the default layouting behaviour of labels.
    -   Added the `#labelFontSize` tag to control the sizing of the characters in a label. Unlike `#labelSize`, changing this value will cause the label to layout again which will affect word wrapping. Possible values are:
        -   `auto` - Specifies that the system should try to find a font size that fits the text onto the bot. (default)
        -   Any Number - Specifies a specific font size. (1 is previous default)
    -   Added the `#labelWordWrapMode` tag to control the word wrapping behavior of labels. Possible values are:
        -   `breakCharacters` - Specifies that the system should insert line breaks inside words if needed.
        -   `breakWords` - Specifies that the system should insert line breaks between words if needed.
        -   `none` - Specifies that the system should not insert line breaks.
-   Added the ability to control the color of the placeholder text in the chat bar.
    -   Use the `placeholderColor` option when calling `player.showChat()`.

### :bug: Bug Fixes

-   Fixed an issue where atoms that were received before their cause would be discarded.

## V1.3.10

#### Date: 12/29/2020

### :rocket: Improvements

-   Added a button to the Multiline tag editor to make it easy to turn a tag into a Mod tag.

### :bug: Bug Fixes

-   Fixed an issue where script compilation errors would not be handled correctly and would prevent those changes from being communicated to the multiline code editor.

## V1.3.9

#### Date: 12/28/2020

### :boom: Breaking Changes

-   Formulas have been removed and replaced with Mod tags.
    -   Mod tags are tags that start with the DNA Emoji (🧬) and contain JSON data.
    -   Because Mod tags are JSON data, they do not support programmatic computations.
    -   We are making this change because while formulas are powerful, inprecise use of them can result in large slowdowns which is a bad user experience.
    -   The tag data must be valid JSON, so that means using double-quotes `"` for strings and wrapping property names in double-quotes.
        -   Before:
            ```
            =({ color: 'blue', number: 99, toggle: true })
            ```
            After:
            ```
            🧬{ "color": "blue", "number": 99, "toggle": true }
            ```
        -   Before:
            ```
            =([ 1 + 2 ])
            ```
            After:
            ```
            🧬3
            ```
-   Array-like values in tags are now considered strings.
    -   Previously a value like `[1, 2, 3]` was parsed into an array automatically.
    -   This was a little used feature and caused issues for people who simply wanted to store JSON data in a tag.
    -   Now, a value like `[1, 2, 3]` will no longer be parsed and so will appear as the string: `"[1, 2, 3]"`.
    -   If you want CasualOS to parse a tag value as an array, you can use the Mod tags mentioned above.
-   Removed the `error` space.
    -   Also removed the related functions:
        -   `server.destroyErrors()`
        -   `server.loadErrors()`

### :rocket: Improvements

-   Updated Material Icons to v4.0.0.
-   Added `perf.getStats()` as a way to get some statistics on the performance of the server.
-   Various performance improvements:
    -   `getBot('id', id)` is now works in `O(1)` time.
    -   The `tempLocal` and `local` spaces now handle new and deleted bots in a much more performant manner.
-   Fixed an issue where deleted bots in the `shared` space would be treated like they were not deleted on initial load.

### :bug: Bug Fixes

-   Fixed autofocusing newly created tags in the sheetPortal.

## V1.3.8

#### Date: 12/17/2020

### :bug: Bug Fixes

-   Fixed an issue where selecting a color from a `player.showInput()` modal would not save the selected color.

## V1.3.7

#### Date: 12/17/2020

### :boom: Breaking Changes

-   "story" has been renamed to "server". Below is the list of tags, actions and listeners that have been changed:
    -   `#story` -> `#server`.
    -   `server.setupStory()` -> `server.setupServer()`
    -   `server.restoreHistoryMarkToStory()` -> `server.restoreHistoryMarkToServer()`
    -   `server.storyStatuses()` -> `server.serverStatuses()`
    -   `server.storyPlayerCount()` -> `server.serverPlayerCount()`
    -   `player.downloadStory()` -> `player.downloadServer()`
    -   `player.loadStory()` -> `player.loadServer()`
    -   `player.unloadStory()` -> `player.unloadServer()`
    -   `player.getCurrentStory()` -> `player.getCurrentServer()`
    -   `@onStoryAction` -> `@onServerAction`
    -   `@onStoryStreaming` -> `@onServerStreaming`
    -   `@onStoryStreamLost` -> `@onServerStreamLost`
    -   `@onStorySubscribed` -> `@onServerSubscribed`
    -   `@onStoryUnsubscribed` -> `@onServerUnsubscribed`

## V1.3.6

#### Date: 12/17/2020

### :rocket: Improvements

-   Added the ability to show a password input by using the `secret` type with `player.showInput()`.

### :bug: Bug Fixes

-   Fixed an issue where some bots would not be added to the page portal when created in a big batch.
-   Fixed an issue where the `player.showInput()` dialog would appear fullscreen on mobile devices and prevent people from exiting it.
-   Fixed an issue where `@onChatTyping` would be triggered twice for each keystroke.

## V1.3.5

#### Date: 12/15/2020

### :rocket: Improvements

-   Changed `create()` to prevent creating bots that have no tags.
    -   If a bot would be created with zero tags then an error will be thrown.
-   Added a favicon.

### :bug: Bug Fixes

-   Changed the maximum WebSocket message size to 32KB from 128KB.
    -   This will help ensure that we keep below the [AWS API Gateway maximum frame size of 32 KB](https://docs.aws.amazon.com/apigateway/latest/developerguide/limits.html).
-   Fixed an issue where bots that only had a tag mask would not show up in the sheetPortal.

## V1.3.4

#### Date: 12/10/2020

### :rocket: Improvements

-   Added the `EXECUTE_LOADED_STORIES` environment variable to allow reducing server load due to story scripts.
    -   Defaults to `true`.
    -   Setting to `false` will disable all server-side story features except for webhooks and data portals.
        -   This means that some capabilities like `server.setupStory()` will not work when `EXECUTE_LOADED_STORIES` is false.
-   Added gzip compression for HTML, CSS, and JavaScript returned from the server.
-   Improved how some heavy assets are precached so that they can be loaded quickly.
-   Made the browser tab title use the story ID by default.

### :bug: Bug Fixes

-   Fixed an issue where some `.png` files would not load because they were bundled incorrectly.

## V1.3.3

#### Date: 12/10/2020

### :rocket: Improvements

-   Added support for the `apiary-aws` causal repo protocol.
    -   This enables the CasualOS frontend to communicate with instances of the [CasualOS Apiary AWS](https://github.com/casual-simulation/casual-apiary-aws) project.
    -   Use the `CAUSAL_REPO_CONNECTION_PROTOCOL` and `CAUSAL_REPO_CONNECTION_URL` environment variables to control which protocol and URL the frontend should connect to. See the [README in `aux-server`](./src/aux-server/README.md) for more info.
    -   Note that only the following features are supported for AWS Apiaries:
        -   `server.setupStory()`
        -   `server.totalPlayerCount()`
        -   `server.storyPlayerCount()`
        -   `server.players()`
    -   Webhooks are different when the story is hosted on an Apiary.
        -   They require at least one device to have the story loaded for webhooks to function correctly.
        -   They need to be sent to the Apiary host directly. Generally, this is not the same thing as `auxplayer.com` or `casualos.com` so you may need to ask the Apiary manager for it.
-   Added better support for static builds.
    -   Use the `PROXY_CORS_REQUESTS` environment variable during builds to disable support for proxying HTTP requests through the server.
    -   Use `npm run tar:client` after a build to produce a `./temp/output-client.tar.gz` containing all the client code and assets. This can be deployed to S3 or a CDN for static hosting.
    -   Use `npm run package:config` to produce a `./temp/config.json` which can be used for the `/api/config` request that the client makes at startup. Utilizes the environment variables from [the README in `aux-server`](./src/aux-server/README.md) to build the config.

### :bug: Bug Fixes

-   Fixed an issue where it was not possible to change the color of GLTF meshes that did not have a mesh in the GLTF scene root.
-   Fixed an issue where bots created by the ab1 installer would not receive the `@onStorySubscribed` shout.

## V1.3.2

#### Date: 11/17/2020

### :rocket: Improvements

-   Updated the ab-1 bootstrapper to point to AWS S3 for quick loading.

## V1.3.1

#### Date: 11/16/2020

### :rocket: Improvements

-   Added the ability to use the `color` tag on GLTF meshes to apply a color tint to the mesh.

### :bug: Bug Fixes

-   Fixed an issue that prevented deleting the first character of a script/formula in the multi-line editor.
-   Fixed an issue where tag edits on bots in the tempLocal and local spaces would be applied to the multi-line editor twice.

## V1.3.0

#### Date: 11/11/2020

### :rocket: Improvements

-   Added multi-user text editing.
    -   Work on shared bots when editing a tag value with the multi-line editor.
-   Added the cursor bot form.
    -   Used to add a cursor indicator to the multi-line editor.
    -   Works by setting the `form` tag to "cursor" and placing the bot in the corresponding tag portal dimension.
        -   For example, to put a cursor in the multi-line editor for the `test` tag on a bot you would set `{targetBot.id}.test` to true.
    -   Supported tags are:
        -   `color` - Specifies the color of the cursor.
        -   `label` - Specifies a label that should appear on the cursor when the mouse is hovering over it.
        -   `labelColor` - Specifies the color of the text in the cursor label.
        -   `{dimension}Start` - Specifies the index at which the cursor selection starts (Mirrors `cursorStartIndex` from the player bot).
        -   `{dimension}End` - Specifies the index at which the cursor selection ends (Mirrors `cursorEndIndex` from the player bot).
-   Added the `pageTitle`, `cursorStartIndex`, and `cursorEndIndex` tags to the player bot.
    -   `pageTitle` is used to set the title of the current browser tab.
    -   `cursorStartIndex` contains the starting index of the player's text selection inside the multi-line editor.
    -   `cursorEndIndex` contains the ending index of the player's text selection inside the multi-line editor.
    -   Note that when `cursorStartIndex` is larger than `cursorEndIndex` it means that the player has selected text from the right to the left. This is important because text will always be inserted at `cursorEndIndex`.
-   Added the `insertTagText()`, `deleteTagText()`, `insertTagMaskText()`, and `deleteTagMaskText()` functions to allow scripts to work with multi-user text editing.
    -   `insertTagText(bot, tag, index, text)` inserts the given text at the index into the given tag on the given bot.
    -   `insertTagMaskText(bot, tag, index, text, space?)` inserts the given text at the index into the tag and bot. Optionally accepts the space of the tag mask.
    -   `deleteTagText(bot, tag, index, deleteCount)` deletes the given number of characters at the index from the tag and bot.
    -   `deleteTagMaskText(bot, tag, index, deleteCount, space?)` deletes the given number of characters at the index from the tag and bot. Optionally accepts the space of the tag mask.
-   Added the ability to use the `transformer` tag on the player bot to parent the player to a bot.
-   Added the ability to edit tag masks in the tag portal by setting the `tagPortalSpace` tag on the player bot.

## V1.2.21

#### Date: 11/5/2020

### :rocket: Improvements

-   Updated the MongoDB driver to v3.6.2 and added the `MONGO_USE_UNIFIED_TOPOLOGY` environment variable to control whether the driver uses the new unified topology layer.

## V1.2.20

#### Date: 10/27/2020

### :rocket: Improvements

-   Added support for `@onPointerEnter`, `@onPointerExit`, `@onAnyBotPointerEnter` and `@onAnyBotPointerExit` for bots in the menu portal.

### :bug: Bug Fixes

-   Fixed the multiline code editor to not clip tooltips and the autocomplete box.
-   Fixed the menu portal to not break on Hololens (Servo-based browsers) when a progress bar is placed on a menu item.

## V1.2.19

#### Date: 10/22/2020

### :rocket: Improvements

-   Added the `egg` form for bots.
    -   Displays the bot as an egg like how ab-1 appears as an egg before being activated.
-   Added the `hex` form for bots.
    -   Displays the bot as a hexagon.
-   Added the `pagePixelWidth` and `pagePixelHeight` tags to the player bot.
    -   These indicate the size of the image rendered to the page portal in pixels.

### :bug: Bug Fixes

-   Fixed Draco compression support.

## V1.2.18

#### Date: 10/20/2020

### :bug: Bug Fixes

-   Fixed the code editor.

## V1.2.17

#### Date: 10/20/2020

### :rocket: Improvements

-   Improved bots in the menu portal to support additional tags.
    -   Added the ability to change the height of menu items by using `scale` and `scaleY`.
    -   Added the ability to set an icon for a menu item by using the `formAddress` tag.
    -   Added the ability to set arbitrary CSS styles on a menu bot by using the `menuItemStyle` tag.
        -   This lets you use margins and borders to indicate grouping.
    -   Added the ability to show a pie-chart progress bar on a menu item by using the `progressBar` tags.
    -   Added the ability to use `@onPointerUp` and `@onPointerDown` for menu.

## V1.2.16

#### Date: 10/16/2020

### :rocket: Improvements

-   Added the `transformer` tag.
    -   When set to a bot ID, the bot will inherit the position, rotation, and scale of the specified bot inside the page portal.
    -   This produces a "parenting" effect that is common in most 3D graphics engines.

## V1.2.15

#### Date: 10/12/2020

### :rocket: Improvements

-   Added the `experiment.getAnchorPointPosition()` and `math.getAnchorPointOffset()` functions.
    -   These are useful for determining where a bot would be placed if it had a particular anchor point.
    -   See the [docs](https://docs.casualsimulation.com/docs/actions) for more info.

## V1.2.14

#### Date: 10/7/2020

### :bug: Bug Fixes

-   Fixed an issue where calling `server.setupStory()` twice with the same story name would cause the story to be setup twice.
-   Fixed an issue where bots would be incorrectly removed from the menu portal if they existed in both the old and new dimensions.
-   Greatly reduced the number of scenarios where formulas would be recalculated after any change.

## V1.2.13

#### Date: 9/24/2020

### :boom: Breaking Changes

-   Renamed the `_editingBot` tag to `editingBot`.

### :rocket: Improvements

-   sheetPortal Improvements
    -   Added the `@onSheetTagClick` listener which is triggered when a tag name is clicked.
    -   Added the `@onSheetBotIDClick` listener which is triggered when a Bot ID is clicked.
    -   Added the `@onSheetBotClick` listener which is triggered when a bot visualization is clicked in the sheet.
    -   Added the `sheetPortalShowButton` config bot tag to control whether the button in the bottom right corner of the sheet is shown.
    -   Added the `sheetPortalButtonIcon` config bot tag to control the icon on the button in the bottom right corner of the sheet.
    -   Added the `sheetPortalButtonHint` config bot tag to control the tooltip on the button in the bottom right corner of the sheet.
    -   Added the `sheetPortalAllowedTags` config bot tag to control which tags are allowed to be shown and edited in the sheet portal.
    -   Swapped the position of the new bot and new tag buttons in the sheet.
    -   Added the `editingTag` tag which contains the tag that the player is currently editing.

### :bug: Bug Fixes

-   Fixed an issue where cells in the sheet portal would not cover the entire cell area.
-   Fixed an issue where `clearTagMasks()` would error if given a bot that had no tag masks.

## V1.2.12

#### Date: 9/22/2020

### :rocket: Improvements

-   Added the `helix` form.
    -   Displays a DNA strand mesh whose color can be customized.
-   Added tag masks.
    -   Tag masks are special tags that can live in a separate space from their bot.
    -   This makes it possible to create a temporary tag on a shared bot.
    -   Tag masks do not replace tags. Instead, they exist in addition to normal tags and can be used to temporarily hide a normal tag value.
    -   Like bots, tag masks live in a space. This means that a bot can have multiple masks for a particular tag. Currently the supported spaces are:
        -   `tempLocal`
        -   `local`
        -   `player`/`otherPlayers`
        -   `shared`
    -   New scripting features:
        -   All bots now have a `masks` property which works like `tags` except that it creates tag masks in the `tempLocal` space.
        -   All scripts also have a `masks` property which is a shortcut for `bot.masks`.
        -   `setTagMask(bot, tag, value, space?)` is a new function that is able to set the value of a tag mask on the given bot and in the given space. See the documentation for more info.
        -   `clearTagMasks(bot, space?)` is a new function that is able to clear all the tag masks in the given space from a given bot. See the documentation for more info.
    -   Example use cases:
        -   Local click/hover states.
        -   Animations.
        -   Storing decrypted data.

### :100: Other Changes

-   Pinned the Deno version to `v1.4` so that we can decide when to adopt future Deno updates.

### :bug: Bug Fixes

-   Fixed an issue where `server.setupStory()` would load a simulation and never dispose it.
-   Fixed an issue where wrist portals were not being anchored properly.
-   Fixed an issue where pressing enter to make a new tag would put a new line in the current tag value.

## V1.2.11

#### Date: 9/9/2020

### :bug: Bug Fixes

-   Fixed an issue where zooming was broken when the page portal is not anchored to the top left of the screen.

## V1.2.10

#### Date: 9/8/2020

### :bug: Bug Fixes

-   Fixed an issue with the multiline editor getting cut off inside the tag portal.

## V1.2.9

#### Date: 9/8/2020

### :rocket: Improvements

-   Changed the page portal to resize around the tag portal instead of being hidden behind it.

## V1.2.8

#### Date: 9/8/2020

### :boom: Breaking Changes

-   Changed `experiment.localPositionTween()` and `experiment.localRotationTween()` to take different arguments and return a promise.
    -   the 4th parameter is now an options object instead of the easing options.
    -   This options object is able to accept easing and duration values.
    -   Additionally the functions now return promises.
    -   See the docs for examples.

### :bug: Bug Fixes

-   Fixed an issue where `experiment.localPositionTween()` and `experiment.localRotationTween()` may not execute if triggered during `@onCreate()`.

## V1.2.7

#### Date: 9/4/2020

### :boom: Breaking Changes

-   Changed `@onListen` to only be sent to bots which have a listener for the shout/whisper.
    -   Previously `@onListen` would be sent to all bots that were targeted by the shout/whisper.
-   Changed `shout()` and `whisper()` to cost 1 energy point.
    -   This helps prevent infinite loops.
    -   The energy point is only deducted if a bot has a listener for the event.

### :bug: Bug Fixes

-   Fixed an issue where `onBotAdded`, `onAnyBotsAdded`, `onAnyBotsRemoved`, `onBotChanged`, and `onAnyBotsChanged` would reset the energy counter.

## V1.2.6

#### Date: 9/4/2020

### :bug: Bug Fixes

-   Fixed an issue where whispering to a bot that is null or undefined would end up sending a shout to all bots.

## V1.2.5

#### Date: 8/31/2020

### :rocket: Improvements

-   Added the `pageCameraPositionOffset[X,Y,Z]`, `inventoryCameraPositionOffset[X,Y,Z]`, `pageCameraRotationOffset[X,Y,Z]`, and `inventoryCameraRotationOffset[X,Y,Z]` tags.
    -   These can be used to move the camera apart from the player's input.
    -   The position offset tags are especially useful for warping the player around in VR.
-   Added the ability to use the dynamic `import()` keyword to import arbitrary JavaScript modules.
    -   Useful with https://www.skypack.dev/ to import modules from [NPM](https://www.npmjs.com/).
-   Added the ability to use `player.replaceDragBot()` even when not dragging.
-   Improved the camera zoom functionality to zoom the camera towards and away from the mouse.
-   Added the `experiment.localPositionTween()` and `experiment.localRotationTween()` functions.
    -   Locally animates a bot's position/rotation using the given easing type.
    -   During the animation, changes to the bot position will be ignored.
    -   Once the animation is done, changes to the bot will reset the position/rotation to the value that is currently stored.
    -   Check out the docs for detailed usage information and examples.

### :bug: Bug Fixes

-   Fixed the dataPortal to always return raw tag values unless they are formulas.
    -   Issue with returning incorrect JSON data was caused by the built-in CasualOS array parsing.
    -   This fixes it by skipping any parsing of the data.
-   Fixed an issue where keyboard states would not be reset when the player removed focus from the story.
-   Fixed an issue where `server.setupStory()` would crash the deno process due to incorrectly handling deserialized data.

## V1.2.4

#### Date: 8/26/2020

### :rocket: Improvements

-   Added the `tagPortalShowButton` tag to control whether a button should be shown in the tag portal.
    -   The button is placed at the lower right hand side of the tag portal.
    -   Clicking the button will trigger a `@onClick` on the tag portal config bot.
    -   Two additional tags can be used to customize the button:
        -   `tagPortalButtonIcon` is the icon that is shown on the button and can be set to any [Material Icon](https://material.io/resources/icons/?style=baseline).
        -   `tagPortalButtonHint` is the text that should be shown in the tooltip for the button.
-   Added the `frustum` form.
-   Improved `player.showInput()` to automatically save and close when a color is selected from the color picker.
    -   Applies to the `basic` and `swatch` subtypes but not `advanced`.
-   Improved the multiline editor to have a "Docs" button that links to the documentation for the current tag.
-   Improved the tag portal to support using `@` and `#` symbols at the beginning of the tag.
    -   Implemented for consistency with functions like `getBot()`, `getTag()`, etc.
-   Added the `@onAnyBotPointerEnter` and `@onAnyBotPointerExit` listen tags.
    -   These are shouts that happen whenever a `@onPointerEnter` or `@onPointerExit` whisper occurs.
-   Added the `player.getPointerDirection()`, `math.getForwardDirection()` and `math.intersectPlane()` functions.
    -   These are useful for calculating where a pointer is pointing.
-   Added the ability to store uncommitted atoms in MongoDB.
    -   Can be configred with the `STAGE_TYPE` environment variable. Can be set to either `redis` or `mongodb`. Currently defaults to `redis` until a migration path is implemented.
-   Added a bunch of extra GPIO-related functions.
    -   `server.rpioReadpad()`
    -   `server.rpioWritepad()`
    -   `server.rpioPud()`
    -   `server.rpioPoll()`
    -   `server.rpioI2CBegin()`
    -   `server.rpioI2CSetSlaveAddress()`
    -   `server.rpioI2CSetBaudRate()`
    -   `server.rpioI2CSetClockDivider()`
    -   `server.rpioI2CRead()`
    -   `server.rpioI2CWrite()`
    -   `server.rpioI2CEnd()`
    -   `server.rpioPWMSetClockDivider()`
    -   `server.rpioPWMSetRange()`
    -   `server.rpioPWMSetData()`
    -   `server.rpioSPIBegin()`
    -   `server.rpioSPIChipSelect()`
    -   `server.rpioSPISetCSPolarity()`
    -   `server.rpioSPISetClockDivider()`
    -   `server.rpioSPISetDataMode()`
    -   `server.rpioSPITransfer()`
    -   `server.rpioSPIWrite()`,
    -   `server.rpioSPIEnd()`

### :bug: Bug Fixes

-   Fixed to safely allow editing multiline scripts in the sheet cells.
-   Fixed an issue with the tag portal where it would not respond to changes with the `tagPortal` tag if it was already set.
-   Fixed an issue with the Deno sandbox where it wouldn't load due to missing dependencies.
-   Fixed an issue where 3D content would not occlude iframe forms.
    -   Only fixed for non-Safari web browsers.

## V1.2.3

#### Date: 8/20/2020

### :rocket: Improvements

-   Added the tag portal.
    -   The tag portal is similar to the sheet portal but it shows only the multiline editor for the specified bot ID and tag.
    -   Set the `tagPortal` tag on the player bot to a string with a Bot ID and a tag name separated by a period (`.`).
-   Improved `player.playSound(url)` to return a promise that resolves with a sound ID.
    -   This sound ID can be used with `player.cancelSound(soundID)` to stop the sound from playing.
-   Added the `player.bufferSound(url)` and `player.cancelSound(soundID)` functions.
    -   `player.bufferSound(url)` can be used to pre-load a sound so that there will be no delay when using `player.playSound()`.
        -   Returns a promise that resolves once the sound has been loaded.
    -   `player.cancelSound(soundID)` can be used to stop a sound that is already playing.
        -   Returns a promise that resolves once the sound has been canceled.

### :bug: Bug Fixes

-   Fixed an issue where actions that were created in an async script would not be dispatched until the script finished.

## V1.2.2

#### Date: 8/14/2020

### :boom: Breaking Changes

-   Changed `crypto.encrypt()` and `crypto.decrypt()` to return the result directly instead of returning a promise.

### :rocket: Improvements

-   Added the `crypto.createCertificate()`, `crypto.signTag()`, and `crypto.verifyTag()`, `crypto.revokeCertificate()` functions to help with creating certificate chains and signing and validating tag data. Check the docs for detailed usage information.
-   Added an indicator to the multi-line editor that is shown when a tag value is verified.
-   Added the ability to force all scripts to be verified in order to be executed using the `forceSignedScripts` query parameter.
    -   When the query param is set to `true`, all scripts must have a valid signature in order to be executed.
    -   This allows running in a trusted execution environment - thereby preventing unauthorized scripts from running.
-   Replaced builder with ab-1.
    -   ab-1 is a new version of builder which is designed to be easy to extend and improve.
-   Added the `adminSpace.setPassword(oldPassword, newPassword)` function.
    -   Allows changing the password that is used to unlock admin space.
    -   The first parameter is the old password that was used to unlock the space.
    -   The second parameter is the new password that should be used to unlock the space.
-   Added several functions to allow using the GPIO pins on Rasberry Pi.
    -   Currently, all of these functions are experimental and only work on Raspberry Pi.
    -   See the documentation for more information.
    -   `server.exportGpio(pin, mode)`
    -   `server.unexportGpio(pin, mode)`
    -   `server.setGpio(pin, value)`
    -   `server.getGpio(pin)`
    -   `server.rpioInit(options)`
    -   `server.rpioExit()`
    -   `server.rpioOpen(pin, mode, options)`
    -   `server.rpioMode(pin, mode, options)`
    -   `server.rpioRead(pin)`
    -   `server.rpioReadSequence(pin, length)`
    -   `server.rpioWrite(pin, value)`
    -   `server.rpioWriteSequence(pin, buffer)`
    -   `server.rpioClose(pin, options)`

### :bug: Bug Fixes

-   Fixed an issue where using `player.showInput()` with an existing value would not prefill the text box with the existing value.
-   Fixed a performance issue where formulas which were recalculated after every change had a factorial (!) performance cost.
    -   Was caused by two things:
        1.  Some formulas don't have enough information to determine what tags they are dependent on. In these cases, we callback to using an "all" dependency which means that the formula will be recalculated whenever any tag changes.
        2.  These "all" dependencies were included when searching for nested dependencies which meant that we were resolving every "all" dependency for every other "all" dependency. This gives us the effect of searching every possible combination of dependencies instead of only the ones we need, which has a factorial cost.

## V1.2.1

#### Date: 8/4/2020

### :rocket: Improvements

-   Added a server sandbox based on [Deno](https://deno.land/).
    -   Security feature to prevent scripts that are running on the server from harming the underlying system or other stories.
    -   It additionally prevents scripts from accessing random Node.js modules by using `require("module")`.
    -   Finally, it prevents a script from denying service to other stories because the sandbox is run inside a separate process.
-   Improved the sheet portal to display scripts with a monospace font in the sheet cells.
-   Improved the documentation to clarify some things and also mension that bots can be made transparent with the "clear" color.
-   Improved the multi-line text editor to support syntax highlighting for HTML, CSS, and JSON based on whether the tag ends with `.html`, `.css` or `.json`.

### :bug: Bug Fixes

-   Fixed the `lineTo` tag to support arrays of bots and arrays of bot IDs in addition to individual bots and bot IDs.
-   Fixed an issue where deleting a tempLocal bot that was updated in the same script would crash the runtime.
-   Fixed an issue with the `player.showInput()` modal where Android devices using the Google GBoard keyboard wouldn't send input correctly.
-   Fixed an issue where a `@onPlayerPortalChanged` event would be incorrectly triggered after reconnecting to the server.
-   Fixed an issue where the iframe form on iOS 14 Beta 3 would cause the entire scene to disappear.
-   Fixed an issue where loading an image could fail if `formAddress` tag was changed while the image was downloading.
-   Fixed an issue where submitting HTML forms from inside an iframe form was not allowed.

## V1.2.0

### Date: 7/17/2020

### Changes:

-   :rocket: Improvements

    -   Added the `MONGO_USE_NEW_URL_PARSER` environment variable parameter to control whether CasualOS uses the new MongoDB URL Parser. (Defaults to false)
    -   Added a popup to notify the user that data might be lost if they attempt to close the tab while not connected to the server.
    -   Added the following cryptographic functions:
        -   `crypto.sha256(data)`
            -   Calculates the [SHA-256](https://en.wikipedia.org/wiki/SHA-2) hash of the given data.
            -   `data` is the data to calculate the hash of.
            -   Supports strings, numbers, booleans, objects, arrays, and bots.
        -   `crypto.sha512(data)`
            -   Calculates the [SHA-512](https://en.wikipedia.org/wiki/SHA-2) hash of the given data.
            -   `data` is the data to calculate the hash of.
            -   Supports strings, numbers, booleans, objects, arrays, and bots.
        -   `crypto.hmacSha256(key, data)`
            -   Calculates the [HMAC](https://en.wikipedia.org/wiki/HMAC) [SHA-256](https://en.wikipedia.org/wiki/SHA-2) hash of the given data.
            -   `key` is the password that should be used for the message authentication code.
            -   `data` is the data to calculate the HMAC of.
            -   Supports strings, numbers, booleans, objects, arrays, and bots.
        -   `crypto.encrypt(password, data)`
            -   Encrypts the given data with the given password and returns the result as a promise.
            -   `password` is the password to use for encrypting the data.
            -   `data` is the data that should be encrypted.
        -   `crypto.decrypt(password, data)`
            -   Decrypts the given data with the given password and returns the result as a promise.
            -   Only works if the given data is the output of `crypto.encrypt()`.
            -   `password` is the password that was used to encrypt the data.
            -   `data` is the data that should be decrypted.

-   :bug: Bug Fixes
    -   Fixed a race condition where concurrently updating a tag in a script and triggering a dependency update on that same tag could cause the runtime to crash.

## V1.1.18

### Date: 7/10/2020

### Changes:

-   :rocket: Improvements

    -   Improved the `player.run()` function to return a promise that can be awaited to get the result of the script (or wait until the script has been executed).
    -   Improved the `server.loadErrors()` function to return a promise that can be awaited to get the list of bots that were loaded.
    -   Improved the `server.destroyErrors()` function to return a promise that resolves once the error bots are destroyed.
    -   Improved the `server.loadFile()` function to return a promise that resolves once the file is loaded.
    -   Improved the `server.saveFile()` function to return a promise that resolves once the file is saved.
    -   Improved the `server.setupStory()` function to return a promise that resolves once the story is setup.
    -   Improved the `server.browseHistory()` function to return a promise that resolves once the history is loaded.
    -   Improved the `server.markHistory()` function to return a promise that resolves once the history is saved.
    -   Improved the `server.restoreHistoryMark()` function to return a promise that resolves once the history is restored.
    -   Improved the `server.restoreHistoryMarkToStory()` function to return a promise that resolves once the history is restored.
    -   Added the `@onBotAdded` and `@onAnyBotsAdded` listen tags.
        -   These are triggered whenever a bot is added to the local story.
        -   Note that this is different from `@onCreate` because you will be notified whenever a bot is added to the state even if it has already been created.
        -   An example of this are bots in the `otherPlayers` space. You cannot create bots in this space but you will be notified via `@onBotAdded` and `@onAnyBotsAdded`.
        -   `@onBotAdded` is triggered on the bot that was added. There is no `that`.
        -   `@onAnyBotsAdded` is triggered on every bot whenever one or more bots are added.
            -   `that` is an object with the following properties:
                -   `bots` - The array of bots that were added.
    -   Added the `@onAnyBotsRemoved` listen tags.
        -   These are triggered whenever a a bot is removed from the local story.
        -   Note that this is different from `@onDestroy` because you will be notified whenever a bot is removed from the state even if it has not been explicitly destroyed.
        -   An example of this are bots in the `otherPlayers` space. When another player disconnects no `@onDestroy` is fired but you will get a `@onAnyBotsRemoved`.
        -   `@onAnyBotsRemoved` is triggered on every bot whenever one or more bots are removed.
            -   `that` is an object with the following properties:
                -   `botIDs` - The array of bot IDs that were removed.
    -   Added the `@onBotChanged` and `@onAnyBotsChanged` listen tags.
        -   These are triggered whenever a bot is changed in the local story.
        -   Note that you will be notified whenever a bot is changed in the state even if it was changed by another player.
        -   An example of this are bots in the `otherPlayers` space. You cannot update bots in this space but you will be notified via `@onBotChanged` and `@onAnyBotsChanged`.
        -   `@onBotChanged` is triggered on the bot that was changed.
            -   `that` is an object with the following properties:
                -   `tags` - The list of tags that were changed on the bot.
        -   `@onAnyBotsAdded` is triggered on every bot whenever one or more bots are added.
            -   `that` is an array containing objects with the following properties:
                -   `bot` - The bot that was updated.
                -   `tags` - The tags that were changed on the bot.
    -   Added several tags to the player bot:
        -   These tags are updated by CasualOS and can be used to query the current state of the input system.
        -   Camera Tags
            -   These tags contain the position and rotation of the player's camera.
            -   You can use this to communicate where the player is to other players.
            -   `pageCameraPositionX`
            -   `pageCameraPositionY`
            -   `pageCameraPositionZ`
            -   `inventoryCameraPositionX`
            -   `inventoryCameraPositionY`
            -   `inventoryCameraPositionZ`
            -   `pageCameraRotationX`
            -   `pageCameraRotationY`
            -   `pageCameraRotationZ`
            -   `inventoryCameraRotationX`
            -   `inventoryCameraRotationY`
            -   `inventoryCameraRotationZ`
        -   Pointer Tags
            -   These tags contain the position and rotation of the player's pointers.
            -   You can use this to tell where the VR controllers are or where the mouse is pointing.
            -   `mousePointerPositionX`
            -   `mousePointerPositionY`
            -   `mousePointerPositionZ`
            -   `mousePointerRotationX`
            -   `mousePointerRotationY`
            -   `mousePointerRotationZ`
            -   `mousePointerPortal`
            -   `rightPointerPositionX`
            -   `rightPointerPositionY`
            -   `rightPointerPositionZ`
            -   `rightPointerRotationX`
            -   `rightPointerRotationY`
            -   `rightPointerRotationZ`
            -   `rightPointerPortal`
            -   `leftPointerPositionX`
            -   `leftPointerPositionY`
            -   `leftPointerPositionZ`
            -   `leftPointerRotationX`
            -   `leftPointerRotationY`
            -   `leftPointerRotationZ`
            -   `leftPointerPortal`
        -   Button Tags
            -   These tags contain the state of the different buttons.
            -   Possible values are:
                -   `null` - Button is not pressed.
                -   `down` - Button was just pressed.
                -   `held` - Button is being held down.
            -   `mousePointer_left`
            -   `mousePointer_right`
            -   `mousePointer_middle`
            -   `leftPointer_primary`
            -   `leftPointer_squeeze`
            -   `rightPointer_primary`
            -   `rightPointer_squeeze`
            -   `keyboard_[key]`
                -   Replace `[key]` with the key that you want the state of.
                -   For example use `keyboard_a` to get the state of the `a` key.
    -   Added the `player.getCameraPosition(portal?)` function.
        -   `portal` is optional and is the portal (`page` or `inventory`) that the camera position should be retrieved for.
        -   Returns an object with the following properties:
            -   `x`
            -   `y`
            -   `z`
    -   Added the `player.getCameraRotation(portal?)` function.
        -   `portal` is optional and is the portal (`page` or `inventory`) that the camera rotation should be retrieved for.
        -   Returns an object with the following properties:
            -   `x`
            -   `y`
            -   `z`
    -   Added the `player.getPointerPosition(pointer?)` function.
        -   `pointer` is optional and is the pointer (`mouse`, `left` or `right`) that the position should be retrieved for.
        -   Returns an object with the following properties:
            -   `x`
            -   `y`
            -   `z`
    -   Added the `player.getPointerRotation(pointer?)` function.
        -   `pointer` is optional and is the pointer (`mouse`, `left` or `right`) that the rotation should be retrieved for.
        -   Returns an object with the following properties:
            -   `x`
            -   `y`
            -   `z`
    -   Added the `player.getInputState(controller, button)` function.
        -   `controller` is the controller (`mousePointer`, `leftPointer`, `rightPointer`, `keyboard` or `touch`) that the button state should be retrieved from.
        -   `button` is the name of the button that should be retrieved.
        -   Returns a string containing the state of the button or `null` if the button is not pressed.
            -   `"down"` means that the button just started to be pressed.
            -   `"held"` means that the button is being held down.
            -   `null` means that the button is not pressed.
    -   Added the `player.getInputList()` function.
        -   Returns a list of available inputs that can be used by the `player.getInputState()` function.

-   :bug: Bug Fixes
    -   Fixed an issue where toasting recursive objects could break CasualOS.
        -   Fixed by storing a map of previously converted objects to avoid reconverting them infinitely.
        -   Also improved to gracefully handle objects that are nested too deeply.
    -   Fixed an issue with the show input modal where it incorrectly errored sometimes.

## V1.1.17

### Date: 7/3/2020

### Changes:

-   :bug: Bug Fixes
    -   Fixed an issue where the web browser service worker would incorrectly intercept requests for data portals.

## V1.1.16

### Date: 7/2/2020

### Changes:

-   :rocket: Improvements
    -   Added the ability to respond to webhooks by returning data from `@onWebhook`.
        -   If the returned value is a string, then it will be used for the response.
        -   If the returned value is an object, then it should have the following properties:
            -   `data` - The value that should be used as the body of the response.
            -   `headers` - An object that contains the HTTP headers that should be set on the response. (Optional)
            -   `status` - The numerical status code that should be set on the response. (Optional) If omitted, status code 200 will be used.
    -   Added the `dataPortal`.
        -   This is a special portal that only works on web requests and must be specified in the URL.
        -   Setting it to a Bot ID will return the JSON of the bot with the given ID.
        -   Setting it to a tag will return all the values corresponding to the given tag.
        -   Using a tag with a common extension (like `.html`) will tag the data as the corresponding content type so that normal software know how to interpret the data.

## V1.1.15

### Date: 7/2/2020

### Changes:

-   :rocket: Improvements

    -   Added player space to the server.
        -   This lets you send remote whispers to the `server` player.
    -   Added the `server.storyStatuses()` function.
        -   Returns a promise that resolves with a list of stories and the last time each story was updated.
    -   Added the `@onRemotePlayerSubscribed` and `@onRemotePlayerUnsubscribed` listen tags.
        -   They are triggered on _every_ other player when a player joins or leaves the story.
        -   Additionally, they are triggered whenever connection to the other players is lost.
        -   `that` is an object with the following properties:
            -   `playerId` - The ID of the player that joined/left the story.
    -   Added the `uuid()` function.
        -   This function generates and returns a random [UUID](https://en.wikipedia.org/wiki/Universally_unique_identifier).
        -   Useful for creating unique identifiers.

-   Bug Fixes
    -   Fixed an issue where remote shouts would be sent to yourself twice.
    -   Fixed an issue where labels would not always follow the `labelAlignment` tag when the text in the label was small enough to fit within the bot.

## V1.1.14

### Date: 6/29/2020

### Changes:

-   :rocket: Improvements

    -   Improved how the meet portal, page portal, and sheet portal work together to make space for each other.
    -   Added the `left` and `right` options for `meetPortalAnchorPoint`.
    -   Changed the `top` and `bottom` options for `meetPortalAnchorPoint` to occupy half of the screen.
    -   Added the `server.players()` function to get the list of player IDs that are connected to the current story.
        -   Returns a promise that resolves with the list of player IDs.
    -   Added the `remoteWhisper(players, name, arg)` function to make sending messages to other players easy.
        -   Takes the following arguments:
            -   `players` is the player ID or list of player IDs that should receive the shout.
            -   `name` is the name of the message.
            -   `arg` is the data that should be included.
        -   This will trigger a `@onRemoteWhisper` shout on all the specified players.
    -   Added the `remoteShout(name, arg)` function to make sending messages to all players easy.
        -   Takes the following arguments:
            -   `name` is the name of the message.
            -   `arg` is the data that should be included.
    -   Added the `@onRemoteWhisper` listen tag that is shouted when a `remoteWhisper()` or `remoteShout()` is sent to the local player.
        -   `that` is an object with the following properties:
            -   `name` - The name of the shout that was sent.
            -   `that` - The data which was sent.
            -   `playerId` - The ID of the player that sent the shout.

-   Bug Fixes
    -   Fixed an issue that prevented using `lineStyle` in place of `auxLineStyle`.

## V1.1.13

### Date: 6/25/2020

### Changes:

-   :rocket: Improvements

    -   Added the `meetPortal`.
        -   This is a special portal that, instead of loading bots, loads a [Jitsi Meet](https://meet.jit.si/) meeting with the given room code.
        -   All rooms are publicly accessible (but not searchable), so longer room codes will be more private.
        -   You can use the `meetPortalConfigBot` option to reference the bot that should be used to configure the meet portal.
        -   The following options are available:
            -   `meetPortalVisible` - Whether the meet portal should be visible. This allows you to be joined to a meet while keeping your screen on the page portal. (Defaults to true)
            -   `meetPortalAnchorPoint` - The anchor point that the meet portal should use. Possible options are:
                -   `fullscreen` - The meet portal should take the entire screen. (Default)
                -   `top` - The meet portal should take the top of the screen.
                -   `topRight` - The meet portal should take the top-right corner of the screen.
                -   `topLeft` - The meet portal should take the top-left corner of the screen.
                -   `bottom` - The meet portal should take the bottom of the screen.
                -   `bottomRight` - The meet portal should take the bottom-right corner of the screen.
                -   `bottomLeft` - The meet portal should take the bottom-left corner of the screen.
                -   `[top, right, bottom, left]` - The meet portal should use the given values for the CSS top, right, bottom, and left properties respectively.
            -   `meetPortalStyle` - The CSS style that should be applied to the meet portal container.
                -   Should be a JavaScript object.
                -   Each property on the object will map directly to a CSS property.
                -   Useful for moving the meet portal to arbitrary positions.

-   :bug: Bug Fixes

    -   Fixed an issue where the Hololens 2 would not be able to enter AR/VR because a controller's (hand) position would sometimes be null.
    -   Fixed an issue where loading without a story would create a new random story but then immediately unload it.
    -   Fixed an issue where local bots from other stories would be loaded if the current story name happened to be a prefix of the other story name.
    -   Fixed the input modal background.
    -   Fixed the TypeScript definitions for the `player.showInput()` function.

## V1.1.12

### Date: 6/18/2020

### Changes:

-   :bug: Bug Fixes

    -   Fixed an issue where Servo-based browsers would run into a race condition during initialization.

## V1.1.11

### Date: 6/18/2020

### Changes:

-   :rocket: Improvements
    -   Added a reflog and sitelog for stories so that it is possible to track the history of a story branch and which sites have connected to it.
        -   This will make it easier for us to recover from data loss issues in the future since we'll be able to lookup data like the last commit that a branch pointed at or which atoms were added to a branch.
-   :bug: Bug Fixes

    -   Fixed an issue where all bots would appear to be in the `shared` space even though they were not.
    -   Fixed issues with loading on Servo-based browsers.
        -   The issues were mostly related to Servo having not implemented IndexedDB yet.
    -   Fixed an issue where some temporary branches would show up in `server.stories()`.

## V1.1.10

### Date: 6/16/2020

### Changes:

-   :bug: Bug Fixes

    -   Fixed an issue where an incorrectly formatted event would crash the server.
    -   Fixed an issue where the server would incorrectly store atoms added to a temporary branch.

## V1.1.9

### Date: 6/16/2020

### Changes:

-   :rocket: Improvements
    -   Added the `player` and `otherPlayers` spaces.
        -   These spaces are special and interact with each other.
        -   Both the `player` space and `otherPlayers` space are shared but the lifetime of the bots is temporary. In this sense, the bots act like temporary shared bots.
        -   However, bots created in the `player` space will show up in the `otherPlayers` space to other players and vice versa.
        -   This means you can share temporary bots with other players by using the `player` space and see the temporary bots shared by other players by inspecting the `otherPlayers` space.
        -   Important Notes:
            -   The `player` space only contains bots that you create while `otherPlayers` contains bots that other players have created.
            -   You can create, edit, and destroy bots in the `player` space, but not in the `otherPlayers` space.
            -   When you close your session (exit the browser or close the tab), all of your `player` bots will be automatically destroyed. This will also automatically remove them from any `otherPlayers` spaces that they may be in.
-   :bug: Bug Fixes

    -   Fixed an issue where using a single minus sign in a tag would be interpreted as a number.
    -   Fixed an issue where some tags would not be included in the JSON output of a bot.

## V1.1.8

### Date: 6/12/2020

### Changes:

-   :rocket: Improvements

    -   Changed what words the story name auto-generation will use.

## V1.1.7

### Date: 6/11/2020

### Changes:

-   :rocket: Improvements

    -   Added the ability to auto-generate a story name when loading CasualOS without a story.

-   :bug: Bug Fixes
    -   Fixed an issue where objects that have an `id` property that is not a string would break the sheet.

## V1.1.6

### Date: 6/11/2020

### Changes:

-   :boom: Breaking Changes

    -   Renamed all the history tags to not have the `aux` prefix.

-   :rocket: Improvements

    -   Added the `server.storyPlayerCount()` function.
        -   Returns a promise that resolves with the number of players currently connected to the current story.
        -   Optionally accepts a parameter which indicates the story to check.
    -   Added the `server.totalPlayerCount()` function.
        -   Returns a promise that resolves with the total number of players connected to the server.
    -   Added the `server.stories()` function.
        -   Returns a promise that resolves with the list of stories that are on the server.

-   :bug: Bug Fixes
    -   Removed the globals bot tags from the documentation since they no longer exist.

## V1.1.5

### Date: 6/9/2020

### Changes:

-   :boom: Breaking Changes

    -   The following tags have been renamed:
        -   Renamed all the tags so that they no longer have the `aux` prefix. However, any tag not listed below should continue to work with the `aux` prefix without any changes.
        -   Renamed `auxUniverse` to `story`.
        -   Renamed `auxCreator` to `creator`.
            -   Note that the `creator` variable in scripts remains the same.
        -   Renamed `auxConfigBot` to `configBot`.
            -   Note that the `config` variable in scripts remains the same.
        -   Renamed `auxGLTFVersion` to `gltfVersion`.
        -   Renamed `auxPagePortal` to `pagePortal`.
        -   Renamed `auxSheetPortal` to `sheetPortal`.
        -   Renamed `auxInventoryPortal` to `inventoryPortal`.
        -   Renamed `auxMenuPortal` to `menuPortal`.
        -   Renamed `auxLeftWristPortal` to `leftWristPortal`.
        -   Renamed `auxRightWristPortal` to `rightWristPortal`.
        -   Renamed `auxPagePortalConfigBot` to `pagePortalConfigBot`.
        -   Renamed `auxSheetPortalConfigBot` to `sheetPortalConfigBot`.
        -   Renamed `auxInventoryPortalConfigBot` to `inventoryPortalConfigBot`.
        -   Renamed `auxMenuPortalConfigBot` to `menuPortalConfigBot`.
        -   Renamed `auxLeftWristPortalConfigBot` to `leftWristPortalConfigBot`.
        -   Renamed `auxRightWristPortalConfigBot` to `rightWristPortalConfigBot`.
        -   Renamed `_auxEditingBot` to `_editingBot`.
    -   Renamed "universe" to "story". The following tags and functions have been affected:
        -   `auxUniverse` -> `story`
        -   `onUniverseAction` -> `onStoryAction`
        -   `onUniverseStreaming` -> `onStoryStreaming`
            -   The `universe` property has been renamed to `story`
        -   `onUniverseStreamLost` -> `onStoryStreamLost`
            -   The `universe` property has been renamed to `story`
        -   `onUniverseSubscribed` -> `onStorySubscribed`
            -   The `universe` property has been renamed to `story`
        -   `onUniverseUnsubscribed` -> `onStoryUnsubscribed`
            -   The `universe` property has been renamed to `story`
        -   `player.downloadUniverse()` -> `player.downloadStory()`
        -   `player.loadUniverse()` -> `player.loadStory()`
            -   The action type has been renamed from `load_universe` to `load_story`.
        -   `player.unloadUniverse()` -> `player.unloadStory()`
            -   The action type has been renamed from `unload_universe` to `unload_story`.
        -   `player.getCurrentUniverse()` -> `player.getCurrentStory()`
        -   `player.checkout()`
            -   The `processingUniverse` property has been renamed to `processingStory`.
        -   `player.showJoinCode()`
            -   The `universe` property on the `show_join_code` action has been renamed to `story`
        -   `server.restoreHistoryMark()`
            -   The `universe` property on the `restore_history_mark` action has been renamed to `story`.
        -   `server.restoryHistoryMarkToUniverse()` -> `server.restoreHistoryMarkToStory()`
        -   `server.setupUniverse()` -> `server.setupStory()`
            -   The action type has been renamed from `setup_universe` to `setup_story`.

-   :rocket: Improvements

    -   Improved MongoDB to store all atoms for a commit inside the same document. This should improve loading performance since MongoDB will only need to make 1 lookup per universe instead of 1 lookup per atom per universe.
    -   Added admin space.
        -   Admin space is a space that is shared between all universes on the same auxPlayer.
        -   It is locked by default, which means that bots that are in it cannot be created, updated, or destroyed.
        -   You can unlock admin space by using the `adminSpace.unlock(password)` function.
            -   It returns a Promise that resolves once the space is unlocked. If the space was unable to be unlocked, then the promise will reject with an error.
            -   `password` is the password that should be used to unlock the admin space. If incorrect, admin space will remain locked.
    -   Removed the CasualOS tagline from the loading popup.
    -   Improved the `webhook()` and `webhook.post()` functions to return promises.
        -   The promise can be awaited and resolves with the an an object with the following properties:
            -   `data` - The data returned from the webhook. If the returned data was JSON, then this will be an object. Otherwise, it will be a string.
            -   `status` - The numerical HTTP status code that was returned.
            -   `statusText` - The name of the HTTP status code that was returned.
            -   `headers` - The HTTP headers that were included in the response.
    -   Improved the `neighboring()` function to allow omitting the `direction` parameter.
        -   When omitted, all supported directions will be included.
        -   Currently, the supported directions are `front`, `right`, `back`, and `left`.
        -   If an unsupported direction is given, then no bots will be included.
    -   Updated the Documentation website to the [latest version of Docusaurus](https://github.com/facebook/docusaurus/releases/tag/v2.0.0-alpha.56).
    -   Added the `renameTag(bot, originalTag, newTag)` function which makes it easy to rename a tag on a bot or list of bots.
        -   `bot` is the bot or list of bots that should have the tag renamed.
        -   `originalTag` is the name of the tag that should be renamed.
        -   `newTag` is the new name that the tag should have.

-   :bug: Bug Fixes
    -   Fixed an issue where destroying an already destroyed bot would incorrectly destroy an unrelated bot.
    -   Fixed an issue where using `player.run()` to execute an invalid script would cause other actions to fail.
    -   Added some extra spacing to labels to help prevent Z-fighting.
    -   Fixed toasting bots by converting them to copiable values. This will also allow toasting unconventional arguments like function and error objects.
    -   Fixed an issue where the menu would stop repositioning after the inventory portal had been hidden.
    -   Fixed an issue where tapping on the screen while in AR would crash the session.
    -   Fixed an issue where labels would be positioned incorrectly if `#anchorPoint` was set to something other than `bottom`.

## V1.1.4

### Date: 5/18/2020

### Changes:

-   :bug: Bug Fixes
    -   Fixed an issue where Builder could not be created/updated due to being unable to load .aux files with a version field.

## V1.1.3

### Date: 5/18/2020

### Changes:

-   :bug: Bug Fixes
    -   Fixed inconsistent menu item names in Builder.

## V1.1.2

### Date: 5/18/2020

### Changes:

-   :rocket: Improvements

    -   Added the `#auxLabelFontAddress` tag to allow specifying a custom font for a label.
        -   Supports any URL and also the following values:
            -   `roboto` - Specifies that the Roboto font should be used. (default)
            -   `noto-sans-kr` - Specifies that the Noto Sans KR font should be used. This is a Korean-specific font.
        -   Supports [WOFF](https://en.wikipedia.org/wiki/Web_Open_Font_Format) and [OTF](https://en.wikipedia.org/wiki/OpenType) files.
    -   Sheet Changes
        -   Removed the tag filters.
        -   Moved the "Close Sheet" button to be a floating button that is at the lower right corner of the sheet.
        -   Changed the "Close Sheet" button icon and changed the tooltip text to "Page Portal".
        -   Made the `#id` tag not clickable.
    -   Builder Changes
        -   Renamed the "Sheet" and "Sheet New Tab" menu items to "Sheet Portal" and "Sheet Portal New Tab".
        -   Made the chat bar not automatically show when opening a menu.

-   :bug: Bug Fixes
    -   Fixed an issue where updating a bot would not update its raw tags.

## V1.1.1

### Date: 5/7/2020

### Changes:

-   :rocket: Improvements

    -   Added the `#auxPortalDisableCanvasTransparency` tag to allow choosing between transparency for iframes and more correct 3D rendering.

        -   Set this to `true` on the page portal config bot to disable transparency on the canvas element. This will make all 3D models that use alpha textures work better with alpha cutoff.
        -   Note that setting to `true` will make all iframe forms unusable.
        -   Defaults to `false`.

    -   Added the ability to store universe data in CassandraDB.

        -   Note that support for CassandraDB is experimental and probably won't be supported in the future.
        -   If the required environment variables are not specified, then Cassandra support will be disabled.
        -   Use the following environment variables to enable Cassandra support:
            -   `CASSANDRA_AWS_REGION` - This is the AWS region that the Amazon Keyspaces instance is hosted in.
            -   `CASSANDRA_CONTACT_POINTS` - This is the comma-separated list of hostnames that the Cassandra client to connect to on first load. (Required if `CASSANDRA_AWS_REGION` is not specified)
            -   `CASSANDRA_LOCAL_DATACENTER` - This is the name of the data center that the AUX Server is booting up in. (Required if `CASSANDRA_AWS_REGION` is not specified)
            -   `CASSANDRA_KEYSPACE` - This is the name of the keyspace that should be used by the client. (Required for Cassandra)
            -   `CASSANDRA_CREATE_KEYSPACE` - This is a `true`/`false` value indicating whether the client should create the keyspace if it doesn't exist. (Optional)
            -   `CASSANDRA_CERTIFICATE_AUTHORITY` - This is the path to the public key file (PEM format) that should be used. Only required if connecting to a Cassandra server which uses a self-signed certificate.

-   :bug: Bug Fixes
    -   Fixed an issue where loading a GLTF would error if the bot was destroyed while the GLTF was loading.

## V1.1.0

### Date: 4/27/2020

### Changes:

-   :rocket: Improvements

    -   Added the `autoSelect` property to the options in `player.showInput()` and `player.showInputForTags()`.
        -   When set to true, the text in the input box will be automatically selected when the box is displayed.
    -   Made the VR pointer line draw all the way to the bot or grid that it is pointing at.
    -   Changed the layout of sizing of the history bots so that they are easy to distinguish from each other and the labels fit on the bot.
    -   Added the `#auxScaleMode` tag to control how a custom mesh is scaled to fit inside a bot. It supports the following options:
        -   `fit` - The mesh is scaled to fit inside the bot's unit cube. (default)
        -   `absolute` - The mesh uses whatever scale it originally had.

-   :bug: Bug Fixes
    -   Fixed LODs in VR.
        -   There were two issues:
            -   The first was that we were using the incorrect camera for LOD calculations.
            -   The second was that Three.js's Sphere implementation incorrectly calculated the sphere size for perspective cameras.
    -   Fixed some issues with the `destroy()` function where it improperly handled non-bot objects.
    -   Fixed an issue with builder where extra tags would be added to new blank bots.
    -   Fixed an issue with menu bots where they would not send `@onAnyBotClicked` shouts.

## V1.0.27

### Date: 4/22/2020

### Changes:

-   :rocket: Improvements

    -   Added the `player.share(options)` function.
        -   This will trigger the device's social share capabilities to share the given URL or text.
        -   Note that this only works on Android and iOS phones and only works in response to some user action like a click.
        -   `options` is an object with at least one of the following properties:
            -   `url` - The URL to share. (optional)
            -   `text` - The text to share. (optional)
            -   `title` - The title of the document that is being shared. (optional)
    -   Added the `auxLabelAlignment` tag.
        -   Note that this value affects menu bots as well.
        -   Possible values are:
            -   `center` - Aligns the text in the center of the label. (default)
            -   `left` - Aligns the text to the left of the label.
            -   `right` - Aligns the text to the right of the label.
    -   Improved the `auxPointable` tag to affect whether iframes are interactable.

-   :bug: Bug Fixes

    -   Fixed an issue with the iframe form where non square scales would not resize the clickable area of the iframe.

## V1.0.26

### Date: 4/21/2020

### Changes:

-   :boom: Breaking Changes

    -   Changed how universes from other auxPlayers are specified.
        -   This affects the `player.loadUniverse()` function and the `BotManager` API.
        -   Previously, you could load a universe from a different auxPlayer by using a universe ID like:
            -   `otherAuxPlayer.com/*/universeToLoad`
        -   Now, you can load a universe by simply using its full URL. Like this:
            -   `https://otherAuxPlayer.com?auxUniverse=universeToLoad`
        -   Note that this does not affect loading universes from the same auxPlayer. If you pass a universe ID that is not a URL then it will load that particular universe from same auxPlayer.
            -   e.g. `player.loadUniverse("myUniverse")`

*   :rocket: Improvements

    -   Improved the `player.showInputForTag()` modal.
        -   Removed the "Save" and "Cancel" buttons. The tag will be saved automatically.
        -   Hid the modal title when none is provided in the options.
        -   Made the text box in the modal auto-focus.
        -   Made the show/hide animations happen quicker.
    -   Added the `player.showInput(value, options)` function.
        -   Shows an input modal but without requiring a bot and a tag.
        -   Returns a [Promise](https://web.dev/promises/) that resolves with the final value when the input modal is closed.
        -   The function accepts two arguments:
            -   `value` is a string containing the value that should
            -   `options` is an object that takes the same properties that the options for `player.showInputForTag()` takes.
    -   Added the ability to use the [`await` keyword](https://developer.mozilla.org/en-US/docs/Web/JavaScript/Reference/Operators/await) in scripts.
        -   `await` tells the system to wait for a promise to finish before continuing.
        -   This makes it easier to write scripts which deal with tasks that take a while to complete.
    -   Improved Builder to support opening a single bot in a new tab and changed its hover label from "menu" to "|||".

-   :bug: Bug Fixes

    -   Fixed an issue where it was impossible to load an AUX over HTTPS from a UI that was loaded over HTTP.

## V1.0.25

### Date: 4/15/2020

### Changes:

-   :boom: Breaking Changes

    -   Renamed the `billboardZ` auxOrientationMode option to `billboardTop`.

-   :rocket: Improvements

    -   Added the `server.loadErrors(bot, tag)` function to make loading error bots from the error space easy.
        -   `bot` is the bot or bot ID that the errors should be loaded for.
        -   `tag` is the tag that the errors should be loaded for.
    -   Added the `server.destroyErrors()` function to clear all the errors in the universe.
    -   Added the `billboardFront` auxOrientationMode option to billboard the front of a bot instead of its top.
    -   Added the ability to set `auxFormAnimation` to an array.
        -   When set, the list of animations will play in sequence.
        -   The last animation will loop forever until changed.
    -   Added the `experiment.localFormAnimation(bot, animation)` function to play an animation locally.
        -   It will interrupt and restore whichever animation is already playing on the bot.

-   :bug: Bug Fixes

    -   Fixed an issue where tags that were added via the sheet would not be recognized by the `getMod()` function.

## V1.0.24

### Date: 4/14/2020

### Changes:

-   :rocket: Improvements

    -   Added a button on the sheet code editor to show errors that the script has run into.
        -   It is very basic at the moment. There are no line/column numbers, no timestamps, and no way to clear the errors.
        -   Errors are automatically pulled from error space and queried based on the following tags:
            -   `auxError` must be `true`
            -   `auxErrorBot` must be the ID of the bot whose script is in the editor.
            -   `auxErrorTag` must be the name of the tag that is being edited.
        -   The following tags are displayed for each error:
            -   `auxErrorName` is the name of the error that occurred.
            -   `auxErrorMessage` is the message that the error contained.

-   :bug: Bug Fixes

    -   Fixed the color encoding of sprites to use sRGB instead of linear.
    -   Fixed an issue where atoms would be sorted improperly because their causes were improperly treated as different.

## V1.0.23

### Date: 4/12/2020

### Changes:

-   :rocket: Improvements

    -   Improved the handling of `setTimeout()` and `setInterval()` to support creating, updating, and deleting bots while in a callback.

-   :bug: Bug Fixes

    -   Fixed an issue that prevented events produced while in a task from being dispatched.

## V1.0.22

### Date: 4/11/2020

### Changes:

-   :boom: Breaking Changes

    -   The `player.inSheet()` function has been changed to return whether the player bot has a dimension in their `auxSheetPortal`.
        -   Previously, it was used to determine if the player was inside auxBuilder (which no longer exists).
    -   Removed assignment formulas.
        -   Assignment formulas were a special kind of formula where the tag value would be replaced with the result of the formula.
        -   They were removed due to lack of use in addition to other means of achieving the same result being available.
    -   Semantics of `@onUniverseAction` have changed.
        -   Previously, `@onUniverseAction` was run before any particular action was executed but the actions that were dispatched from `@onUniverseAction` were run after the evaluated actions. This led to a scenario in which a `@onUniverseAction` call could overwrite values that were updated by an action that had not been checked yet.
        -   Now, all actions dispatched by `@onUniverseAction` are executed before the action that is being evaluated. This makes the behavior of the data produced by `@onUniverseAction` mirror the runtime behavior of `@onUniverseAction`.

-   :rocket: Features

    -   Added a new runtime for scripts and formulas.
        -   This new runtime is much faster than the previous system and lets us provide features that were not possible before.
        -   _Should_ work exactly the same as the previous system. (There might be a couple of tricky-to-reproduce bugs)
        -   Now supports `setTimeout()` and `setInterval()`.
            -   This lets you write your own custom game loop if you want.
            -   Note that the script energy will only be restored if a user action triggers a shout.
        -   Paves the way for future functionality (not guarenteed):
            -   Change notifications (`@onBotChanged`, `@onBotTagChanged()`, etc.)
            -   Asynchronous functions instead of `responseShout`. (e.g. `const response = await webhook.post("https://example.com", data)`)
    -   Added the `error` space.
        -   The `error` space contains bots that represent errors that have occurred scripts in a universe.
        -   Unlike other spaces, the `error` space does not load all of its bots into the universe automatically.
        -   Instead, they have to be requested via a search query. These queries filter bots by tag/value pairs.
        -   Currently, `error` space is only used for storing errors and there is no way to load bots from the space.
        -   In the future, we will add the ability to load errors via scripts as well as display them in the sheet.
    -   Changed the renderer to output colors in the sRGB color space instead of linear.

-   :bug: Bug Fixes

    -   Fixed an issue where a shout argument might be recognized as a bot even though it isn't.
    -   Fixed an issue where a shout argument with a custom prototype would be overridden.
    -   Fixed a bug in three.js's LegacyGLTFLoader where it was using an old API.

## V1.0.21

### Date: 3/30/2020

### Changes:

-   :bug: Bug Fixes

    -   Fixed an issue where the proxy system would interfere with requests that specified custom HTTP headers.

## V1.0.20

### Date: 3/20/2020

### Changes:

-   :rocket: Improvements

    -   Added the `#auxPointable` tag to determine whether a bot can interact with pointers.
        -   Defaults to `true`.
        -   When `false`, the bot won't be clickable or hoverable and will not receive drop events.
        -   Depending on the `#auxPositioningMode` it is still possible to stack bots on top of it though.
    -   Added the `@onFocusEnter`, `@onFocusExit`, `@onAnyFocusEnter` and `@onAnyFocusExit` listen tags.
        -   These are triggered when a bot is directly in the center of the screen.
        -   Uses the `#auxFocusable` tag to determine whether a bot is focusable.
        -   `that` is an object with the following properties:
            -   `dimension` - The dimension that the the bot was (un)focused in.
            -   `bot` - The bot that was (un)focused.
    -   Added the `nothing` aux form.
        -   Does exactly what it seems. A bot with the `nothing` form has no shape and is unable to be clicked, hovered, or focused.
        -   Labels still work though which makes it convienent for adding extra labels around the dimension.
    -   Added the `#auxPortalShowFocusPoint` tag.
        -   Shows a small sphere in the portal where the portal camera will orbit around.

-   :bug: Bug Fixes

    -   Fixed an issue where LODs would flicker upon changing the bot form by ensuring consistent sizing for the related bounding boxes.
    -   Fixed an issue with panning that would cause the camera orbiting position to be moved off the ground.

## V1.0.19

### Date: 3/19/2020

### Changes:

-   :rocket: Improvements

    -   Added the ability to modify tags directly on bots in `that`/`data` values in listeners.
        -   Allows doing `that.bot.tags.abc = 123` instead of `setTag(that.bot, "abc", 123)`.
    -   Added the `@onGridUp` and `@onGridDown` listeners.
        -   `that` is an object with the following properties:
            -   `dimension` - The dimension that the grid was clicked in.
            -   `position` - The X and Y position that was clicked.
    -   Changed the Level-Of-Detail calculations to use the apparent size of a bot instead of its on-screen size.
        -   Apparent size is the size the bot would appear if it was fully on screen.
        -   Under the new system, the LOD of a that is on screen bot will only change due to zooming the camera. Bots that are fully off screen will always have the minimum LOD.
    -   Added the `@onFileUpload` listener.
        -   `that` is an object with the following properties:
            -   `file` is an object with the following properties:
                -   `name` - The name of the file.
                -   `size` - The size of the file in bytes.
                -   `data` - The data contained in the file.
        -   See the documentation for more information.
    -   Improved the `player.importAux()` function to support importing directly from JSON.
        -   If given a URL, then `player.importAux()` will behave the same as before (download and import).
        -   If given JSON, then `player.importAux()` will simply import it directly.

-   :bug: Bug Fixes
    -   Fixed an issue where the camera matrix was being used before it was updated.

## V1.0.18

### Date: 3/18/2020

### Changes:

-   :rocket: Improvements

    -   Added LOD triggers based on virtual distance.
        -   `@onMaxLODEnter`, `@onMinLODEnter`, `@onMaxLODExit`, `@onMinLODExit` are new listeners that are called when the Max and Min Level-Of-Detail states are entered and exited. There are also "any" versions of these listeners.
            -   `that` is an object with the following properties:
                -   `bot` - The bot that entered/exited the LOD.
                -   `dimension` - The dimension that the LOD was entered/exited in.
        -   The `#auxMaxLODThreshold` and `#auxMinLODThreshold` tags can be used to control when the LODs are entered/exited.
            -   They are numbers between 0 and 1 representing the percentage of the screen that the bot needs to occupy.
            -   The Max LOD is entered when the bot occupies a larger percentage of the screen than the max threshold value.
            -   The Min LOD is entered when the bot occupies a smaller percentage of the screen than the min threshold value.
        -   Only active on bots that specify a listener or threshold value for LODs.

-   :robot: Builder Improvements

    -   Changed the labeling and ordering of several menu items in the menus.
    -   Removed tips from the chat bar.
    -   Removed the "Apply Hover Mod" and "Apply Click Mod" menu items.
    -   Changed Builder to not move when clicking the grid to clear the menu.
    -   Added a "Clear Universe" option to the Builder Egg. Selecting this will create a history mark and then delete every bot in the universe. (it will even delete bots that are marked as not destroyable)

-   :bug: Bug Fixes

    -   Fixed an issue with hovering billboarded bots where their rotation would sometimes be reset which would cause the hover exit and enter events to be continually triggered.
    -   Fixed an issue where creating a history mark would clear changes that were made during the history mark creation.

## V1.0.17

### Date: 3/17/2020

### Changes:

-   :boom: Breaking Changes

    -   Renamed and removed several `auxAnchorPoint` values.
        -   Renamed `centerFront` to `front`.
        -   Renamed `centerBack` to `back`.
        -   Removed `bottomFront`, `bottomBack`, `topFront`, and `topBack`.

-   :rocket: Improvements

    -   Added the ability to specify an array of 3 numbers as the `#auxAnchorPoint` to use a custom offset.

-   :bug: Bug Fixes
    -   Fixed `billboardZ` to rotate with the Y axis of the bot facing upwards.

## V1.0.16

### Date: 3/16/2020

### Changes:

-   :boom: Breaking Changes

    -   Both sprites and iframes now face upwards by default.
    -   `#auxAnchorPoint` has been changed to move the bot form inside of its virtual spacing box.
        -   Previously, both the virtual box and the bot form was moved to try and preserve the absolute positioning of the bot form when changing anchor points.
        -   Now, only the bot form is moved to ensure the correctness of the resulting scale and rotation calculations.
    -   `#auxOrientationMode`
        -   Renamed the `billboardX` option to `billboardZ`.
    -   Changed iframes forms to not support strokes.

-   :rocket: Improvements

    -   Added the following options for `#auxAnchorPoint`
        -   `centerFront` - Positions the bot form such that the center of the form's front face is at the center of the virtual bot.
        -   `centerBack` - Positions the bot form such that the center of the form's back face is at the center of the virtual bot.
        -   `bottomFront` - Positions the bot form such that the bottom of the form's front face is at the center of the virtual bot.
        -   `bottomBack` - Positions the bot form such that the bottom of the form's back face is at the center of the virtual bot.
        -   `top` - Positions the bot form such that the top of the form is at the center of the virtual bot.
        -   `topFront` - Positions the bot form such that the top of the form's front face is at the center of the virtual bot.
        -   `topBack` - Positions the bot form such that the top of the form's back face is at the center of the virtual bot.

-   :bug: Bug Fixes
    -   Fixed issues with scale and rotation when `#auxAnchorPoint` is set to `center`.
    -   Fixed sprite billboarding issues when looking straight down at them.
    -   Fixed an issue where the wrong Z position tag of a bot was used for calculating how bots stack.
    -   Fixed an issue where the bot stroke was being considered for collision detection. This caused bots with strokes to have a much larger hit box than they should have had.

## V1.0.15

### Date: 3/13/2020

### Changes:

-   :boom: Breaking Changes

    -   Replaced all of the experimental iframe tags with the `iframe` `#auxForm`.
        -   `auxIframe`
        -   `auxIframeX`
        -   `auxIframeY`
        -   `auxIframeZ`
        -   `auxIframeSizeX`
        -   `auxIframeSizeY`
        -   `auxIframeRotationX`
        -   `auxIframeRotationY`
        -   `auxIframeRotationZ`
        -   `auxIframeElementWidth`
        -   `auxIframeScale`
    -   Sprites no longer automatically rotate to face the player. You instead have to set `#auxOrientationMode` to `billboard`.

-   :rocket: Improvements

    -   Improved `@onPlayerPortalChanged` to support `auxLeftWristPortal` and `auxRightWristPortal`.
    -   Moved the left and right wrist portals to the top of the wrist instead of the bottom.
    -   Added the `iframe` option for `#auxForm`.
        -   `iframe` has two subtypes:
            -   `html` - This `#auxFormSubtype` displays the HTML in `#auxFormAddress` in the iframe. (Default)
            -   `src` - This `#auxFormSubtype` displays the URL in `#auxFormAddress` in the iframe.
        -   In order to enable interactivity with the loaded website, the bot will only be draggable at the very bottom of the panel.
    -   Added the `#auxAnchorPoint` and `#auxOrientationMode` tags.
        -   Works on all bot forms.
        -   `#auxAnchorPoint` determines the point that the bot scales and rotates around.
            -   Possible values are:
                -   `bottom` - The bot rotates and scales around its bottom point. (Default)
                -   `center` - The bot rotates and scales around its center point.
        -   `#auxOrientationMode` determines how the bot rotates.
            -   Possible values are:
                -   `absolute` - Rotation is taken from the dimension rotation values. (Default)
                -   `billboard` - The bot rotates automatically to face the player.
                -   `billboardX` - The bot rotates left and right automatically to face the player.
                -   `billboardZ` - The bot rotates up and down automatically to face the player.
    -   Improved drag and drop interactions to calculate intersections with other bots instead of just using grid positioning.
        -   This makes it easier drop a bot onto another specific bot.
        -   Can be controlled with the `#auxPortalPointerCollisionMode` tag on a portal config.
            -   Possible values are:
                -   `world` - The mouse pointer collides with other bots in the world when being dragged. (Default)
                -   `grid` - The mouse pointer ignores other bots in the world when being dragged.
    -   Added the ability to animate meshes.
        -   By default the first animation will play if available.
        -   You can control which animation is played using the `#auxFormAnimation` tag.
            -   Set to a string to play an animation by name. (Case sensitive)
            -   Set to a number to play an animation by index.
            -   Set to `false` to stop animating.

-   :robot: Builder Improvements

    -   Added a "Scan" menu item to the builder menu that opens the QR Code scanner to let you import an AUX or mod.
        -   Scanning a URL that ends with `.aux` will try to download the file at the URL and import it as an AUX file.
        -   Scanning some JSON will put Builder into clone mode with the JSON as a mod.
    -   Added a hover state to Builder that changes its label to "menu".
    -   Changed the label of the Builder Egg to "ab-1 config".

-   :book: Documentation

    -   Added documentation for the wrist portals and their related config bot tags.

-   :bug: Bug Fixes
    -   Fixed `player.downloadUniverse()` to only include bots from the shared space.
    -   Fixed an issue where sprites were not clickable or draggable in VR.

## V1.0.14

### Date: 3/6/2020

### Changes:

-   :rocket: Features

    -   Added wrist portals for WebXR
        -   `#auxLeftWristPortal` is attached to the left controller and `#auxRightWristPortal` is attached to the right controller.
        -   You can configure these portals using the `#auxLeftWristPortalConfigBot` and `#auxRightWristPortalConfigBot` tags.
        -   The portals are hidden until you look at them. They are placed underneath your wrist like a wristwatch.
        -   The following tags are available for configuration:
            -   `#auxPortalGridScale` - Changes the size of the grid for the portal. (Defaults to `0.025` for wrist portals)
            -   `#auxWristPortalHeight` - The height of the portal in grid elements. (Defaults to `6`)
            -   `#auxWristPortalWidth` - The width of the portal in grid elements. (Defaults to `6`)
        -   There are a couple of known issues with wrist portals:
            -   3D Text is sometimes improperly aligned.
            -   Lines/Arrows/Walls also have alignment issues.

-   :bug: Bug Fixes
    -   Fixed an issue that caused the inventory to not appear if it was changed multiple times during the same frame.
    -   Fixed an issue that caused the `#auxPortalGridScale` tag to function improperly.

## V1.0.13

### Date: 3/2/2020

### Changes:

-   :bug: Bug Fixes
    -   Fixed an issue that caused all the input to not work.

## V1.0.12

### Date: 3/2/2020

### Changes:

-   :bug: Bug Fixes
    -   Fixed an issue with loading skinned meshes.
    -   Fixed an issue that prevented VR from working when sprites were in the scene.
    -   Fixed an issue where an error in one script would cause other scripts to be skipped.
    -   Fixed an issue where invisible bots are excluded from the colliders list.

## V1.0.11

### Date: 2/27/2020

### Changes:

-   :bug: Bug Fixes
    -   Fixed a configuration value that enabled the 3D debug mode by default.

## V1.0.10

### Date: 2/27/2020

### Changes:

#### :rocket: Improvements

-   Added Basic WebXR Support

    -   This replaces the original WebVR and WebXR support.
    -   Supports both the Oculus Quest and Chrome 80+ on Android.
    -   Supports all pointer events (click, drag, hover).
    -   The `player.device()` function returns whether AR/VR are supported.
    -   The `player.enableAR()` and `player.enableVR()` functions are used to jump into AR/VR.
    -   The world is placed on the ground (if supported by the device) and bots are 1 meter cubed by default.
    -   When using a controller, dragging a bot with `#auxPositioningMode` set to `absolute` will move it in free space.

-   :bug: Bug Fixes
    -   Fixed several issues with using numbers for the `auxUniverse` and `auxPagePortal` query parameters.
    -   Fixed an issue that would cause a service worker to fail to update because an external resource could not be fetched.
    -   Fixed an issue that would cause a stack overflow error when too many uncommitted atoms are loaded.

## V1.0.9

### Date: 2/21/2020

### Changes:

#### :rocket: Improvements

-   The "Create Empty Bot" button is now hidden when opening the sheet for a single bot.

#### :robot: Builder Improvements

-   Re-labeled the "Copy" menu item to "Copy to Clipboard".
-   Re-labeled the "Make Clone" menu item to "Clone".

#### :bug: Bug Fixes

-   Fixed an issue with `getBots(tag, value)` that caused falsy values (like `0` or `false`) to return all bots with the given tag.
-   Fixed an issue where the progress bar's position would only be updated if the progress bar value changed.

## V1.0.8

### Date: 2/20/2020

### Changes:

#### :rocket: Improvements

-   Added the `@onPaste` listener which is triggered when some text is pasted into an AUX.
    -   `that` is an object with the following properties:
        -   `text` - the text that was pasted.

#### :robot: Builder Improvements

-   Changed all the menu items to use normal labels instead of the chat commands.
-   Added a menu item to open a bot directly in the sheet.
-   Added a menu item to copy a bot to the clipboard.
-   Pasting a bot/mod when builder is in the dimension will now put builder into clone mode with the copied bot/mod.
-   Moving builder when builder is in clone mode will now also move the clone.
-   Cloning a bot with a custom scale will now make builder large enough to cover the entire bot.
-   Builder will now automatically hide when the sheet is opened.

## V1.0.7

### Date: 2/19/2020

### Changes:

#### :bug: Bug Fixes

-   Fixed an issue where the hint text for a function was being clipped.
-   Fixed an issue with uploading .aux files that were downloaded from a previous version.
-   Fixed an issue with downloading .aux files in the wrong format.

## V1.0.6

### Date: 2/19/2020

### Changes:

#### :boom: Breaking Changes

-   Renamed `auxLabelAnchor` to `auxLabelPosition`.
-   Renamed `auxProgressBarAnchor` to `auxProgressBarPosition`.
-   Removed the `config` bot.
-   Moved the `#stripePublishableKey` and `#stripeSecretKey` tags from the config bot to the `player.checkout()` and `server.finishCheckout()` function options.
-   `@onUniverseAction` is now a shout.
-   Removed [poly.google.com](https://poly.google.com) support.
    -   To load meshes from poly.google.com, you must make the API requests manually.
    -   See https://casualos.com/home/google-poly-example for an example.

#### :rocket: Improvements

-   Added the `config`, `configTag`, and `tagName` variables.
    -   These variables are useful for creating values and scripts that are shared across multiple bots.
    -   The `config` variable is a shortcut for `getBot("#id", tags.auxConfigBot)`.
    -   The `tagName` variable is the name of the tag that the script is running in.
    -   The `configTag` variable is a shortcut for `config.tags[tagName]`.
-   Made the player menu full width on mobile devices.
-   Improved the sheet portal to load all bots when set to `true`, `id`, or `space`.

#### :bug: Bug Fixes

-   Made bots be hidden while their images are loading.
-   Improved the image loading logic to cache requests for the same URL.

## V1.0.5

### Date: 2/14/2020

### Changes:

#### :book: Documentation

-   Added docs for the `polyApiKey`, `stripePublishableKey`, and `stripeSecretKey` tags.
-   Added a "Player Bot Tags" section with a description of what the player tags do.

#### Other Changes

-   Added support for the webkit-specific versions of the [`requestFullscreen()`](https://developer.mozilla.org/en-US/docs/Web/API/Element/requestFullscreen) function.
    -   This may enable support for fullscreen on iPad, but it also may do nothing.

## V1.0.4

### Date: 2/13/2020

### Changes:

#### :rocket: Features

-   Added the `player.requestFullscreenMode()` and `player.exitFullscreenMode()` functions.
    -   These functions allow jumping in and out of fullscreen, thereby hiding the browser UI controls.
-   Added the `apple-mobile-web-app-*` meta tags to support jumping into fullscreen mode when launching from a bookmark on the iOS home screen.
-   Added the ability to load GLTF and [poly.google.com](https://poly.google.com) meshes.
    -   To load a GLTF model from a URL:
        -   Set `#auxForm` to `mesh`.
        -   Set `#auxFormSubtype` to `gltf`.
        -   Set `#auxFormAddress` to the URL.
    -   To load a model from [poly.google.com](https://poly.google.com):
        -   Set `#auxForm` to `mesh`.
        -   Set `#auxFormSubtype` to `poly`.
        -   Set `#auxFormAddress` to the ID of the model.
-   Added the `face` property to the `@onDrag` and `@onAnyBotDrag` listen arguments.
    -   This is the same value that you would get in an `@onClick`.

#### :robot: Builder Improvements

-   Improved builder to draw a line to the selected bot.

#### :bug: Bug Fixes

-   Fixed positioning of `#auxLabelAnchor` and `#auxProgressBarAnchor` when the values were set to `left` or `right`.

## V1.0.3

### Date: 2/11/2020

### Changes:

#### :robot: Builder Improvements

-   Making a clone of a bot now puts builder into palette mode.
-   Dragging a bot into builder no longer changes builder's color to white.
-   Added the `.help` command to show a list of available commands.
-   Added the `.sleep` command to the helper builder menu.
-   Added the "Go to Builder Dimension` menu action.
-   Added a "Show Join Code" menu item to show a QR Code to quickly join.
-   Waking builder will automatically summon it to the current dimension.
-   Clicking in an empty space when builder is awake will summon him to the clicked space.
-   Made the main builder flat.
-   Builder is now enabled by default in new universes.
-   Added the "Restore Mark" menu item to restore history to the selected history mark.
-   Simplified a bunch of examples.

#### :rocket: Other Features

-   Added the `player.showJoinCode()` function to quickly show a QR Code to join a universe.
-   Made the chat bar auto-focus when it is first shown.

#### :bug: Bug Fixes

-   Fixed an issue that would cause the URL portal tag sync to break, this in turn also caused `@onPlayerPortalChanged` events to not be sent.
    -   This is also the issue that caused the inventory portal colors to not update.
-   Fixed an issue that would cause the tag autocomplete list to stop showing tags when an invalid tag was entered.

## V1.0.2

### Date: 2/10/2020

### Changes:

#### :bug: Bug Fixes

-   Fixed an issue where dragging normal bots was broken.

## V1.0.1

### Date: 2/10/2020

### Changes:

#### :bug: Bug Fixes

-   Fixed an issue with mouse input where dragging the mouse off the browser window would cause the dragging action to persist even when the mouse button is released.
-   Fixed an issue where sometimes a touch handler would be called twice due to event propagation. This would cause other touch events to be lost which would leave the input system in an unrecoverable state.
-   Fixed an issue where sometimes `player.replaceDragBot()` would not work for the entire session.

## V1.0.0

### Date: 2/7/2020

### Changes:

#### :robot: Builder Improvements

-   Renamed the `.summon` command to `.`.
-   Renamed the `.new builder` command to `.clone builder`
-   The Builder menu will now close automatically in the following scenarios:
    -   Any bot is clicked
    -   The grid is clicked
    -   A menu item is selected
    -   A chat command is sent
-   The Builder's cursor is now perfectly flat and is the same color as the Builder.
-   Renamed the default Builder to `ab-1`
-   Dragging a bot into Builder will cause Builder to expand to contain the bot and make Builder produce additional copies of the bot when dragged.
-   Added the `.list commands` command to show a HTML popup with a list of available commands.
-   Added the ability to change the color of the Builder.
-   Updated how hints are displayed in the chat bar.
-   Renamed several labels.

#### :rocket: Other Improvements

-   Moved the "Exit Sheet" button from the bottom of the sheet the top of the sheet. (next to the "Create Bot" button)
-   Added the ability to click a bot in the sheet to hide the sheet and warp to the clicked bot.
-   Added a notification that pops up when a bot ID is copied from the sheet.

#### :bug: Bug Fixes

-   Fixed an issue where destroying a bot during a shout would error if the destroyed bot also had a listener for the same shout.

## V0.11.27

### Date: 2/6/2020

### Changes:

#### :rocket: Features

-   Added an initial version of Builder.
    -   Builder is a bot that helps you build things in aux.
    -   Builder lives in the `auxBuilder` dimension and can be woken up by clicking it.
    -   Builder currently has the following chat commands:
        -   `.. [name]` - Wakes Builder with the given name. If the name is omitted, then the `b001` Builder will be woken.
        -   `.sleep` - Puts Builder to sleep.
        -   `.sheet [dimension]` - Opens the sheet to the given dimension. If the dimension is omitted, then the sheet will be opened for the current dimension.
        -   `.new bot` - Creates a new bot in the current dimension.
        -   `.download` - Downloads the entire universe.
        -   `.upload` - Shows the upload dialog.
        -   `.goto {dimension}` - Redirects the page portal to the given dimension.
        -   `.new universe {universeName}` - Creates a new universe with the given name and opens it in a new tab.
        -   `.show history` - Loads the history and goes to the `auxHistory` dimension.
        -   `.mark history` - Creates a new history mark for the current state.
        -   `.show docs` - Opens the documentation website in a new tab.
        -   `.summon` - Summons the Builder helper into the current dimension.
        -   `.new builder {name}` - Creates a clone of the current builder with the given name.
    -   Builder has a helper bot which will follow you around the universe.
        -   If you enter an empty dimension, the helper bot will automatically appear.
        -   If you enter a dimension that has a bot, you need to summon it using the `.summon` command.
        -   You can click on helper to show a menu of possible options.
        -   Dragging helper will give you a cursor that lets you teleport helper around or select other bots.
        -   Dragging another bot onto helper will turn helper into a pallete so when you drag helper it will make a clone of the other bot.
            -   Clicking helper will return it to normal.
-   Added hotkeys to show/hide the chat bar.
    -   Use the `~` key to show the char bar.
    -   Use the `3342` finger tap code on mobile to show the chat bar.
    -   Use a `5` finger tap on mobile to hide the chat bar.

#### :bug: Bug Fixes

-   Fixed an issue where creating a bot inside a shout would prevent the new bot from being modified by future shouts.
-   Fixed an issue where creating and then updating a bot that was not in the shared space would cause all the updates to be incorrectly routed to the shared space and dropped.

## V0.11.26

### Date: 2/4/2020

### Changes:

#### :book: Documentation

-   Added documentation for the following actions:
    -   `player.getCurrentUniverse()`
    -   `player.getCurrentDimension()`
    -   `player.getInventoryDimension()`
    -   `player.getMenuDimension()`
    -   `player.goToURL()`
    -   `player.openURL()`
    -   `player.getBot()`
    -   `player.playSound()`
    -   `player.showHtml()`
    -   `player.hideHtml()`
    -   `player.tweenTo()`
    -   `player.moveTo()`
    -   `player.openQRCodeScanner()`
    -   `player.closeQRCodeScanner()`
    -   `player.showQRCode()`
    -   `player.hideQRCode()`
    -   `player.openBarcodeScanner()`
    -   `player.closeBarcodeScanner()`
    -   `player.showBarcode()`
    -   `player.hideBarcode()`
    -   `player.loadUniverse()`
    -   `player.unloadUniverse()`
    -   `player.importAUX()`
    -   `player.hasBotInInventory()`
    -   `player.showInputForTag()`
    -   `player.checkout()`
    -   `player.openDevConsole()`
    -   `server.finishCheckout()`
    -   `server.loadFile()`
    -   `server.saveFile()`
    -   `server.shell()`
    -   `server.backupToGithub()`
    -   `server.backupAsDownload()`
    -   `superShout()`
    -   `action.perform()`
    -   `action.reject()`
    -   `getBotTagValues()`
    -   `remote()`
    -   `webhook()`
    -   `webhook.post()`
    -   `byMod()`
    -   `neighboring()`
    -   `either()`
    -   `not()`
    -   `removeTags()`
    -   `subtractMods()`
    -   `getTag()`
    -   `setTag()`
    -   `math.sum()`
    -   `math.avg()`
    -   `math.abs()`
    -   `math.sqrt()`
    -   `math.stdDev()`
    -   `math.randomInt()`
    -   `math.random()`
-   Removed the following functions:
    -   `renameTagsFromDotCaseToCamelCase()`
    -   `server.sayHello()`
    -   `server.echo()`

#### :bug: Bug Fixes

-   Fixed an issue that prevented `changeState()` from working on bots which were provided from a `that`/`data` argument.

## V0.11.25

### Date: 1/31/2020

### Changes:

#### :boom: **Breaking Changes**

-   Replaced the `@onPlayerEnterDimension` listener with `@onPlayerPortalChanged`.
    -   `@onPlayerPortalChanged` is called whenever any portal changes whereas `@onPlayerEnterDimension` was only called for `auxPagePortal`.
    -   Additionally, this fixes some of the issues that `@onPlayerEnterDimension` ran into.
-   Changed the Webhook URLs to the new URL scheme.
    -   Instead of `https://auxplayer.com/{dimension}/{universe}` you should use `https://auxplayer.com/webhook?auxUniverse={universe}`

#### :rocket: Features

-   Added the ability to click a Bot ID in the sheet to copy it.

#### :bug: Bug Fixes

-   Fixed an issue that prevented the portals from reverting to default values if the config bot for the portal was cleared.

## V0.11.24

### Date: 1/31/2020

### Changes:

#### :boom: **Breaking Changes**

-   Renamed the following tags:
    -   `_auxUserDimension` -> `auxPagePortal`
    -   `_auxUserInventoryDimension` -> `auxInventoryPortal`
    -   `_auxUserMenuDimension` -> `auxMenuPortal`
    -   `_auxUserUniverse` -> `auxUniverse`
    -   `auxDimensionColor` -> `auxPortalColor`
    -   `auxDimensionLocked` -> `auxPortalLocked`
    -   `auxDimensionRotatable` -> `auxPortalRotatable`
    -   `auxDimensionPannable` -> `auxPortalPannable`
    -   `auxDimensionPannableMaxX` -> `auxPortalPannableMaxX`
    -   `auxDimensionPannableMaxY` -> `auxPortalPannableMaxY`
    -   `auxDimensionPannableMinX` -> `auxPortalPannableMinX`
    -   `auxDimensionPannableMinY` -> `auxPortalPannableMinY`
    -   `auxDimensionZoomable` -> `auxPortalZoomable`
    -   `auxDimensionZoomableMax` -> `auxPortalZoomableMax`
    -   `auxDimensionZoomableMin` -> `auxPortalZoomableMin`
    -   `auxDimensionPlayerZoom` -> `auxPortalPlayerZoom`
    -   `auxDimensionPlayerRotationX` -> `auxPortalPlayerRotationX`
    -   `auxDimensionPlayerRotationY` -> `auxPortalPlayerRotationY`
    -   `auxDimensionGridScale` -> `auxPortalGridScale`
    -   `auxDimensionSurfaceScale` -> `auxPortalSurfaceScale`
    -   `auxDimensionInventoryHeight` -> `auxInventoryPortalHeight`
    -   `auxDimensionInventoryResizable` -> `auxInventoryPortalResizable`
    -   Removed all the inventory-specific dimension config tags in favor of the normal ones.
        -   e.g. `auxDimensionInventoryColor` is now just `auxPortalColor`
-   Removed the following tags:
    -   `aux._lastActiveTime`
    -   `_auxSelection`
    -   `aux.connected`
    -   `_auxUser`
    -   `auxUserUniversesDimension`
    -   `auxDimensionConfig`
-   Removed the following function:
    -   `player.isConnected()`
-   The `player.isInDimension()` function has been updated to check whether the page portal is showing the given dimension.
-   Dimensions can no longer be configured using the `auxDimensionConfig` tag.
    -   Instead of configuring dimensions, you must configure portals.
    -   Use the new `aux{type}PortalConfigBot` (like `auxPagePortalConfigBot`) tags to specify the bot that should configure the portal.
    -   The you can find a list of the possible tags under the "Portal Config Tags" header in the documentation.
-   Channel Designer is no more.
    -   In addition, the URL scheme has changed. Instead of `auxplayer.com/*{dimension}/{universe}` to get the sheet, you now have to specify the portals via URL query parameters. (e.g. `auxplayer.com?auxUniverse={universe}&auxSheetPortal={dimension}`)
    -   The possible portal values are:
        -   `auxSheetPortal` - Loads the sheet with the given dimension.
        -   `auxPagePortal` - Loads the normal 3D view with the given dimension.
        -   `auxMenuPortal` - Loads the menu with the given dimension.
        -   `auxInventoryPortal` - Loads the inventory with the given dimension.
    -   As a shortcut, you can go to `casualos.com/{dimension}/{universe}` and it will redirect you to `auxplayer.com?auxUniverse={universe}&auxPagePortal={dimension}` or `auxplayer.com?auxUniverse={universe}&auxSheetPortal={dimension}` depending on if you include the `*` for the dimension.

#### :rocket: Features

-   Added the `player.getPortalDimension(portal)` function.
    -   `portal` is a string with the name of the portal. Can be one of the following options:
        -   `page` - Gets the `auxPagePortal` tag.
        -   `inventory` - Gets the `auxInventoryPortal` tag.
        -   `menu` - Gets the `auxMenuPortal` tag.
        -   `sheet` - Gets the `auxSheetPortal` tag.
        -   `universes` - Gets the `auxUniversesPortal` tag.
        -   You can also give it a tag that ends with `"Portal"` to get that tag directly. (e.g. `auxPagePortal` will return `auxPagePortal`)
-   Added the `player.getDimensionalDepth(dimension)` function.
    -   `dimension` is the dimension that should be searched for.
    -   Returns the distance between the player bot and the given dimension.
        -   A return value of `0` means that the player bot is in the given dimension.
        -   A return value of `1` means that the player bot is viewing the given dimension through a portal.
        -   A return value of `-1` means that the player bot cannot access the given dimension at this moment.
-   Added the ability to show the sheet in auxPlayer by setting the `auxSheetPortal` tag on the player bot.

#### :bug: Bug Fixes

-   Fixed an issue where the inventory camera would be placed at an impossible location if the inventory was hidden during startup.
-   Fixed an issue with the inventory where setting `auxInventoryPortal` to null or `undefined` would not hide it.
-   Fixed an issue where setting a dimension tag to a number would place the bot in the dimension.
-   Fixed an issue where tag autocomplete results would become duplicated after closing and reopening the sheet.

## V0.11.23

### Date: 1/23/2020

### Changes:

#### :boom: **Breaking Changes**

-   Renamed the `player.inDesigner()` function to `player.inSheet()`.
-   Changed the `player.showChat(placeholder)` function to set the placeholder of the chat bar instead of the prefill.
-   Removed the ability to trigger a listener by clicking the play button in the code editor.
-   Removed the side menu from auxPlayer.
-   Removed [sharp](https://github.com/lovell/sharp) to allow us to make ARM builds on macOS.

#### :rocket: Features

-   Added the ability to specify an options object when calling `player.showChat(options)`.
    -   `options` is an object with the following properties:
        -   `placeholder` - The placeholder. Will override the existing placeholder. (optional)
        -   `prefill` - The prefill. Will only be set if there is no text already in the chat bar. (optional)
-   Added the ability to click the `id` tag in the sheet to load all the bots.
-   Added the ability to use the browser back button in the sheet.
-   Added the version number to the loading popup.
-   Added the `player.version()` function which gets information about the current version number.
    -   Returns an object with the following properties:
        -   `hash` - The Git hash that the build was made from.
        -   `version` - The Git tag that the build was made from.
        -   `major` - The major number of the build.
        -   `minor` - The minor number of the build.
        -   `patch` - The patch number of the build.
-   Improved the chat bar to remove focus from the input box when the "Send Message" button is clicked/tapped.
    -   This should cause the on-screen keyboard to automatically close.
-   Improved the menu positioning so that it will appear at the bottom of the screen when the inventory is hidden.
-   Added the ability to resize the code editor window.
-   Added the `player.device()` function which gets information about the current device.
    -   Returns an object with the following properties:
        -   `supportsAR` - Whether AR is supported.
        -   `supportsVR` - Whether VR is supported.
-   Added the `player.enableAR()` and `player.disableAR()` functions.
-   Added the `player.enableVR()` and `player.disableVR()` functions.

#### :bug: Bug Fixes

-   Fixed an issue where hidden tags would not get a button to toggle their visiblity in the sheet.
-   Fixed an issue where the `space` tag in the sheet would sometimes show an incorrect value.
-   Fixed an issue where sometimes AUX would crash when multiple tabs were open due to a race condition.
-   Fixed an issue where bots from the history space would not be findable in scripts.

## V0.11.22

### Date: 1/16/2020

### Changes:

-   **Breaking Changes**
    -   Changed player bots to use the `tempLocal` space.
        -   This means that refreshing the page won't pollute the universe with a ton of extra bots.
    -   `player.loadUniverse()` will now create bots in the `tempLocal` space.
        -   Previously they were created in the `shared` space.
-   Improvements
    -   Added the ability to create, load, and restore version marks.
        -   The `player.markHistory(options)` function creates a history mark for the current version.
            -   `options` is an object with the following properties:
                -   `message` - The message that the new mark should have.
        -   The `player.browseHistory()` function loads the `history` space with all the marks that the universe has.
        -   The `player.restoreHistoryMark(mark)` function restores the state in the given mark to the universe.
            -   `mark` - The bot or bot ID of the mark that should be restored.
        -   The `player.restoreHistoryMarkToUniverse(mark, universe)` function restores the state in the given mark to the given universe.
            -   `mark` - The bot or bot ID of the mark that should be restored.
            -   `universe` - The universe that the mark should be restored to.
    -   Changed the CORS settings to allow access from any origin.

## V0.11.21

### Date: 1/14/2020

### Changes:

-   **Breaking Changes**
    -   Renamed the `player.showUploadUniverse()` function to `player.showUploadAuxFile()`.
-   Improvements
    -   Added the `@onAnyCreate` shout listener.
        -   `that` is an object with the following properties:
            -   `bot` - The bot that was created.

## V0.11.20

### Date: 1/13/2020

### Changes:

-   **Breaking Changes**
    -   Renamed context to dimension.
        -   All the `auxContext*` tags have been renamed to `auxDimension*`.
        -   Listeners like `@onDrop`, `@onModDrop`, `@onClick`, etc. now have a `dimension` property in the `data` argument instead of `context`.
        -   The `@onPlayerEnterContext` listener has been renamed to `@onPlayerEnterDimension`.
        -   The `_auxUserContext`, `_auxUserMenuContext`, `_auxUserInventoryContext`, and `_auxUserChannelsContext` have been renamed to use dimension instead of context.
    -   Renamed channel to universe.
        -   All the `auxChannel*` tags have been renamed to `auxUniverse*`.
        -   The `_auxUserChannelsContext` tag has been renamed to `_auxUserUniversesDimension`.
        -   The `_auxUserChannel` tag has been renamed to `_auxUserUniverse`.
        -   The `player.setupChannel()` function has been renamed to `player.setupUniverse()`.
        -   The `player.loadChannel()` and `player.unloadChannel()` functions have been renamed to `player.loadUniverse()` and `player.unloadUniverse()`.
        -   The `player.getCurrentChannel()` function has been renamed to `player.getCurrentUniverse()`.
        -   The `setup_channel` action type has been renamed to `setup_universe`.
        -   The `@onChannel*` listen tags have been renamed to `@onUniverse*`.
            -   Also the `channel` property in the `data` argument has been renamed to `universe`.
    -   Renamed the `auxDimensionRotation` (`auxContextRotation`) tags to `auxDimensionOrientation`.
    -   You no longer need to define a dimension bot (context bot) in order to view a dimension in auxPlayer.
        -   You can still configure a dimension using the `auxDimensionConfig` tag (renamed from `auxContext`).
    -   Channel Designer is no more!
        -   It has been replaced with the "sheet dimension" (bot table).
        -   You can show _any_ dimension in the sheet by putting a `*` in front of the dimension name in the URL.
            -   e.g. `https://auxplayer.com/*home/example` if you wanted to view the `home` dimension in the sheet from the `example` universe.
            -   Going to just `*` will show all bots in the universe in the sheet. (which is very slow at the moment)
        -   You can also jump directly into auxPlayer by using the "Open dimension in auxPlayer" button that is next to the tag filters.
    -   Removed the `player.isDesigner()` function.
    -   Renamed `auxShape` to `auxForm`.
    -   Renamed `auxImage` to `auxFormAddress`.
-   Improvements
    -   Added the `player.showChat()` and `player.hideChat()` functions.
        -   These show/hide the chat bar in auxPlayer.
        -   Typing in the chat bar will trigger a `@onChatUpdated` shout with the text in the chat bar.
        -   Pressing Enter or clicking the send button on the chat bar will trigger a `@onChatEnter` shout with the text in the chat bar.
    -   Added the `@onChat` shout listener.
        -   Triggered when the user sends a message using the chat bar.
        -   `that` is an object with the following properties:
            -   `message` - The message that was sent.
    -   Added the `@onChatTyping` shout listener.
        -   Triggered when the user edits the text in the chat bar.
        -   `that` is an object with the following properties:
            -   `message` - The message that is in the chat bar after the user edited it.
    -   Added the `player.run(script)` function.
        -   `script` is the script text that should be executed.
        -   Works by sending a `run_script` action. This allows `@onUniverseAction()` listener to intercept and prevent scripts.
    -   Added the ability to click a tag in the bot table to teleport to that dimension.
    -   Added a play button to the right side of the code editor to run scripts for quick debugging.
    -   Added the `player.downloadBots(bots, filename)` function.
        -   The first parameter is an array of bots that should be downloaded.
        -   The second parameter is the name of the file that is downloaded.
    -   Added the `player.showUploadUniverse()` function.
        -   Shows a dialog that lets the user upload `.aux` files.
-   Other Changes
    -   Changed the "AUX Player" and "Channel Designer" tab titles to "auxPlayer".
    -   Removed the colored dots from tag labels in the bot table.
-   Bug Fixes
    -   `auxIframe` now supports URLs with `*` characters in them.
    -   Fixed an issue with the menu dimension that would cause items to remain even though a different dimension should be visible.

## V0.11.19

### Date: 12/31/2019

### Changes:

-   Bug Fixes
    -   Fixed an issue where the "Create Empty Bot" button in the bot table was hidden when a mod was selected.

## V0.11.18

### Date: 12/30/2019

### Changes:

-   Improvements
    -   Showing hidden tags in the bot table will now also show the `shared` tag.
    -   Removed the multi-select button from the bot table.
    -   Removed the create context button from the bot table.
    -   Removed the clear search button from the bot table.
    -   Removed the "create mod from selection" button from the bot table.
    -   Added the ability to click/tap on a bot preview in the bot table to select a mod of it.
    -   Added the ability to drag a bot preview in the bot table to drag a mod of it.
    -   Hid the ID tag when a mod is selected.
    -   Hid all other buttons when a mod is selected in the bot table.

## V0.11.17

### Date: 12/20/2019

### Changes:

-   **Breaking Changes**
    -   Changed `@onDrop`, `@onDropEnter`, and `@onDropExit` to use the same parameters.
        -   `that` is an object with the following properties:
            -   `dragBot` - The bot that is being dragged.
            -   `to` - an object with the following properties:
                -   `context` - The context the bot is being dragged into.
                -   `x` - The X grid position the bot is being dragged to.
                -   `y` - The Y grid position the bot is being dragged to.
                -   `bot` - The bot that the `dragBot` is being dragged onto.
            -   `from` - an object with the following properties:
                -   `context` The context the bot is being dragged from.
                -   `x` - The X grid position the bot is being dragged from.
                -   `y` - The Y grid position the bot is being dragged from.
-   Improvements
    -   `create()` will now automatically set the `auxCreator` tag to `null` if it references a bot that is in a different space from the created bot.
    -   Also `create()` will not set the `auxCreator` tag to `null` if it references a non-existent bot.
    -   Added the `changeState(bot, stateName, groupName)` function to help with building state machines.
        -   Sets the `[groupName]` tag to `[stateName]` on `bot` and sends "on enter" and "on exit" whispers to the bot that was updated.
        -   `groupName` defaults to `"state"` if not specified.
        -   If the state has changed, then a `@[groupName][previousStateName]OnExit()` and `@[groupName][stateName]OnEnter()` whispers are sent to the updated bot.
            -   `that` is a object with the following properties:
                -   `from` - The previous state name.
                -   `to` - The next state name.
        -   Example: Running `changeState(bot, "Running")` will set the `state` tag to `"Running"` and will send a `@stateRunningOnEnter()` whisper to the bot.

## V0.11.16

### Date: 12/19/2019

### Changes:

-   **Breaking Changes**
    -   Renamed `onBotDrag` and `onBotDrop` to `onDrag` and `onDrop` respectively.
    -   Renamed `onMod` to `onModDrop`.
    -   Removed `onCombine`, `onCombineEnter`, and `onCombineExit`.
    -   Dropping a mod in an empty space will no longer create a new bot.
    -   Setting `auxPositioningMode` to `absolute` will no longer prevent mods.
    -   Changed `applyMod()` and `subtractMods()` to not send `onMod()` events.
    -   Renamed the `diffs` property on the `onModDrop` argument to `mod`.
-   Improvements
    -   Added `onModDropEnter` and `onModDropExit` listeners for when a mod is dragged onto or off of a bot.
        -   The bot that the mod will be applied to recieves the `onModDropEnter` and `onModDropExit` events.
    -   If a custom `onModDrop` listener is provided, then the mod will not be applied. It is up to the `onModDrop` listener to apply the mod via `applyMod(this, that.mod)`.
    -   Added `onDropEnter` and `onDropExit` listeners for when a bot is dragged onto or off of another bot.
        -   Both the bot that is being dragged and the bot that they are on top of will recieve the `onDropEnter` and `onDropExit` events.
        -   Note that `onDropEnter` and `onDropExit` events will fire even if one of the bots is not stackable.
        -   They have the following parameters:
            -   `draggedBot` - the bot that is being dragged.
            -   `otherBot` - the bot that the dragged bot is on top of.
            -   `context` - the context that this is happening in.
    -   Improved `onDrop` to be sent to both the dragged bot and the bot that it is dropped on top of.
        -   The event will fire on the other bot even if it has `auxPositioningMode` set to `absolute`.
    -   Added the `player.setClipboard()` function that is able to set the user's clipboard to the given text.
        -   ex. `player.setClipboard("abc")` will set the user's clipboard to "abc".
        -   On Chrome and Firefox, the text will be copied directly to the user's clipboard.
        -   On Safari and all iOS browsers, a popup will be triggered with a copy button allowing the user to copy the text to their clipboard.
    -   Tags that contain listeners will now display with a @ symbol in front of the tag name.
    -   Tags that contain formulas will now display with a = sign after the tag name.
    -   Removed the @ symbol from the first line in the code editor when editing a script.
    -   Added the ability to use an @ symbol while creating a new tag to prefill the editor with an @.
    -   Added the ability to use @ symbols in tags in `getTag()`, `setTag()`, `getBot()`, `getBots()`, `byTag()`, `shout()`, and `whisper()`.
    -   Added tag filters for listener tags and formula tags to the bot table.
    -   Added the ability to detect the `tags` variable in scripts as a reference to tags.
        -   This is useful for knowing when to update a formula.
        -   Also works with the `raw` variable.
        -   Limitations:
            -   Does not detect references via the `bot` or `this` variables. (e.g. `bot.tags.abc`)
            -   Does not detect references via other bots. (e.g. `otherBot.tags.abc`)
            -   Does not detect references if a function is called on the tag. (e.g. `tags.name.toString()`)
        -   If you need to work around the limitations, use the `getTag()` function.

## V0.11.15

### Date: 12/17/2019

### Changes:

-   Bug Fixes
    -   Fixed an issue where `player.replaceDragBot()` actions were not getting processed because some data was improperly formatted.
    -   Resolved issue with inventory not remaining in place on resizing.

## V0.11.14

### Date: 12/16/2019

### Changes:

-   **Breaking Changes**

    -   Removed `auxStackable` and replaced it with `auxPositioningMode`.
        -   `auxPositioningMode` has two possible values:
            -   `stack` - Indicates that the bot will stack on top of other bots (default)
            -   `absolute` - Indicates that the bot will ignore other bots when positioning.
    -   Removed the `createTemp()` function.
        -   It has been replaced with the `{ space: "value" }` mod.
        -   e.g. Instead of `createTemp()` you should use `create({ space: "tempLocal" })`.
    -   Removed the `cookie` bot. It has been replaced with the `local` space.
    -   Removed the following functions:
        -   `addToContextMod()`
        -   `removeFromContextMod()`
        -   `addToMenuMod()`
        -   `removeFromMenuMod()`
        -   `setPositionMod()`
        -   `from()`
            -   You can use a mod declaration with the new `getID()` function to achieve the same functionality:
            -   `{ auxCreator: getID(bot) }`
    -   Renamed the `createdBy()` filter function to `byCreator()`.

-   Improvements
    -   Added the `space` tag which indicates where a bot will be stored.
        -   The following spaces are currently available:
            -   `shared` - This space is shared among multiple users and is persistent. This is the default space for bots if not specified.
            -   `tempLocal` - This space is not shared and is cleared every time the browser refreshes.
            -   `local` - This space is kept on your device and is persistent.
        -   When creating a bot, you can set the space that it will be stored in using a `{ space: "value" }` mod.
            -   e.g. `create({ space: "local" })` will create a new bot in the `local` space.
            -   Creating a bot from another bot will inherit spaces. So cloning a `tempLocal` bot will produce another `tempLocal` bot. You can of course override this using a mod.
        -   You can search for bots in a specific space using the `bySpace()` filter function.
            -   e.g. `getBots(bySpace("local"))` will get all the bots in the `local` space.
            -   It is simply an alternative way to do `getBots(byTag("space", value))`.
    -   Added the following functions:
        -   `getID(bot)` gets the ID of a bot. If given a string, then that will be returned instead.
        -   `getJSON(data)` gets a JSON string for the given data.
-   Bug Fixes
    -   Resolved issue of orientation inverting then attepting to resize the inventory once the viewport has beeen panned.

## V0.11.13

### Date: 12/13/2019

### Changes:

-   Bug Fixes
    -   Fixed an issue where having duplicate bot atoms could cause the bot values to be locked because it would chose the wrong bot to update.

## V0.11.12

### Date: 12/12/2019

### Changes:

-   Bug Fixes
    -   Fixed an issue where script bots were not being converted back into normal bots correctly.

## V0.11.11

### Date: 12/12/2019

### Changes:

-   **Breaking Changes**

    -   Changed `create()` and `createTemp()` to automatically set `auxCreator` to the current `this` bot.
        -   `create()` no longer takes a bot/bot ID as the first parameter. Instead, you need to use the `from()` function to set the creator ID.
        -   e.g. `create(from(bot))`.
    -   Renamed all listen tags to not use the `()` at the end.
        -   Every tag is now the same. This means that `()` to the end of a tag does nothing special.
        -   i.e. There is no difference between a "normal" tag and a "listen" tag.
        -   Instead, tags can listen by prefixing their script with a `@` symbol.
        -   e.g. `player.toast("Hi!")` becomes `@player.toast("Hi!")`.
    -   Renamed `mod()` to `applyMod()`.
    -   Renamed `mod.addToMenu()` to `addToMenuMod()`.
    -   Renamed `mod.removeFromMenu()` to `removeFromMenuMod()`.
    -   Renamed `mod.addToContext()` to `addToContextMod()`.
    -   Renamed `mod.removeFromContext()` to `removeFromContextMod()`.
    -   Renamed `mod.setPosition()` to `setPositionMod()`.
    -   Renamed `mod.subtract()` to `subtractMods()`.
    -   Renamed `mod.import()` to `getMod()`.
    -   Removed `mod.export()`.

-   Improvements
    -   Added a `creator` variable to scripts and formulas which gets the bot that created the `this` bot.
        -   `creator` is null if the current bot has no creator.
    -   Added a `raw` variable to scripts and formulas which gets direct access to the `this` bot's tag values.
        -   This is similar to the `tags` variable but does not do any pre-processing on the tag value. This means you will get formula scripts back instead of the calculated formula values.
    -   Improved the `tags` variable to handle setting tag values on it.
        -   This lets you write scripts like `tags.name = "joe"` or `bot.tags.myContext = true`.
        -   Also works with the `raw` variable.
    -   Improved bots returned from `getBots()` and `getBot()` to support setting tag values on their `tags` property.
        -   This lets you write things like `myBot.tags.name = "bob"`.
        -   Should also work with bots in the `that` variable.
    -   Added a `data` variable which equals `that`.
    -   Added the `player.hideHtml()` function which hides the HTML modal.
    -   Added in inventory tags to limit panning movements on the inventory context: `auxContextInventoryPannableMinX`, `auxContextInventoryPannableMaxX`, `auxContextInventoryPannableMinY`, `auxContextInventoryPannableMaxY`.
    -   Reformatted new selection id logic by removing the `._` character from its return.

## V0.11.10

### Date: 12/9/2019

### Changes:

-   Bug Fixes
    -   Resolved issue of hidden tags showing up when no filter has been selected on the table.

## V0.11.9

### Date: 12/6/2019

### Changes:

-   **Breaking Changes**
    -   `removeTags()` now checks if a tag starts with the given search value.
        -   Previously it would check if the search value matched the first part of a tag up do the dot (`.`).
        -   Now, it will remove all tags that start with the given search value.
        -   e.g. `removeTags(bot, "hello")` will remove `hello`, `helloAbc`, and `helloX`.
    -   The bot table tag blacklist has been updated to support camel cased tags.
    -   Renamed several functions:
        -   Renamed `onAnyAction()` to `onChannelAction()`.
        -   Renamed `player.currentChannel()` to `player.getCurrentChannel()`.
        -   Renamed `player.currentContext()` to `player.getCurrentContext()`.
        -   Renamed `mod.apply()` to `mod()`.
            -   All the other `mod.` functions remain the same.
            -   ex. `mod.export()` still works.
    -   Renamed all of the built-in tags to use `camelCase` instead of `dot.case`.
        -   Renamed all the scene tags to channel tags.
            -   `aux.scene.color` is now `auxChannelColor`
            -   `aux.scene.user.player.color` is now `auxChannelUserPlayerColor`
            -   `aux.scene.user.builder.color` is now `auxChannelUserBuilderColor`
        -   Renamed `aux.inventory.height` to `auxInventoryHeight`.
        -   Renamed `aux.channel` to `auxChannel`.
        -   Renamed `aux.connectedSessions` to `auxConnectedSessions`.
        -   Renamed `aux.color` to `auxColor`.
        -   Renamed `aux.creator` to `auxCreator`.
        -   Renamed `aux.draggable` to `auxDraggable`.
        -   Renamed `aux.draggable.mode` to `auxDraggableMode`.
        -   Renamed `aux.stackable` to `auxStackable`.
        -   Renamed `aux.destroyable` to `auxDestroyable`.
        -   Renamed `aux.editable` to `auxEditable`.
        -   Renamed `aux.stroke.color` to `auxStrokeColor`.
        -   Renamed `aux.stroke.width` to `auxStrokeWidth`.
        -   Renamed `aux.line.to` to `auxLineTo`.
        -   Renamed `aux.line.width` to `auxLineWidth`.
        -   Renamed `aux.line.style` to `auxLineStyle`.
        -   Renamed `aux.line.color` to `auxLineColor`.
        -   Renamed `aux.label` to `auxLabel`.
        -   Renamed `aux.label.color` to `auxLabelColor`.
        -   Renamed `aux.label.size` to `auxLabelSize`.
        -   Renamed `aux.label.size.mode` to `auxLabelSizeMode`.
        -   Renamed `aux.label.anchor` to `auxLabelAnchor`.
        -   Renamed `aux.listening` to `auxListening`.
        -   Renamed `aux.shape` to `auxShape`.
        -   Renamed `aux.scale` to `auxScale`.
        -   Renamed `aux.scale.x` to `auxScaleX`.
        -   Renamed `aux.scale.y` to `auxScaleY`.
        -   Renamed `aux.scale.z` to `auxScaleZ`.
        -   Renamed `aux.image` to `auxImage`.
        -   Renamed `aux.iframe` to `auxIframe`.
        -   Renamed `aux.iframe.x` to `auxIframeX`.
        -   Renamed `aux.iframe.y` to `auxIframeY`.
        -   Renamed `aux.iframe.z` to `auxIframeZ`.
        -   Renamed `aux.iframe.size.x` to `auxIframeSizeX`.
        -   Renamed `aux.iframe.size.y` to `auxIframeSizeY`.
        -   Renamed `aux.iframe.rotation.x` to `auxIframeRotationX`.
        -   Renamed `aux.iframe.rotation.y` to `auxIframeRotationY`.
        -   Renamed `aux.iframe.rotation.z` to `auxIframeRotationZ`.
        -   Renamed `aux.iframe.element.width` to `auxIframeElementWidth`.
        -   Renamed `aux.iframe.scale` to `auxIframeScale`.
        -   Renamed `aux.progressBar` to `auxProgressBar`.
        -   Renamed `aux.progressBar.color` to `auxProgressBarColor`.
        -   Renamed `aux.progressBar.backgroundColor` to `auxProgressBarBackgroundColor`.
        -   Renamed `aux.progressBar.anchor` to `auxProgressBarAnchor`.
        -   Renamed `aux._selection` to `_auxSelection`.
        -   Renamed `aux._user` to `_auxUser`.
        -   Renamed `aux.user.active` to `auxUserActive`.
        -   Renamed `aux.version` to `auxVersion`.
        -   Renamed `aux._userChannel` to `_auxUserChannel`.
        -   Renamed `aux._userContext` to `_auxUserContext`.
        -   Renamed `aux._userInventoryContext` to `_auxUserInventoryContext`.
        -   Renamed `aux._userMenuContext` to `_auxUserMenuContext`.
        -   Renamed `aux._userSimulationsContext` to `_auxUserChannelsContext`.
        -   Renamed `aux._editingBot` to `_auxEditingBot`.
        -   Renamed `aux._selectionMode` to `_auxSelectionMode`.
        -   Renamed `aux.runningTasks` to `auxRunningTasks`.
        -   Renamed `aux.finishedTasks` to `auxFinishedTasks`.
        -   Renamed `aux.task.output` to `auxTaskOutput`.
        -   Renamed `aux.task.error` to `auxTaskError`.
        -   Renamed `aux.task.time` to `auxTaskTime`.
        -   Renamed `aux.task.shell` to `auxTaskShell`.
        -   Renamed `aux.task.backup` to `auxTaskBackup`.
        -   Renamed `aux.task.backup.type` to `auxTaskBackupType`.
        -   Renamed `aux.task.backup.url` to `auxTaskBackupUrl`.
        -   Renamed `aux.context` to `auxContext`.
        -   Renamed `aux.context.color` to `auxContextColor`.
        -   Renamed `aux.context.locked` to `auxContextLocked`.
        -   Renamed `aux.context.grid.scale` to `auxContextGridScale`.
        -   Renamed `aux.context.visualize` to `auxContextVisualize`.
        -   Renamed `aux.context.x` to `auxContextX`.
        -   Renamed `aux.context.y` to `auxContextY`.
        -   Renamed `aux.context.z` to `auxContextZ`.
        -   Renamed `aux.context.rotation.x` to `auxContextRotationX`.
        -   Renamed `aux.context.rotation.y` to `auxContextRotationY`.
        -   Renamed `aux.context.rotation.z` to `auxContextRotationZ`.
        -   Renamed `aux.context.surface.scale` to `auxContextSurfaceScale`.
        -   Renamed `aux.context.surface.size` to `auxContextSurfaceSize`.
        -   Renamed `aux.context.surface.minimized` to `auxContextSurfaceMinimized`.
        -   Renamed `aux.context.surface.defaultHeight` to `auxContextSurfaceDefaultHeight`.
        -   Renamed `aux.context.surface.movable` to `auxContextSurfaceMovable`.
        -   Renamed `aux.context.player.rotation.x` to `auxContextPlayerRotationX`.
        -   Renamed `aux.context.player.rotation.y` to `auxContextPlayerRotationY`.
        -   Renamed `aux.context.player.zoom` to `auxContextPlayerZoom`.
        -   Renamed `aux.context.devices.visible` to `auxContextDevicesVisible`.
        -   Renamed `aux.context.inventory.color` to `auxContextInventoryColor`.
        -   Renamed `aux.context.inventory.height` to `auxContextInventoryHeight`.
        -   Renamed `aux.context.inventory.pannable` to `auxContextInventoryPannable`.
        -   Renamed `aux.context.inventory.resizable` to `auxContextInventoryResizable`.
        -   Renamed `aux.context.inventory.rotatable` to `auxContextInventoryRotatable`.
        -   Renamed `aux.context.inventory.zoomable` to `auxContextInventoryZoomable`.
        -   Renamed `aux.context.inventory.visible` to `auxContextInventoryVisible`.
        -   Renamed `aux.context.pannable` to `auxContextPannable`.
        -   Renamed `aux.context.pannable.min.x` to `auxContextPannableMinX`.
        -   Renamed `aux.context.pannable.max.x` to `auxContextPannableMaxX`.
        -   Renamed `aux.context.pannable.min.y` to `auxContextPannableMinY`.
        -   Renamed `aux.context.pannable.max.y` to `auxContextPannableMaxY`.
        -   Renamed `aux.context.zoomable` to `auxContextZoomable`.
        -   Renamed `aux.context.zoomable.min` to `auxContextZoomableMin`.
        -   Renamed `aux.context.zoomable.max` to `auxContextZoomableMax`.
        -   Renamed `aux.context.rotatable` to `auxContextRotatable`.
        -   Renamed `stripe.publishableKey` to `stripePublishableKey`.
        -   Renamed `stripe.secretKey` to `stripeSecretKey`.
        -   Renamed `stripe.charges` to `stripeCharges`.
        -   Renamed `stripe.successfulCharges` to `stripeSuccessfulCharges`.
        -   Renamed `stripe.failedCharges` to `stripeFailedCharges`.
        -   Renamed `stripe.charge` to `stripeCharge`.
        -   Renamed `stripe.charge.receipt.url` to `stripeChargeReceiptUrl`.
        -   Renamed `stripe.charge.receipt.number` to `stripeChargeReceiptNumber`.
        -   Renamed `stripe.charge.description` to `stripeChargeDescription`.
        -   Renamed `stripe.outcome.networkStatus` to `stripeOutcomeNetworkStatus`.
        -   Renamed `stripe.outcome.reason` to `stripeOutcomeReason`.
        -   Renamed `stripe.outcome.riskLevel` to `stripeOutcomeRiskLevel`.
        -   Renamed `stripe.outcome.riskScore` to `stripeOutcomeRiskScore`.
        -   Renamed `stripe.outcome.rule` to `stripeOutcomeRule`.
        -   Renamed `stripe.outcome.sellerMessage` to `stripeOutcomeSellerMessage`.
        -   Renamed `stripe.outcome.type` to `stripeOutcomeType`.
        -   Renamed `stripe.errors` to `stripeErrors`.
        -   Renamed `stripe.error` to `stripeError`.
        -   Renamed `stripe.error.type` to `stripeErrorType`.
-   Improvements
    -   Added the `renameTagsFromDotCaseToCamelCase()` function to help with updating bots from the old tag style to the new tag style.
        -   Use this function on bots that were using the old tag naming style but you want to use the new style.
        -   Note that this only renames the tags already existing on the bot. It does not fix any code that might be stored in the bot.
        -   Usage: `renameTagsFromDotCaseToCamelCase(bot)`
    -   Added the `bot` variable to all functions and formulas.
        -   Replacement for `this`.
    -   Added the `getMod()` function to be able to get all the tags on a bot.
        -   Returns a mod containing all the tag values on the bot.
        -   The returned mod is always up to date with the bot's current values.
        -   Calling `mod.export()` on the returned mod will save the tag code to JSON.
            -   For example, if you have a formula `=123`, then `mod.export(getMod(bot))` will return JSON containing `tag: "=123"` instead of `tag: 123`.
    -   Added the `tags` variable to all functions and formulas.
        -   This is a quick shortcut for `let tags = getMod(bot)` at the beginning of a script/formula.
        -   The `tags` variable has some caveats when used in formulas. Namely that the formulas won't be automatically updated when another tag referenced from the formula is updated. (Use `getTag()` for full support)
        -   Supports autocomplete for all tags.

## V0.11.8

### Date: 12/3/2019

### Changes:

-   Improvements
    -   Added a new system for managing causal trees.
        -   This new system has improvements for performance and reliability.
        -   It also adds support for revision history. (The controls will be coming in a future update)
        -   Every new channel will use the new system while old channels will continue to use the old one.
        -   Everything should function exactly the same as before.
    -   Changed the .aux file format.
        -   The new format is based on the bots state and is easily human readable/writable.
        -   This is different from the old format where a list of atoms was stored.
        -   Downloading a channel will give you a .aux file with the new format.
        -   Uploading a channel supports both the old format and the new format.

## V0.11.7

### Date: 11/27/2019

### Changes:

-   Improvements
    -   Changed the functionality of the table view's filterying system to be inverted.
    -   Attempting to drag a bot onto a bot with `aux.stackable` set to false will now cause the dragged bot to pass through the other bot as if it was not there.
-   Bug Fixes
    -   Resolved issue of player inventory resizing showing a reset on each change.
    -   Tag values that are objects are displayed as JSON.Stringified text. ie `{ field: "myValue" }`
        -   Known Issue: Modifying these displayed strings will convert the tag value to a string
    -   When Moving the camera via `player.MoveTo()`, the pan distance is now set correctly so pan limits are absolute.

## V0.11.6

### Date: 11/6/2019

### Changes:

-   Improvements
    -   Added the `server.setupChannel(channel, botOrMod)` function.
        -   This sends a `setup_channel` action to the server which, if executed using `action.perform()`, will create a channel if it doesn't already exist and place a clone of the given bot or mod in it.
        -   Takes 2 parameters:
            -   `channel` - The channel that should be created.
            -   `botOrMod` - (Optional) The bot or mod that should be cloned and placed inside the new channel. `onCreate()` is triggered after the bot or mod is created so you can use that to script custom setup logic.
        -   As mentioned above, you have to receive the `device` action in `onAnyAction()` and do an `action.perform(that.action.event)` to allow channels to be setup via this function.

## V0.11.5

### Date: 10/31/2019

### Changes:

-   Improvements
    -   Added the `player.replaceDragBot(botOrMod)` function.
        -   When used inside of `onBotDrag()` or `onAnyBotDrag()`, it will set the bot/mod that the user is dragging.
        -   Use this to implement clone or cloneAsMod style functionality.
    -   Added the ability to create temporary bots using the `createTemp()` function.
        -   This function behaves exactly the same as `create()` but the created bot is temporary, which means it won't be shared and will be deleted upon refresh.
-   Changes
    -   Renamed `aux.movable` to `aux.draggable`.
        -   `aux.draggable` now only woks with `true` and `false` values.
        -   The `pickup` and `drag` options have been moved to a new tag `aux.draggable.mode`.
        -   The `clone` and `cloneMod` options have been removed.
            -   You will need to use the new `player.replaceDragBot()` API to replicate `clone` and `cloneMod` behavior.
    -   Removed the `aux.mergeable` tag.
        -   It has been replaced with the `aux.stackable` tag.
    -   Removed the `aux.mod` and `aux.mod.mergeTags` tags.
    -   Renamed the `local` bot to the `cookie` bot.
        -   This is supposed to help make it clear that the bot data is stored in the browser and will be cleared when the browser's data is cleared.
    -   Renamed the `aux.users` context to `aux-users`.
    -   Added the `aux.inventory.height` tag which controls the default height of the inventory on all contexts when set of the config bot.
        -   The `aux.context.inventory.height` tag has been updated to only work on the context bot.
    -   Removed names from the other player frustums.
    -   Removed `aux.whitelist`, `aux.blacklist`, and `aux.designers`.
-   Bug Fixes
    -   Fixed an issue that would cause duplicate users to be created all the time.
    -   Fixed an issue that prevented other users from being rendered.
    -   Fixed an issue that caused all users to use channel designer colors.

## V0.11.4

### Date: 10/29/2019

### Changes:

-   Bug Fixes
    -   Fixed an issue in production builds that pre-processed the QR Code scanner code with babel. As a result, async code in the QR Code scanner failed because the babel polyfill is not being used.

## V0.11.3

### Date: 10/28/2019

### Changes:

-   Improvements
    -   Improved the vendor JavaScript bundle size by removing unused code.
        -   Refactored `three-vrcontroller-module` to use the `three` package instead of `three-full` so we don't duplicate Three.js.
        -   Removed unused shims (PEP.js, `webrtc-adapter`).
        -   Refactored `lodash` imports to directly import the modules that are used.
            -   This helps with dead code eliminiation.
    -   Added the ability to save and load files.
        -   New functions:
            -   `server.saveFile(filename, data, options)`
                -   `filename` is a string and should start with `/drives/`.
                -   `data` is a string of the data to store.
                -   `options` is an object with the following properties:
                    -   `callbackShout` A shout that should happen on the server when the file is done saving.
                    -   `overwriteExistingFile` A boolean that indicates if existing files should be overwritten. (defaults to false)
            -   `server.loadFile(filename, options)`
                -   `filename` is a string and should start with `/drives/`.
                -   `options` is an object with the following properties:
                    -   `callbackShout` A shout that should happen on the server when the file is done loading.
        -   Note that the save file and load file tasks must be enabled via the `onAnyAction()` listener.
            -   You can enable it via using this code:
            ```javascript
            if (that.action.type === 'device') {
                if (
                    ['save_file', 'load_file'].indexOf(
                        that.action.event.type
                    ) >= 0
                ) {
                    action.perform(that.action.event);
                }
            }
            ```
        -   All files from USB drives are stored under the `/drives` directory and the USB drives themselves are numbered starting with 0.
            -   To load a file from USB drive #1, use `server.loadFile("/drives/0/myFile")`.
            -   To save a file to USB drive #2, use `server.saveFile("/drives/1/myFile", data)`.
    -   Removed several options from the side menu:
        -   Removed the channel name from the top of the menu.
        -   Removed the login status from the top of the menu.
        -   Removed the login/logout options from the menu.
            -   The "Logout" option will still be available if you are logged in as a non-guest.
            -   Once you are logged out, then the option will dissapear.
        -   Removed the "Add Channel" option from the menu in AUXPlayer.
-   Bug Fixes
    -   Fixed an issue that prevented the `removeTags()` function from working when given an array of bots.

## V0.11.2

### Date: 10/23/2019

### Changes:

-   Improvements
    -   Improved initial loading time by up to 70%.
    -   Added the ability to choose which camera is used for QR and Barcode scanning.
        -   The following functions have been improved:
            -   `player.openQRCodeScanner(camera)`
            -   `player.openBarcodeScanner(camera)`
        -   The `camera` parameter is optional and takes 2 values: `"front"` or `"rear"`.
    -   Add the `LOCAL_IP_ADDRESS` environment variable which controls the private IP Address that the directory client reports.
    -   Added the ability to serve files from an external folder.
        -   Makes it easy for us to map USB drives into the folder and have them be automatically served to AUX users.
-   Changes
    -   User bots no longer register their own context. Instead, a new bot has been created to host the `aux.users` context.
        -   Improves performance of AUXes with many user bots with the same username.
        -   Existing user bots are not affected. They will be deleted automatically if given enough time. Alternatively, you can delete them using `destroy(getBots("#aux._user"))`.
-   Bug Fixes
    -   Fixed an issue where bots would have the incorrect height because of conflicts in a caching mechanism.
    -   Audio will now trigger on ios devices and on the safari browser.

## V0.11.1

### Date: 10/21/2019

### Changes:

-   Improvements
    -   Added in `player.playSound()` function, will play a sound, given by the url path, once.
-   Bug Fixes
    -   Fixed issue where default panning tag locked the vertical movement in player.

## V0.11.0

### Date: 10/18/2019

### Changes:

-   Improvements
    -   Made the menu item count badge a lighter gray.
    -   Removed the item count badge from the menu.
    -   Removed the dropdown aspect of the menu.
-   Changes

    -   Made the menu item count badge a lighter gray.
    -   Removed the admin channel and admin-channel specific functionality.
        -   This means that there are no more user account bots or channel bots.
            -   You can login as anyone from any device without requiring additional authentication.
            -   You can access any channel. No need to create a channel first. (because there are no channel bots anymore)
            -   The connection counts are now stored in the config bot of the channel.
            -   Connection limits no longer work since they were set on the channel bot in the admin channel.
            -   Username whitelists and blacklists still work, but they rely on client-side script execution instead of server-side execution.
        -   It also means there is no admin role. For now, everyone has admin permissions.
        -   `action.perform()` now needs to be used to run actions on the server.
            -   You can send an action to the server using the `remote()` function.
            -   The server will receive the action in its `onAnyAction()` as `that.action.type === "device"`
            -   `onAnyAction()` has to detect remove events and execute the inner action via `action.perform(that.action.event)`.
        -   The following functions have been removed:
            -   `server.grantRole()`
            -   `server.revokeRole()`
        -   The following functions are not executed by default and require a custom `onAnyAction()` to handle them.
            -   `server.backupAsDownload()`
            -   `server.backupToGithub()`
            -   `server.shell()`
        -   `server.backupAsDownload()` has been updated to accept a "session selector" which determines which session the ZIP file should be sent to.
            -   ex. `server.backupAsDownload({ username: getTag(player.getBot(), "#aux._user") })`
        -   Removed the `aux._lastEditedBy` tag.
            -   This tag was automatically set to the ID of the user whenever a bot was edited.
            -   Currently, it is extra cruft that is not needed and could be easily implemented via `onAnyAction()`.
    -   Centered the menu above the player inventory.
    -   Increased menu text size.
    -   Added in new camera range tags: `aux.context.zoomable.min`, `aux.context.zoomable.max` `aux.context.pannable.min.x`, `aux.context.pannable.max.x`, `aux.context.pannable.min.y`, `aux.context.pannable.max.y`.

-   Bug Fixes
    -   Removed hidden inventory dragging hitboxes when inventory is set to non-visible.

## V0.10.10

### Date: 10/11/2019

### Changes:

-   Bug Fixes
    -   Fixed an issue where sometimes DependencyManager would be given a bot that was undefined which would crash the simulation.

## V0.10.9

### Date: 10/11/2019

### Changes:

-   Bug Fixes
    -   Fixed the ability to make other users admins.

## V0.10.8

### Date: 10/09/2019

### Changes:

-   Improvements
    -   Added a Content-Security-Policy to HTML Modals which prevents them from including scripts of any kind.
        -   This prevents malicious users from executing cross-channel scripting attacks.
        -   Scripts are still allowed in iframes loaded from external domains. (like youtube)
-   Bug Fixes
    -   Disabled the site-wide Content-Security-Policy.
        -   Many devices enforce Content-Security-Policy differently and so it is difficult to find an option which is secure and compatible.

## V0.10.7

### Date: 10/09/2019

### Changes:

-   Bug Fixes
    -   Added a workaround for an issue with Amazon Kindle tablets that caused the Content-Security-Policy to not work correctly.
        -   Downside is that security is less effective since now HTML modals can load whatever scripts they want. (XSS threat)
        -   As a result, this workaround is only applied to Kindle devices.

## V0.10.6

### Date: 10/08/2019

### Changes:

-   Bug Fixes
    -   Fixed labels.

## V0.10.5

### Date: 10/08/2019

### Changes:

-   Improvements
    -   Added the `player.showHtml(html)` function that shows a modal with the given HTML.
        -   Optimized for embedding YouTube videos but works with any arbitrary HTML.
        -   Embedding JavaScript is not supported.
-   Bug Fixes
    -   Fixed an issue that prevented tabs with the same URL from seeing each other's changes to the local bot.

## V0.10.4

### Date: 10/08/2019

### Changes:

-   Improvements
    -   Added `onAnyAction()` action tag to intercept and change actions before they are executed.
        -   `onAnyAction()` runs for every action, including when a bot is created, changed, or deleted.
        -   Every action is an object with a `type` property.
            -   The `type` property is a string that indicates what the action does.
            -   Here is a partial list of types:
                -   `add_bot`: A bot should be added (i.e. created).
                -   `remove_bot`: A bot should be removed (i.e. deleted).
                -   `update_bot`: A bot should be updated.
                -   `apply_state`: The given bot state should be applied. (i.e. a set of bots should be created/updated)
                -   `shout`: A shout should be executed.
                -   `show_toast`: A toast message should be shown on the device.
                -   `show_barcode`: A barcode should be shown.
                -   `tween_to`: The camera should be tweened to show a bot.
        -   `that` is an object with the following properties:
            -   `action`: The action that is going to be executed.
        -   Forking a channel clears the `onAnyAction()` on the config bot.
            -   This is so that you can recover from broken states and also gives the person who forked the AUX full control over the fork.
    -   Added two new script functions:
        -   `action.reject(action)`: Prevents the given action from being performed. Returns the rejection action.
        -   `action.perform(action)`: Adds the given action to the performance queue so it will be performed. This can be used to re-enable an action after it has been rejected (you can also reject the rejection action). Returns the action that will be performed.
    -   Added a `local` bot which is stored in the browser's local storage.
        -   The `local` bot is a bot that is unique to the device and channel.
        -   You can access the bot by querying for it: `getBot("#id", "local")`.
    -   Renamed `onShout()` to `onAnyListen()`.
    -   Added `onListen()` which is an alternative to `onAnyListen()` that is only called on the targeted bots.
    -   Added ability to set duration of toast, `plater.toast("message", durationNum)`.
    -   Made the background for the menu label gray.

## V0.10.3

### Date: 10/04/2019

### Changes:

-   Improvements
    -   Added tags to control panning, zooming, and rotating the main camera.
        -   `aux.context.pannable`: Controls whether the main camera is able to be panned.
        -   `aux.context.zoomable`: Controls whether the main camera is able to be zoomed.
        -   `aux.context.rotatable`: Controls whether the main camera is able to be rotated.
    -   Added `player.moveTo()` to instantly tween the camera to a bot.
        -   In the future, custom tween durations will be supported.
    -   Changed the low camera angle limit to 32 degrees from 10 degrees.
    -   `onCombineExit` action will now fire alongside the `onCombine` action.
    -   Newly created contexts will no longer be autoselected.
    -   Toast messages will now only remain on screen for 2 seconds.
    -   Added the ability to send webhooks from the server.
        -   You can also tell the server to send a webhook via `remote(webhook())`.
        -   This is useful for getting around CORS issues.
-   Bug Fixes
    -   Fixed `player.tweenTo()` to not change the zoom level when it is not specified.
    -   Tweens will now work better with the `onPlayerEnterContext` action.

## V0.10.2

### Date: 09/27/2019

### Changes:

-   Bug Fixes
    -   Resolved issues with context changing affecting base simulation identifier.
    -   Invoke a camera reset upon changing contexts via `player.goToContext()`.

## V0.10.1

### Date: 09/26/2019

### Changes:

-   Improvements
    -   Browser tab will now update to correct context when switched to with `player.goToContext()`.
-   Bug Fixes
    -   Resolved error in inventory setup causing runtime issues.

## V0.10.0

### Date: 09/25/2019

### Changes:

-   Improvements
    -   Added the ability to send and receive webhooks.
        -   Send webhooks using the following functions:
            -   `webhook(options)` - options is an object that takes the following properties:
                -   `method` - The HTTP Method that should be used for the request.
                -   `url` - The URL that the request should be made to.
                -   `responseShout` - (Optional) The shout that should happen when a response is received from the server.
                -   `headers` - (Optional) The HTTP headers that should be sent with the request.
                -   `data` - (Optional) The data that should be sent with the request.
            -   `webhook.post(url, data, options)` - Sends a HTTP Post request.
                -   `url` - The URL that the request should be made to.
                -   `data` - (Optional) The data that should be sent with the request.
                -   `options` - (Optional) An object that takes the following properties:
                    -   `responseShout` - (Optional) The shout that should happen when a response is received from the server.
                    -   `headers` - (Optional) The headers that should be sent with the request.
        -   Receive webhooks by registering a handler for the `onWebhook()` action and send requests to `https://auxplayer.com/{context}/{channel}/whatever-you-want`.
            -   `onWebhook()` is shouted to the channel that the request was made to and `that` is an object with the following properties:
                -   `method` - The HTTP Method that the request was made with.
                -   `url` - The URL that the request was made to.
                -   `data` - The JSON data that the request included.
                -   `headers` - The HTTP headers that were included with the request.
    -   Added the ability to spy on shouts and whispers via the `onShout()` event.
        -   `onShout()` is executed on every bot whenever a shout or whisper happens.
            -   It is useful for tracking what shouts are being made and modifying responses.
            -   Also useful for providing default behaviors.
            -   `that` is an object with the following properties:
                -   `name` is the name of the action being shouted.
                -   `that` is the argument which was provided for the shout.
                -   `targets` is an array of bots that the shout was sent to.
                -   `listeners` is an array of bots that ran a script for the shout.
                -   `responses` is an array of responses that were returned from the listeners.
    -   Added events to notify scripts when channels become available.
        -   The following events have been added:
            -   `onChannelSubscribed()` - happens the first time a channel is loaded. Sent to every channel that is currently loaded.
            -   `onChannelUnsubscribed()` - happens when a channel is unloaded. Sent to every channel that remains after the channel is unloaded.
            -   `onChannelStreaming()` - happens when a channel is connected and fully synced. Sent to every channel that is currently loaded.
            -   `onChannelStreamLost()` - happens when a channel is disconnected and may not be fully synced. Sent to every channel that is currently loaded.
            -   For all events, `that` is an object with the following properties:
                -   `channel` - The channel that the event is for.
        -   The following events have been removed:
            -   `onConnected()`
            -   `onDisconnected()`
    -   Added in tags to change the state of the inventory's camera controls:
        -   `aux.context.inventory.pannable` enables and disables the inventory's ability to pan, off by default.
        -   `aux.context.inventory.resizable` enables and disables the inventory's drag to resize functionality, on by default.
        -   `aux.context.inventory.rotatable` enables and disables the inventory's ability to rotate, on by default.
        -   `aux.context.inventory.zoomable` enables and disables the inventory's ability to zoom, on by default.
-   Bug Fixes
    -   Resolved issue with the near cliiping plane for the sheet's minifile image.
    -   Resolved issues with the create empty bot button not functioning sometimes on mobile.

## V0.9.40

### Date: 09/20/2019

### Changes:

-   Improvements
    -   Reworked the login functionality to use popups instead of dedicated pages.
        -   The login page has been split into two popups:
            -   The login popup (account selector).
            -   The authorization popup (QR Scanner).
        -   The login popup has the following functions:
            -   It can be opened by the "Login/Logout" button in the menu.
            -   It will display a list of accounts that can be used to login.
            -   If no accounts are available, then a username box will be shown.
            -   If accounts are available, a new account can be added by clicking the "+" button at the bottom of the list.
            -   At any time, the user can close the popup to keep their current login.
            -   They can also select the "Continue as Guest" option to login as a guest.
        -   The authorization popup has the following functions:
            -   It is opened automatically when the user needs to scan an account code.
            -   It contains the QR Code scanner to scan the account code.
            -   It also contains an input box to manually enter the code.
            -   Closing the popup automatically logs the user in as a guest.
    -   Made the account QR Code blue.
    -   Added the ability to click the account QR Code to copy it to the clipboard.
-   Bug Fixes
    -   Fixed a couple communication issues between the server and client during login.
        -   One such issue could potentially leave the client in state where future changes would not be synced to the server.

## V0.9.39

### Date: 09/19/2019

### Changes:

-   Improvements
    -   Added support for accepting payments via Stripe.
        -   To get started with Stripe, first register for an account on [their website](https://dashboard.stripe.com/register).
        -   Second, copy your publishable key from the stripe dashboard and add it to the channel's config file in the `stripe.publishableKey` tag.
        -   Third, make a new channel. This will be the "processing" channel which will contain all the information actually needed to charge users for payments. And contain the code to actually complete a charge.
            -   In this channel, add your Stripe secret key to the config file in the `stripe.secretKey` tag.
        -   At this point, you are all setup to accept payments. Use the following functions:
            -   `player.checkout(options)`: Starts the checkout process for the user. Accepts an object with the following properties:
                -   `productId`: The ID of the product that is being purchased. This is a value that you make up to distinguish different products from each other so you know what to charge.
                -   `title`: The title message that should appear in the checkout box.
                -   `description`: The description message that should appear in the checkout box.
                -   `processingChannel`: The channel that payment processing should happen on. This is the channel you made from step 3.
                -   `requestBillingAddress`: Whether to request billing address information with the purchase.
                -   `paymentRequest`: Optional values for the "payment request" that gives users the option to use Apple Pay or their saved credit card information to checkout. It's an object that takes the following properties:
                    -   `country`: The two-letter country code of your Stripe account.
                    -   `currency`: The three letter currency code. For example, "usd" is for United States Dollars.
                    -   `total`: The label and amount for the total. An object that has the following properties:
                        -   `label`: The label that should be shown for the total.
                        -   `amount`: The amount that should be charged in the currency's smallest unit. (cents, etc.)
            -   `server.finishCheckout(options)`: Finishes the checkout process by actually charging the user for the product. Takes an object with the following properties:
                -   `token`: The token that was produced from the `onCheckout()` call in the processing channel.
                -   `amount`: The amount that should be charged in the currency's smallest unit.
                -   `currency`: The three character currency code.
                -   `description`: The description that should be included in the receipt.
                -   `extra`: Extra data that should be sent to the `onPaymentSuccessful()` or `onPaymentFailed()` actions.
        -   Additionally, the following actions have been added:
            -   `onCheckout()`: This action is called on both the normal channel and the processing channel when the user submits a payment option to pay for the product/service. `that` is an object with the following properties:
                -   `token`: The Stripe token that was created to represent the payment details. In the processing channel, this token can be passed to `server.finishCheckout()` to complete the payment process.
                -   `productId`: The ID of the product that is being purchased. This is useful to determine which product is being bought and which price to charge.
                -   `user`: (Processing channel only) Info about the user that is currently purchasing the item. It is an object containing the following properties:
                    -   `username`: The username of the user. (Shared for every tab & device that the user is logged into)
                    -   `device`: The device ID of the user. (Shared for every tab on a single device that the user is logged into)
                    -   `session`: The session ID of the user. (Unique to a single tab)
            -   `onPaymentSuccessful()`: This action is called on the processing channel when payment has been accepted after `server.finishCheckout()` has completed. `that` is an object with the following properties:
                -   `bot`: The bot that was created for the order.
                -   `charge`: The info about the charge that the Stripe API returned. (Direct result from [`/api/charges/create`](https://stripe.com/docs/api/charges/create))
                -   `extra`: The extra info that was included in the `server.finishCheckout()` call.
            -   `onPaymentFailed()`: This action is called on the processing channel when payment has failed after `server.finishCheckout()` was called. `that` is an object with the following properties:
                -   `bot`: The bot that was created for the error.
                -   `error`: The error object.
                -   `extra`: The extra info that was included in the `server.finishCheckout()` call.
    -   Added the ability to send commands directly to users from the server via the `remote(command, target)` function.
        -   For example, calling `remote(player.toast("hi!"), { username: 'test' })` will send a toast message with "hi!" to all sessions that the user "test" has open.
        -   This is useful for giving the user feedback after finishing the checkout process.
        -   Currently, only player commands like `player.toast()` or `player.goToURL()` work. Shouts and whispers are not supported yet.

## V0.9.38

### Date: 09/16/2019

### Changes:

-   Improvements
    -   Added the ability for the directory client to automatically connect to an AUX Proxy.
        -   Can be controlled by using the `PROXY_TUNNEL` environment variable which should be set to the WebSocket URL that the client should try to tunnel to.
        -   Also needs to have the `UPSTREAM_DIRECTORY` environment variable set to the URL of the directory that the client should register with and get its tokens from.
        -   The `casualsimulation/aux-proxy` docker image is a tunnel server that can handle automatically accepting and managing tunnels for directory clients.
        -   For example, you can get a basic tunnel system going by setting up the `casualsimulation/aux-proxy` docker image at a URL like `proxy.auxplayer.com` and setting the `PROXY_TUNNEL` environment variable for the `casualsimulation/aux` image to `wss://proxy.auxplayer.com`.
            -   When the client grabs a token from the configured `UPSTREAM_DIRECTORY`, it will then try to connect to `wss://proxy.auxplayer.com` to establish a tunnel for the `external-{key}` subdomain.
            -   Once the tunnel is established, any traffic directed at `external-{key}.auxplayer.com` which is routed to the same server that hosts `proxy.auxplayer.com` will be forwarded onto the tunnel client which will then server the AUX experience.
            -   In effect, this lets a AUXPlayer experience hosted from an internal network be accessible from outside the network via using a reverse tunnel server. (This lets us get around NAT without things like UPNP)
-   Bug Fixes
    -   Copying the workspace will now copy the context bot as well.
    -   Removing a bot via code it should no longer set the selection to a mod.

## V0.9.37

### Date: 9/13/2019

### Changes:

-   Improvements
    -   Added an AUX Proxy web service that can temporarilly authorize a proxy connection for a local AUX.
    -   Added a package that provides the ability to create tunnels via websockets.

## V0.9.36

### Date: 9/13/2019

### Changes:

-   Bug Fixes
    -   Fixed an issue with dragging files on a non-default grid scale in AUXPlayer.

## V0.9.35

### Date: 9/11/2019

### Changes:

-   Improvements
    -   Changing the player inventory's height via the height slider will now set the inventory items to be correctly bottom aligned.
-   Bug Fixes
    -   Resolved issues with dragging bots and minimized contexts onto the background in builder.
    -   Resolved issues with sizing differences of the player inventory between pc and mobile platforms.
    -   Fixed the directory client to send the correct IP Address.
    -   Fixed the directory service to handle errors when sending webhooks.

## V0.9.34

### Date: 9/10/2019

### Changes:

-   Improvements
    -   Added the ability to set which IP Addresses should be trusted as reverse proxies.
        -   Setting this value will allow the server to determine the actual IP Address of visiting users and which protocol they are actually using to load data.
        -   Can be controlled with the `PROXY_IP_RANGE` environment variable.
            -   Supports a single IP Address, or a CIDR IP Address range.

## V0.9.33

### Date: 9/10/2019

### Changes:

-   Improvements
    -   Added a service which can send information to the configured directory at periodic intervals.
        -   By default, the information gets sent on startup and every 5 minutes afterwards.
            -   `key`: The SHA-256 hash of the hostname plus the loopback interface's MAC address.
            -   `password`: The password that was generated on the device to authenticate to the directory.
            -   `publicName`: The hostname of the device.
            -   `privateIpAddress`: The IPv4 Address of the first non-loopback interface sorted by interface name. This is supposed to be the LAN IP that the device has.
        -   The directory that the client reports to (the upstream) can be configured using the `UPSTREAM_DIRECTORY` environment variable. If it is not set, then the client is disabled in production.

## V0.9.32

### Date: 9/10/2019

### Changes:

-   Improvements
    -   Changed and condensed the action tags: `onDropInContext()`, `onAnyDropInContext()`, `onDropInInventory()`, `onAnyDropInInventory()`, `onDragOutOfContext()`, `onAnyDragOutOfContext()`, `onDragOutOfInventory()` and `onAnyDragOutOfInventory()` to `onBotDrop()`, `onAnyBotDrop()`, `onBotDrag()`, `onAnyBotDrag()`.
    -   Setup new 1x7 player inventory layout, works with dynamic changes to width, currently not working with dynamic changes to height.
    -   Changed range of `aux.context.inventory.height` from 0 to 1 to instead be 1 to 10 defining the default number of rows to view in the inventory on page load.
    -   Added an API for the AUX Directory.
        -   Stores a list of AUXes and their IP addresses to make it easy to discover AUXPlayers that share the same public IP address with you.
        -   Controllable with the `DIRECTORY_TOKEN_SECRET` and `DIRECTORY_WEBHOOK` environment variables.
        -   If the `DIRECTORY_TOKEN_SECRET` environmenv variable is not specified, then the directory API will not be enabled.
        -   Make sure to use a long secure random value for the `DIRECTORY_TOKEN_SECRET`.
        -   The `DIRECTORY_WEBHOOK` variable specifies the URL that updated entry information should be POSTed to.
            -   The message contains a JSON object with the following data:
                -   `key`: The key/hash that the uniquely identifies the AUX that was updated.
                -   `externalIpAddress`: The external (public facing) IP Address that the AUX is using.
                -   `internalIpAddress`: The internal (non-public facing) IP Address that the AUX is using.
        -   The following API Endpoints have been added:
            -   `GET /api/directory`
                -   Gets a list of AUXPlayers that share the same public IP Address as you.
                -   Each entry in the list contains the name of the AUXPlayer and the URL that it can be accessed at.
            -   `PUT /api/directory`
                -   Creates / Updates the entry for an AUXPlayer.
                -   The request must contain the following values as a JSON object:
                    -   `key`: The unique key identifying the AUXPlayer. Recommended to use a hash of the MAC address and hostname.
                    -   `privateIpAddress`: The local network IP Address that has been assigned to the AUXPlayer.
                    -   `publicName`: The name that can be shown to other users publicly.
                    -   `password`: The password that is required to update the record. If this is the first request for the `key` then the password will be saved such that the record can only be updated in the future when given the same password.
-   Bug Fixes
    -   Unbound `aux.context.player.rotation.x` and `aux.context.player.rotation.y` from one another to let the user only need to fill in one of the fields for player's initial rotation to work.

## V0.9.31

### Date: 9/05/2019

### Changes:

-   Improvements
    -   Added in a `mod.subtract` function to removed certain tags defined by a mod.
    -   Added the ending grid position to the drag and drop context actions.
    -   Added the new `createdBy()` function that get the filter of bots that have been created by another bot.
    -   Set the drag and drop actions to return more consistant variables.
    -   Removed the hamburger menu icon and the menu text from the player's menu.
    -   Player's menu will now open then items are added to it from an empty state.
    -   Removed unneeded function from the project: `getBotsInContext`, `getBotsInStack`, `getFilessAtPosition`, `getNeighboringBots`.
-   Bug Fixes
    -   Set the bot in the drag and drop actions to no longer return multiple bots.
    -   Cleaned up missed text artifact on the loading popup in player.
    -   Setting the initial zoom of the player in the context without setting anything for the rotation will no longer rotate the initial player.
    -   Resolved issue with wall height not getting set correctly when the context the bot is on is moved vertically.
    -   Fix issue with the bot returned from a drag and drop action.
    -   Sheet will now remain open when deleting a bot.
    -   Fixed `onCombine()` actions to pass the other bot as `that.bot`.

## V0.9.30

### Date: 08/28/2019

### Changes:

-   Improvements
    -   Split the player inventory's resizing bar into two and placed them at the top corners of the inventory.
    -   Halved the inventory's gap spacing when on moble for a larger inventory.
    -   Improved the label textbox to resize to fix bot that have a high width value.
    -   The drop action tags: `onDropInContext()`, `onAnyDropInContext()`, `onDropInInventory()` and `onAnyDropInInventory()` now return the previous context the bots were in before the drop.
    -   Allow the context to set the player's default zoom with the tag `aux.context.player.zoom` and its rotation with the tags `aux.context.player.rotation.x` and `aux.context.player.rotation.y`.
    -   Changed the loading popup to have improved readability and removed wanted information from the player's loading popup.
    -   Added the ability to show and scan barcodes.
        -   Barcodes can be shown via the `player.showBarcode(code, format)` function.
            -   The `format` parameter accepts the following options:
                -   [`code128`](https://en.wikipedia.org/wiki/Code_128) (Code 128) (default)
                -   [EAN](https://en.wikipedia.org/wiki/International_Article_Number)
                    -   `ean13` (EAN-13)
                    -   `ean8` (EAN-8)
                    -   `upc` (UPC-A)
                -   [`itf14`](https://en.wikipedia.org/wiki/ITF-14) (ITF-14)
                -   [`msi`](https://en.wikipedia.org/wiki/MSI_Barcode) (MSI)
                -   [`pharmacode`](https://en.wikipedia.org/wiki/Pharmacode) (Pharmacode)
                -   [`codabar`](https://en.wikipedia.org/wiki/Codabar) (Codabar)
        -   The barcode scanner can be opened via the `player.openBarcodeScanner()` function.
            -   The following barcode types can be scanned:
                -   Code 128
                -   Code 39
                -   Code 93
                -   EAN-13
                -   EAN-8
                -   UPC-A
                -   UPC-C
                -   Codeabar
            -   When a barcode is scanned the `onBarcodeScanned()` event will be sent containing the barcode that was detected.
            -   Also supports `onBarcodeScannerOpened()` and `onBarcodeScannerClosed()`.
    -   Added menus back to AUXPlayer.
    -   Added `byMod()` as an additional way to query bots.
        -   Convienent way to query bots by multiple tags at once.
        -   Usage:
            -   `getBots(byMod({ "aux.color": "red", "aux.scale": 2 }))` gets all the bots with `aux.color` set to `"red"` and `aux.scale` set to `2`.
            -   `getBots(byMod({ "aux.color": null, "aux.label": "Hi!" }))` gets all the bots without an `aux.color` but with `aux.label` set to `"Hi!"`.
-   Bug Fixes
    -   Resolved issue with new contexts adding an incorrect tag to the sheet.
    -   Changed the dynamic aspect ratio to a stable one for the inventory scaling.

## V0.9.29

### Date: 08/23/2019

### Changes:

-   Improvements
    -   Changed `hasFileInInventory()` function to `hasBotInInventory()`.
    -   Changed `onMerge()` action tag to `onMod()`.
    -   Changed `aux._editingFile` hidden tag to `aux._editingBot`.
    -   Gave the player inventory an offset from the bottom of the window so that it is floating.
    -   Deselecting one of 2 bots in multiselection mode will return the the sheet to single selection mode.
    -   Removed the direct aux view for now.
    -   Added new feature in sheet where clicking on a bot's tag will select all bots with that tag.
    -   Added a code editor.
        -   Loads only on desktop/laptop.
        -   For the best experience, use with the full size sheet.
        -   Features:
            -   Syntax highlighting for action tags and formulas.
                -   Normal tags don't get syntax highlighting.
            -   Syntax checking.
            -   Autocomplete for tags.
                -   Triggered by typing `#` or by pressing `Ctrl+Space`.
            -   Autocomplete for formula/action API functions.
                -   Triggered by typing or by pressing `Ctrl+Space`.
            -   Find references to API functions across actions/formulas.
                -   Trigger by putting the cursor on the tag and press `Shift+F12`.
            -   Find references to tags across actions/formulas.
                -   Trigger by putting the cursor on the tag and press `Shift+F12`.
            -   Auto formatting
                -   Trigger by typing `Alt+Shift+F`.
            -   Find & Replace
                -   Open the find tool by pressing `Ctrl+F`.
                -   Go to replace mode by toggling the arrow on the left side of the find tool.
        -   Other notes
            -   It is not currently possible to remove formulas using the code editor. Instead, you have to use the small tag input in the table to completely remove formulas.
    -   Changed menu button text of: `Channel doesn't exist. Do you want to create it?` to `Channel doesn't exist. Click here to create it.` for better user direction.
-   Bug Fixes
    -   Resolved issue of the `getBot()` function not working in the search bar.
    -   Allow the use of a channelID made up entirely of numbers.
    -   Resolved issue of `setTag()` not working with multiple files when fed a false or null value to set.
    -   Deleting a bot when in multiselection mode will no longer close the sheet.
    -   The `onPointerExit()` function will now execute before an `onPointerEnter()` function when hovering over multiple bots.
    -   Fixed issue in the `RemoveTags()` function where providing a string with a `.` in its tag section failed to remove the correct tags.
    -   The tag `aux.context` can now be set to a value type of boolean or number.
    -   Increased the timeout time on the `Create Channel` toast message to give it more processing time so it works more consistently.
    -   Fixed inconsistency between actual action tag `onAnyDropInContext` and what was appearing in the tag dropdown `onDropAnyInContext` to read correctly, and other similar cases of this.
    -   Changed the tag `aux.context.inventory.height` to work in the context bot's tag list.

## V0.9.28

### Date: 08/16/2019

### Changes:

-   Improvements
    -   Added the `onPointerUp()` action tag to fire on button release.
-   Bug Fixes
    -   Resolved issue where creating a new tag on one bot, deselecting all bots and attempting to add that same tag to a different bot resulted in a warning.
    -   Resolved issue stopping VR from functioning on Occulus Quest.

## V0.9.27

### Date: 08/14/2019

### Changes:

-   Improvements
    -   Added the context to the `that` of the `onAnyBotClicked()` action tag.
    -   Added the context to the `that` of the `onKeyDown()` and `onKeyUp` action tags.
    -   Removed the trashcan area that appears when dragging a bot.
    -   Added the bot and context to the `that` of the `onPointer` action tags.
    -   Improved the functionality of `getBots()` and `getBot()` by adding the ability to search by multiple parameters.
        -   [Github Issue](https://github.com/casual-simulation/aux/issues/8)
        -   The following functions have been added:
            -   `byTag(tag, value)`: Filters for bots that have the given tag and value.
            -   `inContext(context)`: Filters for bots that are in the given context.
            -   `inStack(bot, context)`: Filters for bots that are in the same stack as the given bot in the given context.
            -   `atPosition(context, x, y)`: Filters for bots that are at the given position in the given context.
            -   `neighboring(bot, context, direction)`: Filters for bots that are neighboring the given bot in the given context in the given direction.
            -   `either(filter1, filter2)`: Filters for bots that match either of the given filters.
            -   `not(filter)`: Filters for bots that do not match the given filter.
        -   As a result, it is now possible to use `getBots()` like this:
            -   `getBots(byTag("abc", 123), byTag("name", "test"))`
            -   `getBots(not(inContext("hello")))`
            -   `getBots(inContext("hello"), not(inStack(this, "hello")))`
            -   `getBots(atPosition("test", 1, 2))`
            -   `getBots(either(byTag("abc", true), byTag("def", true)))`
        -   You can still use the old syntax like `getBot("name", "bob")`.
    -   Improved the server to update a tag indicating whether a user is active or not.
        -   The tag is `aux.user.active` and is on every player bot.
        -   The user frustums have been updated to use this value for detecting if a player is active or not.
    -   Removed the depreciated tags: `aux.context.surface.grid`, `aux.context.surface.defaultHeight`, `aux.input`, `aux.input.target`, and `aux.input.placeholder`.
    -   Made the text editor in sheet go all way to the bottom of the screen when the sheet is toggled to fullscreen mode.
    -   Removed the `event()` function from action scripts.
-   Bug Fixes
    -   Destroying a bot will no longer keep a mod of the bot in the selection.
    -   Modballs will no longer appear as the file rendered when searching for bots.
    -   Added the missing `onPointerDown()` tag to the tag dropdown list.
    -   Fixed an issue that would cause the browser to be refreshed while in the process of Forking an AUX.
    -   The `player.currentChannel()` function will now work in builder.
    -   Fixed actions to be able to support using comments at the end of scripts.
    -   When clicking off of a search for config it will no longer show a mod being selected briefly.

## V0.9.26

### Date: 08/09/2019

### Changes:

-   Improvements
    -   Changed the "Subscribe to Channel" text to "Add Channel" in AUXPlayer.
    -   Changed the "powered by CasualOS" tagline to "CasualOS ☑️".
    -   Added the ability to copy/paste bots directly onto surfaces.
    -   Control clicking a bot and attempting to drag it will now result in cloning the bot.
    -   Removed the outline bars on the player inventory.
    -   Dragging files in AUXPlayer now pulls the selected bot out of the stack.
    -   Updating the `aux.scale.z` or `{context}.z` values on bots now updates the other bots in the same stack.
    -   Improved the sheet to show the filter buttons for every tag namespace.
    -   Added the ability to undo destroying a bot from the sheet.
    -   Changed the "channel does not exist" message to include a better call to action.
    -   Zooming and rotation from a `player.tweenTo()` call can now be canceled by user input.
-   Bug Fixes
    -   The zoom value and orbital values of the `player.tweenTo()` function have been clamped to their set limits to avoid issues.
    -   The inconsistancy of zoom number input between perspective and orthographic cameras with the `tweenTo` function has been fixed.
    -   Fixed the create channel button to refresh the page so that the channel is properly loaded.

## V0.9.25

### Date: 08/08/2019

### Changes:

-   Bug Fixes
    -   Fixed a spelling error in the hamburger menu.
    -   Fixed an issue that would cause recursive formulas to lock-up the channel.

## V0.9.24

### Date: 08/08/2019

### Changes:

-   Improvements
    -   Changed `onPlayerContextEnter()` to `onPlayerEnterContext()`.
    -   Added `player.currentChannel()` for users to query the channel id in player.
-   Bug Fixes
    -   Dragging a mod should no longer show a change in the scale.
    -   Fixed an issue that would show the wrong username if logging in as a guest.
    -   Fixed the "Fork Channel" button to create the new channel.
    -   Changed the "Fork Channel" and "Clear Channel" buttons to only allow admins to run them.
    -   Fixed an issue that would cause the tag input boxes to not accept typing an `=` sign as the first character.
    -   Fixed the `Destroyed {bot ID}` messages to not show when the bot doesn't actually get destroyed.
    -   Getting the mod of a recently changed file will no longer be missing tags.
    -   Fixed isse with new tag input remaining open when verifying a tag vai the enter key.
    -   Fixed issue where `aux.stackable` being false stopped mods from being applied to the bot, mods can now be applied.

## V0.9.23

### Date: 08/06/2019

### Changes:

-   Improvements
    -   Changed `Clear Mod` to `Reset` in the sheet.
    -   Allow the clicking on a bot in the sheet in single selection mode to deselect the bot.
    -   Changed `onCombine()` action tag to `onCombine(#tag:"value")` and set the autofill to not auto add this tag to the sheet.
    -   Added the `aux.context.devices.visible` to allow the hiding of user bots in the player.
-   Bug Fixes
    -   Dragging a bot with no bot selected will no longer select a mod of the dragged bot.

## V0.9.22

### Date: 08/06/2019

### Changes:

-   Improvements
    -   Changed `{context}.index` to `{context}.sortOrder`.
    -   Added another variable to `onClick()` action tag to return a context.
    -   Added another variable to `onCombineEnter()` and `onCombineExit()` action tags to return a context.
    -   Added `onAnyPlayerContextEnter` to trigger on every bot when a player joins a context and changed `onPlayerContextEnter` to trigger on the player bot that joins a context.

## V0.9.21

### Date: 08/05/2019

### Changes:

-   Improvements
    -   Improved the `server.shell()` command to output a bot to the `aux.finishedTasks` channel with the results of the command.
    -   Added the ability to backup channels to Github using Gists.
        -   You can trigger a backup by running `server.backupToGithub(token)` as an admin from the admin channel.
        -   The `token` parameter should be replaced with a string containing a [personal access token](https://help.github.com/en/articles/creating-a-personal-access-token-for-the-command-line) from the account you want the backup to upload to.
        -   During upload a bot will be added to the `aux.runningTasks` context with a progress bar indicating the status of the operation.
        -   When the task is completed the bot will be moved to the `aux.finishedTasks` context and will contain tags indicating the result of the operation.
        -   After finishing the bot will contain a link to the uploaded data.
    -   Added the ability to backup channels as a zip file.
        -   Triggered by running `server.backupAsDownload()` as an admin from the admin channel.
        -   Similar to the Github backup but the zip file is downloaded to your device.
    -   `setTag` function will now accept an array of bots as it's first paramater.
    -   Removed the white circle background from the player's menu button.
    -   Changed `Fork/Upload/Download AUX` to `Fork/Upload/Download Channel`.
    -   Updated connection message.
    -   Allow the deselection of files by clicking on the bot in the sheet during multiselection.
    -   Greatly improved the performance of dragging stacks of bots in AUXPlayer.
    -   Added the `onCombineEnter()` and `onCombineExit()` action tags to fire on all bots being interacted with during a drag operation with combine action tags involved.
-   Bug Fixes
    -   Removed mouse pointer change on player inventory side bars.
    -   Made the multiselect button ui consistant colors.
    -   Made the multiselect button hide itself in multiselect mode.
    -   `aux.label` will now accept numbers as a tag value.
    -   Further restrict the add tag setup to stop unwanted warning popups.
    -   Fixed to let admin users be designers even if the designers list says otherwise.

## V0.9.20

### Date: 07/31/2019

### Changes:

-   Improvements
    -   Increased the Socket.io ping interval and timeout values to better support sending large causal trees.
    -   Updated `aux.inventory.height` to `aux.context.inventory.height`.
    -   Removed the raise and lower option in the context dropdwon menu.
    -   Changed player menu's `Add Channel` to `Subscribe to Channel`.
    -   Set mobile and desktop's default player inventory height to be consistent.
    -   Added a basic console that can be used to view logs from scripts and formulas.
        -   The console can be opened via the `player.openDevConsole()` script function.
    -   Changed the toggle size button's image.
    -   Moved multiselection button to the top right, added new icon for the button.
    -   Added bot image to top of sheet.
    -   Removed deslection button, the minus icon, from the sheets.
    -   Changed destroy bot button text to the trash can icon.
    -   Allow the user to drag bots from the bot image at the top of the sheet section.
-   Bug Fixes
    -   Improved centering of loading popup's `powered by CasualOS` text.
    -   Fixed an issue that would cause `player.currentContext()` to not update until after the `onPlayerContextEnter()` event was fired.
    -   Fixed some issues with the login flow for AUXPlayer.

## V0.9.19

### Date: 07/29/2019

### Changes:

-   Improvements
    -   Added the ability for shouts and whispers to return values.
        -   `shout()` returns a list of results from every bot that ran a script for the shout ordered by bot ID.
        -   `whisper()` returns a list of results from every bot that ran a script for the whisper ordered by the input bot array.
        -   To return a value from a shout/whisper handler, use `return` statements. For example, to return `10` from a shout you would simply write `return 10`.
    -   Changed the tag suggestion list to only show when there are tags that match the input.
    -   Changed the create surface popup's header text to read: `Create Context from Selection`.
    -   Added show surface checkbox to the create context popup.
    -   Removed the text on the sheet's bottom left add tag button.
    -   Added the phrase `powered by CasualOS` to bthe hamburger menu and loading popup.
    -   Removed `Unselect All` from the sheets.
-   Bug Fixes
    -   Fixed an issue that would let users load the admin channel because no file specified session limits for it.
    -   Fixed an issue that would cause formulas which contained indexer expressions to fail.
    -   Fixed the server to not overwrite broke Causal Trees.
    -   Stopped incorrect empty tag warning when attempting to add in a new tag.
    -   Fixed there not being a visible right bar on the player inventory.
    -   Fixed dependency tracking for formulas which get bots by ID. (like `getBots("id")`)

## V0.9.18

### Date: 07/25/2019

### Changes:

-   Bug Fixes
    -   Reverted a change that had the potential to corrupt a tree upon load.

## V0.9.17

### Date: 07/25/2019

### Changes:

-   Improvements
    -   Added the ability to execute remote events on the server.
        -   This lets us do all sorts of administrative tasks while keeping things secure.
        -   These events are sent via scripts.
        -   Depending on the action, it may only be possible to execute them in the correct channel. For example, executing admin tasks is only allowed in the admin channel to help prevent things like clickjacking.
        -   The following functions are supported:
            -   Admin channel only
                -   `server.grantRole(username, role)`: Grants the given role to the user account with the given username if the current player is an admin.
                -   `server.revokeRole(username, role)`: Revokes the given role from the user account with the given username if the current player is an admin.
                -   `server.shell(script)`: Runs the given shell script on the server if the current player is an admin.
    -   Improved the login system to dynamically update based on changes to the admin channel.
        -   This lets us do things like lock user accounts or tokens and have the system automatically handle it.
        -   It even supports formulas!
        -   The login system uses the following tags on bots in the admin channel:
            -   `aux.account.username`: This tag indicates that the bot is a "user account" bot for the given username.
            -   `aux.account.roles`: This tag indicates which roles an account should be granted.
            -   `aux.account.locked`: This tag indicates whether the account is locked and that logging in using it should not be allowed.
            -   `aux.token`: This tag indicates that the bot is a "token" which can be used to login to a user account.
            -   `aux.token.username`: This tag indicates the username of the user account that the token is for.
            -   `aux.token.locked`: This tag indicates whether the token is locked and therefore cannot be used to login to the account.
    -   Improved the login system to automatically give guests the `guest` role.
        -   This allows blocking guests via the `aux.blacklist.roles` tag on the channel config file.
    -   Improved the channel system to only allow loading a channel if it has been created via a bot in the admin channel.
        -   This lets admins control which channels are accessible.
        -   The admin channel is always accessible, but only to admins. This is a safety measure to prevent people from locking themselves out.
        -   To make a channel accessible, load the admin channel and create a bot with `aux.channel` set to the channel you want and `aux.channels` set to `true`.
        -   Alternatively, load the channel you want and click the `Create Channel` toast that pops up. (only works if you're an admin)
    -   Added the ability to view and control how many sessions are allowed.
        -   Allows setting a max sessions allowed value for channels and the entire server.
        -   Per-Channel settings go on the channel file in the admin channel.
            -   The `aux.channel.connectedSessions` tag indicates how many sessions are active for the channel.
            -   The `aux.channel.maxSessionsAllowed` tag specifies how many sessions are allowed for the channel. Admins are not affected by this setting. If this value is not set then there is no limit.
        -   Global settings go on the `config` file in the admin channel.
            -   The `aux.connectedSessions` tag indicates how many sessions are active for the server.
            -   The `aux.maxSessionsAllowed` tag specifies how many sessions are allowed for the entire server. Admins are not affected by this setting. If this value is not set then there is no limit.
    -   Added the ability to query the status information from the server.
        -   Requests to `/api/{channelId}/status` will return a JSON object containing the current number of active connections for the channel.
        -   Requests to `/api/status` will return a JSON object containing the current number of active connections for the server.
    -   Changed `aux.inventory.color` tag to `aux.context.inventory.color`, and allowed the editing of the invenroty color to be done in the context bot's tags.
    -   Added an `aux.context.inventory.visible` tag to toggle the player inventory on and off, it will default to visible.
    -   Reduced width of player inventory and added a left alligned line to it's left side.
    -   Gave the player inventory the ability to be set by a user set inventory context tag.
    -   Added a width maximum to the player inventory.
    -   Added in the `onAnyBotClicked()` function to fire an event when any bot in the scene has been clicked.
-   Bug Fixes
    -   The player's background context color can now be set via fomula.
    -   Fixed scripts to remove deleted files from queries like `getBots()` or `getBot()`.
    -   Fixed the login screen to hide the loading progress when the user needs to scan the token from their other device.
    -   Improved the JavaScript sandbox to prevent common infinite loops.
        -   Loops in JavaScript code now have an energy cost of 1 per iteration.
        -   By default, each formula/action has an energy of `100,000`.
        -   Shouts get their own energy value set at `100,000`. (for now - so it's still possible to get around the energy limit by shouting back and forth)
        -   Exceeding the energy limit causes the formula/action to be terminated so that the application doesn't get locked up.
    -   Corrected misspelled tag name in the tag dropdown list.
    -   Fixed positioning issue with setting `aux.label.anchor` via an interaction.

## V0.9.16

### Date: 07/22/2019

### Changes:

-   Improvements

    -   Added ability to use the enter key on the new tag dropdown to autofill the tag.
    -   The webpage's tab name will now display the channel's ID in designer and the Context name and ID in Player.

-   Bug Fixes
    -   Added another Wall3D optimization with a geometry disposal.
    -   Added a null check to stop an error when trying to drag specifically removed bots.
    -   A mod object will no longer change it's mesh scale while being dragged.
    -   Fixed an issue that would happen if a file was updated and deleted in the same script.

## V0.9.15

### Date: 07/18/2019

### Changes:

-   Improvements
    -   Selecting a tag from the tag suggestions list will now automatically add the tag on click.
    -   Added a plus sign to the `Make mod from selection` butotn's icon.
-   Bug Fixes
    -   Improved Wall3D performance, should no longer take up most memory allocation.
    -   Clicking on a bot will no longer have the mereg ball appear for a second in the file count.

## V0.9.14

### Date: 07/17/2019

### Changes:

-   Improvements
    -   Added a login system
        -   Users are first-come first-serve.
            -   Upon login your device will generate a token that is used to authenticate the device for that user account.
                -   Because this token is unique and secret you must use the new "Login with Another Device" feature in the side menu.
                -   This will show a QR code that can be scanned after trying to login with the same username.
            -   Users can be granted roles via their bot in the `admin` channel.
                -   These roles can be used to allow or deny access to channels.
                -   Users that have the `admin` role are allowed access to every channel. (and bypass the blacklist and whitelist)
        -   The server now decides if a user is able to load an aux.
            -   This means that the server checks `aux.blacklist` and `aux.whitelist` before sending the data.
            -   The following tags have been added to check whether a user is allowed access based on their roles.
                -   `aux.whitelist.roles`: Specifies the list of roles that users must have all of in order to access the channel.
                -   `aux.blacklist.roles`: Specifies the list of roles that users must not have any of in order to access the channel.
            -   By default, the `admin` channel is set to allow only users with the `admin` role.
    -   The login screen now remembers which users you have logged in with previously.
        -   Because tokens are saved on the device it is important to save users and only remove them if explicitly requested by the user.
    -   The `aux.line.style` tag's wall settting will now dynamically scale with bot height and bot stacking.
    -   The inventory viewport now no longer accepts panning input, it will now only zoom and rotate.
    -   Added in an `aux.line.style` tag that changes the design of the `aux.line.to` line.
    -   Added in a resize sheets button to set sheet's to full page width at all times.
    -   Added in an `aux.line.width` tag that changes the width of the `aux.line.to` but only the wall style for now.
    -   Resize the sheets button is now on the far left of the sheets buttons.
    -   Added a new `Make mod from selection` button to the sheet's buttons.
    -   Clicking off of the sheets will now always revert the selected item to an empty bot.
    -   Clicking the `enter` key on a selected tag will automatically open up the `new tag` input section.
    -   Clicking the `escape` key when the `new tag` input section is up will close the input section.
    -   The `new tag` input section will now be left alligned in the sheets.
    -   The tag section buttons will now appear below the bot content in the sheets.
    -   Moved the sheet's `Toggle Size` button to the right side of the sheet.
-   Bug Fixes
    -   Fixed `create()` to dissallow overriding `aux.creator` when a creator is specified.
    -   The center button will no longer effect the rotation in channel designer's viewport.
    -   'Enable AR' button no longer shows up in iOS Chrome which is currently unsupported.
    -   Fixed AR rendering for both AUX Designer and AUX Player.
    -   Fixed the login page to redirect to Channel Designer if the user refreshes the page while on the login screen.
    -   Fixed an issue that would cause `player.currentContext()` to be undefined if it was accessed inside `onConnected()`.
    -   Fixed the link to the `aux-debug` page in Channel Designer.
    -   Fixed an issue where formulas which had circular dependencies would cause other tags referencing the circular tag to not update.
    -   Fixed the parsing logic for filter tags to support curly quotes. (a.k.a. "Smart Quotes" that the iOS keyboard makes)
    -   Adding a new tag to a bot will now automatically focus the new tag whereas before it would not focus it.
    -   Fixed the file table to not interrupt the user's typing when tag value updates are processed.
-   Security Fixes
    -   Updated the `lodash` NPM package to `4.17.14` to mitigate [CVE-2018-16487](https://nvd.nist.gov/vuln/detail/CVE-2018-16487).

## V0.9.13

### Date: 07/10/2019

### Changes:

-   Improvements
    -   Reordered the context menu list to new specifications.
    -   Renamed several items in the context menu list: `Open Context` to `Go to Context` and `Select Context Bot` to `Edit Bot`.
-   Bug Fixes
    -   The `aux.context.locked` will now be properly initially set via the create context popup's tick box.

## V0.9.12

### Date: 07/09/2019

### Changes:

-   Improvements
    -   Added a rotation option to `player.tweenTo`, users can now define an `x` and `y` rotation to define which way the camera views the bot.
    -   New context popup opens with`aux.context.locked` set to false and the text has been change to `Lock Context`.
    -   Changed `aux.mod.tags` to `aux.mod.mergeTags`.
    -   Renamed `aux.movable="mod"` to `aux.movable="cloneMod"`.
    -   `isDiff` function no longer checks for `aux.mod.mergeTags` when determining weather a bot is a diff or not.
    -   Added the `aux.listening` tag to disable, a bot will accept shouts or whispers if this tage is set to true but ignore them it `aux.listening` is set to false.
    -   Removed the `context_` prefix of the default generated name of new contexts.
-   Bug Fixes
    -   The cube that appears on empty bot will now be properly sized.
    -   The center inventory button will now appear when intended.
    -   Fixed typo on the `Requesting site ID` text.
    -   First entered letter on a new bot's label not appearing had been resolved.
    -   The function `onCombine` should not trigger when dragging on a stack of bots but a warning message explaining this has been added it this is attempted.
    -   Dragging the inventory top to change its size will no longer cause the Google Chrome mobile app to refresh the page.
    -   Added in a tween override when user attempts input during a tween that will stop the tween immediately.

## V0.9.11

### Date: 07/01/2019

### Changes:

-   Improvements
    -   Added two new functions that can be used to open URLs.
        -   `player.goToURL(url)`: Redirects the user to the given URL in the same tab/window.
        -   `player.openURL(url)`: Opens the given URL in a new tab/window.
-   Bug Fixes
    -   Fix actions that edit files which get destroyed to not error and cause the rest of the action to fail.

## V0.9.10

### Date: 06/29/2019

### Changes:

-   Bug Fixes
    -   Make the sandboxed iframe fix check if the OS is iOS in addition to checking for Safari. This detects Chrome iOS and therefore applies the workaround.

## V0.9.9

### Date: 06/28/2019

### Changes:

-   Bug Fixes
    -   Make our minifier output ASCII so that Safari can load the web worker from a blob. (which apparently requires ASCII)

## V0.9.8

### Date: 06/28/2019

### Changes:

-   Improvements
    -   Can now click on and drag multiple files at a time, one for each VR controller.
-   Bug Fixes
    -   Fixed loading on Firefox browsers.
        -   Added special case for Firefox browsers to ignore the use of browser crypto since it seems to cause errors despite it being supported.
    -   Always render VR controllers, even if they are not in view of the camera.
        -   This makes sure that you can still see controller pointer lines and cursors even if you are holding the controller out of view.
    -   Fixed loading on Safari by allowing the sandboxed iframe to do more than it should be able to.
        -   Related Bug: https://bugs.webkit.org/show_bug.cgi?id=170075

## V0.9.7

### Date: 06/28/2019

### Changes:

-   Bug Fixes
    -   Inventory camera updates properly again in AUXPlayer.
    -   Added some basic regex URL validation to `aux.iframe` tag.

## V0.9.6

### Date: 06/28/2019

### Changes:

-   **Breaking Changes**
    -   Removed `@` and `#` expressions.
        -   This means that `@id` and `#id` will no longer work.
        -   Instead, use `getBots("#id")` and `getBotTagValues("#id")`.
-   Improvements
    -   The inventory now begins with a top down view.
    -   The center viewport button will now set the rotation to be top down.
    -   Inventory now begins with an increased zoom value.
    -   Manually control when we submit the frame to the VRDisplay
        -   This allows us to be able to do multiple rendering passes on the WebGL canvas and have them all appear in VR correctly.
        -   Before this fix, any elements that were rendered onto the WebGL canvas after the first pass were absent from VR. This was because the `THREE.WebGLRenderer` prematurely submitted the frame to the `VRDisplay`. This was a problem because it appears that the WebVR API ignores subsequent calls to the `VRDisplay.submitFrame` function until the current frame has passed.
    -   Added the `hasTag` function to allow users to check if the file has a specific tag on it.
    -   Moved formula calculations to a background thread.
        -   This helps get a more consistent framerate by running formulas in the background while the scene is rendering.
        -   As a result, the `window` global variable will not be available formulas.
            -   This means formulas like `window.alert()` or `window.location` or `window.navigator.vibrate()` will not work anymore.
            -   This also means that channels are more secure since you should no longer be able to write a formula that directly modifies bots in another channel. (no crossing the streams)
        -   The new system works by tracking dependencies between formulas.
            -   It looks for calls to `getTag()`, `getBot()`, `getBots()` and `getBotTagValues()` to track dependencies.
            -   It is fairly limited and does not yet support using variables for tag names. So `getTag(this, myVar)` won't work. But `getTag(this, "#tag")` will work.
            -   There are probably bugs.
        -   Additional improvements include showing the error message produced from a formula.
            -   If the formula throws an error then it will show up instead of the formula text.
            -   The UI has not been updated so you cannot scroll to read the full error message.
    -   Improved line performance.
    -   Improved label positioning to be more consistent.
    -   Improved users to share inventories, menus, and simulations when they are logged in with the same username.
    -   Old inactive users will now be deleted automatically to keep the data model clear of unused users.
        -   This only affects bots that have the `aux._user` tag set.
    -   Improved our usage of Vue.js to prevent it from crawling the entire game tree to setup property listeners.
        -   This reduces rendering overhead significantly.
    -   Changed the size of the inventory's dragging bar.
-   Bug Fixes
    -   Fixed rendering warning that was caused by `aux.line.to` if the line was too short.
    -   The context will now no longer allow for bot placement if it is not being visualized.
    -   The bot's label should now always appear on page reload.
    -   The bot sheet should now no longer have an incorrect layout upon adding a new bot.
    -   The config ID in sheets will now read as `config` and not `confi`.
    -   Switching contexts in AUXPlayer will now add the old context to the browser history so you can use the back and forward buttons to go back and forth.

## V0.9.5

### Date: 6/19/2019

### Changes:

-   Improvements
    -   `onGridClick()` is now supported in VR.
    -   Changed `mergeBall` tag to `mod`.
    -   Changed `tags` staring tag to `mod`.
    -   Changed `Clear Tags` to `Clear Mod`.
    -   Stop users from adding a blank or only whitespace tag.
    -   Changed `tags.remove()` back to `removeTags()`.
-   Bug Fixes
    -   All camera tweens will now snap to their final (and literal) target destination at the end of the tween.
    -   Bots will get destroyed when dragged over the trashcan in AUX Builder even if it is still on a context surface.
    -   `aux.context.rotation` tags are now being used in AUX Builder to apply rotation to contexts.
    -   Tags starting with `_user` and all other appropriate hidden tags will now correctly sort into the hidden tags section in sheets.
    -   Clearing an empty mod with an added tag on it now clears the added tag.
    -   `aux.label.size.mode` set to `auto` now sizes properly with the orthographic camera.
    -   The inventory in player will now no longer reset it's scale upon resizing the inventory.

## V0.9.4

### Date: 06/18/2019

### Changes:

-   Improvements
    -   Label rendering is now longer overdrawn on the main scene.
        -   This fixes issues with rendering labels in VR.
-   Bug Fixes
    -   Labels are now rendered in both the left and right eye in VR.
    -   Fixed flickering labels due to z-fighting with the geometry it was anchored to

## V0.9.3

### Date: 06/18/2019

### Changes:

-   Improvements
    -   Changed labels to read "Bot" instead of "File".

## V0.9.2

### Date: 06/18/2019

### Changes:

-   **Breaking Changes**
    -   We changed how tags are used in formulas. Now, instead of using the dot (`.`) operator to access a tag in a file, you must use the new `getTag(file, tag)` and `setTag(file, tag)` functions.
        -   For example, instead of:
            -   `this.aux.color = "red"`
        -   You would use:
            -   `setTag(this, "#aux.color", "red")`
        -   Likewise for getting tags:
            -   `alert(this.aux.color)`
        -   You should now use:
            -   `alert(getTag(this, "#aux.color"))`
-   Improvements
    -   Added several functions indended to replace the @ and # expression syntax.
        -   `getBot(tag, value)`, Gets the first file with the given tag and value.
        -   `getBots(tag, value (optional))`, Gets all files with the given tag and optional value. This replaces the `@tag(value)` syntax.
        -   `getBotTagValues(tag)`, Gets all the values of the given tag. This replaces the `#tag` syntax.
        -   `getTag(file, tag)`, Gets the value stored in the given tag from the given file. This replaces using dots (`.`) to access tags.
        -   `setTag(file, tag, value)` Sets the value stored in the given tag in the given file. This replaces using dots (`.`) to set tag values.
    -   Renamed several functions to use the "bots" terminology instead of "files".
        -   `getFilesInContext() -> getBotsInContext()`
        -   `getFilesInStack() -> getBotsInStack()`
        -   `getNeighboringFiles() -> getNeighboringBots()`
        -   `player.getFile() -> player.getBot()`

## V0.9.1

### Date: 06/13/2019

### Changes:

-   Improvements
    -   VR mode is reimplemented.
        -   On a VR device, you can enter VR mode by clicking on `Enter VR` in the menu.
        -   VR controllers can be used to click on files as well as drag them around in both AUX Player and AUX Builder.
        -   `onPointerEnter()` and `onPointerExit()` work for VR controllers in AUX Player.
    -   AR mode is back to its previous working state (along with inventory!)
    -   Changed the function tag `player.isBuilder()` to `player.isDesigner()`.
    -   Clicking on the same file as the selected file will now open the sheet if it has been closed.
    -   Added a `Select Context File` seciton in the workspace dropdown. This will select the file responsible for the workspace and open up it's sheet.
    -   Added ability to drag to change the height of the inventory viewport in the player.
    -   Added a new `aux.inventory.height` tag that when applied to the config file will set a default height of the player's inventory.
-   Bug Fixes
    -   Clicking on the same file as the selected file will no longer deselect the file in single selection mode.
    -   Fixed accidental double render when running in AUX Builder.

## V0.8.11

### Date: 06/07/2019

### Changes:

-   Improvements
    -   Removed unused top grid spaces of empty an empty file.
    -   The tag autocomplete is now in alphabetical order.
    -   The id tag value is now centered in the sheets.
    -   The `Clear Diff` section of the sheets has been renamed `Clear Tags`.
    -   The tooltip for the surface button has been changed from `create surface from selection` to `create surface` in mergeBall mode.
-   Bug Fixes
    -   Changed the resulting `diff-` id of file to `merge` when adding tag to empty file.
    -   Changed header of the create worspace popup from `Create Surface from Selection` to `Create Surface` when opened on a merge file.

## V0.8.10

### Date: 06/07/2019

### Changes:

-   Improvements
    -   Change `diff` key word to `merge` or `mergeBall`.
        -   EX: The tag function `aux.diff` has been changed to `aux.mergeBall` and `aux.diffTags` has been changed to `aux.mergeBall.tags` and the `diff` id tag value has been changed to `merge`.

## V0.8.9

### Date: 06/06/2019

### Changes:

-   Improvements
    -   Changed `diff.save` and `diff.load` to `diff.export` and `diff.import` respectfully.
    -   Changed function `saveDiff` to automatically include the `loadDiff` function within it to clean up the resulting output.
    -   `diff.save` will now return a cleaner JSON than it was before.
-   Bug Fixes
    -   Duplicate tags will now not show up in a closed tag section's tag count.
    -   Stopped additon of extra whitespace on left side of screen when multi selecting too many files.

## V0.8.8

### Date: 06/05/2019

### Changes:

-   Improvements
    -   Improved how diffs are created from files so that they don't contain any tags which are for contexts.
        -   This means that moving a file will only give you a diff of tags that are not related to a context.
        -   Examples are `aux.color`, `aux.label`, etc.
        -   As a result, applying the diff to a file won't cause it to be moved.
    -   The hidden tag section has been changed from `aux._` to `hidden`.
    -   The action and hidden tag sections will now appear when only one tag meets the criteria for the section.
    -   The add tag auto complete will now check for a match of the start if the string and not a substring.
    -   The add tag autocomplete will hide the `aux._` tags until `aux._` is input.
    -   When clicking the background in multi-file selection mode, it will deselect the files and keep a diff of the last selected.
    -   Improved file diffs to keep the existing diff selected after merging it into a file.
    -   Added tag `aux.inventory.color` to global file that allows the user to set the inventory background color in player.
-   Bug Fixes
    -   Fixed an issue that would cause file diffs to apply their context positions to other files.
    -   Clicking the `minus` button of the final file in sheets will now switch to diff without the `minus` or `unselect all` buttons that don't do anything.

## V0.8.7

### Date: 06/05/2019

### Changes:

-   Improvements
    -   Added the ability to show hidden tags by toglging hidden tag section instead of the hidden tags button which has been removed.
    -   Edited hexagon button to be filled and have a larger plus icon to improve uniformity.
-   Bug Fixes
    -   Tag `#` section will no longer remain if there are no tags fitting the criteria.

## V0.8.6

### Date: 06/05/2019

### Changes:

-   Improvements
    -   Added the ability to automatically convert curly quotes (`U+2018`, `U+2019`, `U+201C`, `U+201D`) into normal quotes (`U+0008`, `U+0003`).
-   Bug Fixes
    -   Fixed an issue where tag diffs would appear like normal files.
    -   Fixed an issue that prevented users from moving the camera when tapping/clicking on a worksurface.

## V0.8.5

### Date: 06/04/2019

### Changes:

-   Bug Fixes
    -   Fixed an issue that caused diffs to not be draggable from the mini file in the upper right hand corner of the screen.
    -   Fixed some conflicts between the default panel opening logic and the new dragging logic on mobile.
    -   Fixed an issue that prevented users from dragging file IDs out from the file panel on mobile.

## V0.8.4

### Date: 06/04/2019

### Changes:

-   Improvements
    -   Made AUX Builder remove any context-related tags when cloning/duplicating a file.
        -   This prevents diff files from magically appearing in other contexts when dragging them.
        -   It is accomplished by deleting any tag that is hidden (starts with an underscore) or is related to a context made by an `aux.context` tag in another file.
    -   Added `diff.save()` and `diff.load()` AUX Script functions.
        -   `diff.save(diffToSave)`: Takes the given diff and returns JSON that can be stored in a tag.
        -   `diff.load(diffToLoad)`: Renamed from `diff.create()`, `diff.load()` is now able to take some JSON and returns a diff that can be applied to a file using `applyDiff()`.
    -   Numbers in tags can now start with a decimal instead of having to start with a digit.
        -   For example, `.0123` is now allowed and equals `0.0123`.
    -   Added the ability to customize user colors via the following tags:
        -   `aux.color`: Setting this tag on a user's file will cause that user to be the given color.
        -   `aux.scene.user.player.color`: Setting this tag on the globals file will cause all users in AUX Player to appear as the given color.
        -   `aux.scene.user.builder.color`: Setting this tag on the globals file will cause all users in AUX Builder to appear with the given color.
    -   Made AUX Player users default to a yellow color instead of blue.
    -   Renamed the `globals` file to `config`.
    -   Renamed the following tags/actions:
        -   `aux.context.surface.{x,y,z}` -> `aux.context.{x,y,z}`
        -   `aux.context.surface.rotation.{x,y,z}` -> `aux.context.rotation.{x,y,z}`
        -   `aux._creator` -> `aux.creator`
        -   `aux.builders` -> `aux.designers`
        -   `onSave()` -> `onSaveInput()`
        -   `onClose()` -> `onCloseInput()`
    -   Changed the `"Switch to Player"` button text to be `"Open Context in New Tab"`.
    -   Changed the title of AUX Builder to `"Channel Designer"`.
    -   Improved the file table to automatically focus the first input for newly added tags.
    -   Added an `onDiff()` event that is triggered on the file that a diff was applied to.
        -   The `that` parameter is an object with the following properties:
            -   `diffs`: The array of diffs that were applied to the file.
-   Bug Fixes
    -   Fixed the color picker input to not error when the edited tag doesn't have a value.
    -   Fixed the color picker basic input subtype to have the correct width so that the colors line up properly.
    -   Fixed an issue with showing an input box during the `onSaveInput()` or `onCloseInput()` callback from another input.
    -   Added in ability to drag file or diff out of file selection dropdown button.
    -   The sheet section will now hide itself when dragging a file from it and reopen itself when the drag is completed.
    -   Changed `Create Workspace` button tooltip to `Create Surface from Selection`.
    -   Removed the `Destroy File` and `Clear Diff` buttons from an empty diff sheet.
    -   Removed the `Destroy File` and replaced it with the `Clear Diff` button on a non-empty diff sheet.
    -   Fixed `player.tweenTo()` from affecting the inventory camera if the target file doesnt exist in it.

## V0.8.3

### Date: 06/03/2019

### Changes:

-   Improvements
    -   Replaced `aux.context.surface` with `aux.context.visualize`
        -   This allows specifying how a context should be visualized in AUX Builder.
        -   The previous option only allowed specifying whether a context is visualized, not how.
        -   There are currently 3 possible options:
            -   `false`: Means that the context will not be visible in AUX Builder. (default)
            -   `true`: Means that the context will be visible in AUX Builder but won't have a surface.
            -   `surface`: Means that the context will be visible with a surface in AUX Builder.

## V0.8.2

### Date: 05/31/2019

### Changes:

-   Improvements
    -   Added `onGridClick()`
        -   Triggered when the user clicks on an empty grid space in AUX Player.
        -   Runs on every simulaiton.
        -   The `that` parameter is an object with the following properties:
            -   `context`: The context that the click happened inside of. If the click occurred in the main viewport then this will equal `player.currentContext()`. If the click happened inside the inventory then it will equal `player.getInventoryContext()`.
            -   `position`: The grid position that was clicked. Contains `x` and `y` properties.
    -   Added the `aux.builders` tag which allows setting a whitelist for AUX Builder.
        -   `aux.whitelist` and `aux.blacklist` still exist and can be used to whitelist/blacklist users across both AUX Builder and AUX Player.
        -   If `aux.builders` is present then only users in the builder list can access AUX Builder.
        -   If `aux.builders` is not present then AUX Builder falls back to checking the whitelist and blacklist.
    -   Added support for `aux.movable=diff`.
        -   This mode acts like `clone` but the cloned file is a diff.
        -   You can control the tags that are applied from the diff by setting the `aux.movable.diffTags` tag.
    -   Added `player.isBuilder()` function for AUX Script.
        -   Determines if the current player is able to load AUX Builder without being denied. For all intents and purposes, this means that their name is in the `aux.builders` list or that there is no `aux.builders` list in the globals file.
    -   Added `player.showInputForTag(file, tag, options)` function for AUX Script.
        -   Shows an input dialog for the given file and tag using the given options.
        -   Options are not required, but when specified the following values can be used:
            -   `type`: The type of input dialog to show.
                -   Supported options are `text` and `color`.
                -   If not specified it will default to `text`.
            -   `subtype`: The specific version of the input type to use.
                -   Supported options are `basic`, `advanced`, and `swatch` for the `color` type.
                -   If not specified it will default to `basic`.
            -   `title`: The text that will be shown as the title of the input box.
            -   `foregroundColor`: The color of the text in the input box.
            -   `backgroundColor`: The color of the background of the input box.
            -   `placeholder`: The placeholder text to use for the input box value.
    -   Added autofill feature to the add tag input box for improved tag adding.
    -   Center camera button is only shown when at a specified distance from the world center.
    -   Placed camera type toggle back inside the menu for both AUX Builder and AUX Player.
    -   Changed hexagon image to include a plus sign to make is match with other 'add item' buttons.
    -   Added ability to remove files from a search, will convert any remaining files into a multiselected format.
    -   Removed bottom left diff brush from builder. Diffs need to be dragged from their file ID in the sheets menu now.
    -   Changed the default placholder in the search bar from `search`, `[empty]`, and `[diff-]` to just be `search / run`.
    -   Edited the `RemoveTags()` function to allow it to use Regular Expressions to search for the tag sections to remove.

## V0.8.1

### Date: 05/29/2019

### Changes:

-   Improvements

    -   Added in the `RemoveTags(files, tagSection)` function to remove any tag on the given files that fall into the specified tag section. So triggering a `RemoveTags(this, "position")` will remove all tags such as `position.x` and `position.random.words` on this file.
    -   Added the `aux.destroyable` tag that prevents files from being destroyed when set to `false`.
    -   Made the globals file not destroyable by default.
    -   Reimplemented ability to click File ID in the sheet to focus the camera on it.
    -   Added the `aux.editable` tag that can be used to prevent editing a file in the file sheet.
    -   Added events for `onKeyDown()` and `onKeyUp()`.
        -   These are triggered whenever a key is pressed or released.
        -   The `that` parameter is an object containing the following fields:
            -   `keys` The list of keys that were pressed/released at the same time.
        -   See https://developer.mozilla.org/en-US/docs/Web/API/KeyboardEvent/key/Key_Values for a list of possible key values.
    -   Added new formula functions:
        -   `getFilesInStack(file, context)` gets the list of files that are in the same position as the given file.
        -   `getNeighboringFiles(file, context, direction)` gets the list of files that are next to the given file in the given direction.
            -   Possible directions: `left`, `right`, `front`, `back`.
            -   If a direction is not specified, then the function returns an object containing every possible direction and the corresponding list of files.
        -   `player.importAUX(url)` loads an .aux file from the given URL and imports it into the current channel.
    -   Improved the `whisper()` function to support giving it an array of files to whisper to.
    -   Set an empty diff file as the selected file if no other files are selected, this will allow new files to be dragged out drom this diff's id as a new file.
        -   Selection count is set to 0 in this instance as not files are meant to be shown as selected.
    -   Added a "Create Worksurface" button to the file sheet.
        -   This will create a new worksurface and place all the selected files on it.
        -   The worksurface will use the given context name and can be locked from access in AUX Player.
        -   The new worksurface file will automatically be selected.
        -   The system will find an empty spot to place the new worksurface.
    -   Added camera center and camera type buttons to lower right corner of AUX Builder and AUX Player.
        -   Inventory in AUX Player also has a camera center button.
        -   Camera center will tween the camera back to looking at the world origin (0,0,0).
        -   Camera type will toggle between perspective and orthographic cameras. The toggle button that used to do this has been removed from the main menus.

-   Bug Fixes
    -   Fixed `tweenTo` function not working after changing the camera type.
    -   Fixed the file sheet to not have a double scroll bar when the tags list becomes longer than the max height of the sheet.
    -   Fixed an issue that would add a file to the "null" context when dragging it out by it's ID.

## V0.8.0

### Date: 05/25/2019

### Changes:

-   Improvements
    -   Replaced 2D slot-based inventory with a full 3D inventory context view on the lower portion of the screen.
        -   You can drag files seamlessly in and out of the inventory and current player context.
        -   Inventory has seperate camera control from the player context.
        -   Inventory is now unlimited in capacity as it is just another 3d context to place files in and take with you.
    -   Added a tag section check for multiple action tags, will now compress them into the `actions()` section.
    -   Add a docker-compose file for arm32 devices.
    -   Add the ability to execute a formula and get file events out of it.
    -   Add a play button to the search bar that executes the script.
-   Bug Fixes
    -   Fixed ability to click on files with `aux.shape` set to `sprite`.
    -   Hide the context menu on mobile when clicking the background with it open.
    -   Refactored progress bars to be more performant.
    -   Progress bars no longer interfere with input.
    -   Allow queries to return values that are not null or empty strings.
    -   Remove context menu on mobile when clicking on background.
    -   Make users that are in AUX Player appear blue.

## V0.7.8

### Date: 05/23/2019

### Changes:

-   Bug Fixes
    -   Made adding a tag put the new tag in the correct position in the sheet so it doesn't jump when you edit it.
    -   Fixed the ability to see other players.

## V0.7.7

### Date: 05/23/2019

### Changes:

-   Improvements
    -   The show hidden tag button and new tag button have swapped places.
    -   The sheets section will automatically appear when the search bar is changed.
    -   New create new file button art has been implemented.
    -   Several tags have changed:
        -   `aux.context.movable` -> `aux.context.surface.movable`
        -   `aux.context.x` -> `aux.context.surface.x`
        -   `aux.context.y` -> `aux.context.surface.y`
        -   `aux.context.z` -> `aux.context.surface.z`
        -   `aux.context.grid` -> `aux.context.surface.grid`
        -   `aux.context.scale` -> `aux.context.surface.scale`
        -   `aux.context.minimized` -> `aux.context.surface.minimized`
    -   Added `aux.context.surface` as a way to determine if a surface should show up in AUX Builder.
        -   Defaults to `false`.
    -   Changed how contexts are configured:
        -   You can now configure a context by setting `aux.context` to the context.
        -   Previously, this was done by creating a special tag `{context}.config`.
    -   Added `aux.context.locked` as a way to determine if a context should be able to be loaded in AUX Player.
        -   Defaults to `true` for contexts that do not have a file that sets `aux.context` for it.
        -   Defaults to `false` for contexts that have a file that sets `aux.context` for it and do not have a `aux.context.locked` tag.
    -   Changed how the globals file is created:
        -   It no longer has a label.
        -   It is now movable by default. (but you have to put it in a context first)
        -   It now defines the "global" context instead of a random context.
        -   It is not in the "global" context by default. (so there's just a surface with no files)
-   Bug Fixes
    -   The tags in sheets will now be sorted aplhabetically on show/hide tag sections.

## V0.7.6

### Date: 05/21/2019

### Changes:

-   Improvements
    -   Tag compression now happens when there are at least 2 similar starting sections.
    -   Tag sections now begin with or are replaced by `#`.
    -   Tag sections now truncate if they are over 16 characters.
    -   Tag sections now begin all turned on when opening the sheets.
    -   Tag sections now account for hidden tags and only show a tag section button if the amount of visible hidden tags is greater than 2.
    -   Made the channel ID parsing logic follow the same rules we use for the URLs.
    -   Added a toast message that will be shown whenever a file is deleted via the file table or the trash can.
-   Bug Fixes
    -   Fixed the `isBuilder` and `isPlayer` helper variables.

## V0.7.5

### Date: 05/21/2019

### Changes:

-   Improvements
    -   Tag compression to the table for tags with 3 or more similar starting sections(The series of characters before the first period in the tag).
    -   Made switching contexts in AUX Player via `player.goToContext()` fast by not triggering a page reload.
    -   Forced each channel in AUX Player to display the same context as the primary context.
    -   Added in ability to drag a block out of the sheet's ID value.
    -   Added the `diff.create(file, ...tags)` function.
        -   This creates a diff that takes the specified tags from the given file.
        -   Tags can be strings or regex.
        -   The result can be used in `applyDiff()` or in `create()`.
        -   Example:
            -   `diff.create(this, /aux\..+/, 'fun')`
            -   Creates a new diff that copies all the `aux.*` and `fun` tags.
    -   Added the `player.currentContext()` function.
        -   This returns the context that is currently loaded into AUX Player.
    -   Added the `onPlayerContextEnter()` event.
        -   This is triggered whenever AUX Player loads or changes a context.
        -   The `that` variable is an object containing the following properties:
            -   `context` - the context that was loaded.
    -   Added convenience functions for accessing the first and last elements on an array.
        -   `array.first()` will get the first element.
        -   `array.last()` will get the last element.
-   Changes
    -   Changed the @ and # formula expressions to always return a list of values.
        -   The values will always be sorted by the ID of the file that it came from.
            -   For @ expressions this means that the files will be sorted by ID.
            -   For # expressions this means that the values will be sorted by which file they came from.
        -   Because of this change, users should now use the `.first()` function to get the first file returned from a query.
-   Bug Fixes
    -   Fixed the wording when adding and removing channels.

## V0.7.4

### Date: 05/20/2019

### Changes:

-   Improvements
    -   Added the `NODE_PORT` environment variable to determine which port to use for HTTP in production.
-   Bug Fixes
    -   Fixed SocketManager to build the connection url correctly.

## V0.7.3

### Date: 05/20/2019

### Changes:

-   Bug Fixes
    -   Updated sharp to v0.22.1

## V0.7.2

### Date: 05/20/2019

### Changes:

-   Bug Fixes
    -   Fixed an issue where the server would return the wrong HTML page for AUX Player.

## V0.7.1

### Date: 05/20/2019

### Changes:

-   Bug Fixes
    -   Fixed an issue with running AUX on a .local domain that required HTTPs.

## V0.7.0

### Date: 05/20/2019

### Changes:

-   Improvements
    -   Search bar will now always remain across the top of builder.
    -   Made the `aux.context.grid` tag not use objects for hex heights.
    -   Made `auxplayer.com/channel` load AUX Builder and `auxplayer.com/channel/context` load AUX Player.
    -   Added `onConnected()` and `onDisconnected()` events to notify scripts when the user becomes connected for disconnected from the server.
    -   Added `player.isConnected()` to help formulas easily determine if the player is currently connected.
        -   Works by checking the `aux.connected` tag on the user's file.
-   Bug Fixes
    -   Allow for the expansion and shrinking of hexes after they have been raised or lowered.
    -   Clicking on the diff bursh in builder will now make the sheets appear correctly.
    -   Selecting the file ID in builder will now no longer change the zoom that sent the camera too far away.
    -   Upon shrinking the hex grid, hexes will now remain if a file is on top of it.
    -   Clicking on a non centeral hex did not show correct raise and lower options, now it does.
    -   Fixed an issue that would cause a formula to error if evaluating an array which referenced a non-existant tag.
        -   In the test scenario, this made it appear as if some blocks were able to be moved through and other blocks were not.
        -   In reality, the filter was breaking before it was able to evaluate the correct block.
        -   This is why re-creating a file sometimes worked - because the new file might have a lower file ID which would cause it to be evaluated before the broken file was checked.
    -   Fixed an issue that would cause the formula recursion counter to trigger in non-recursive scenarios.

## V0.6.5

### Date: 05/10/2019

-   Improvements
    -   Added `aux.iframe` tag that allows you to embed HTML pages inside an AUX.
        -   Related iframe tags:
            -   `aux.iframe`: URL of the page to embed
            -   `aux.iframe.x`: X local position
            -   `aux.iframe.y`: Y local position
            -   `aux.iframe.z`: Z local position
            -   `aux.iframe.size.x`: Width of the iframe plane geometry
            -   `aux.iframe.size.y`: Height of the iframe plane geometry
            -   `aux.iframe.rotation.x`: X local rotation
            -   `aux.iframe.rotation.y`: Y local rotation
            -   `aux.iframe.rotation.z`: Z local rotation
            -   `aux.iframe.element.width`: The pixel width of the iframe DOM element
            -   `aux.iframe.scale`: The uniform scale of the iframe plane geometry

## V0.6.4

### Date: 05/09/2019

### Changes:

-   Changes
    -   Made cloned files **not** use the creation hierarchy so that deleting the original file causes all child files to be deleted.
-   Bug Fixes
    -   Fixed the "Destroy file" button in the file sheet to allow destroying files while searching.

## V0.6.3

### Date: 05/09/2019

### Changes:

-   Improvements
    -   Made cloned files use the creation hierarchy so that deleting the original file causes all child files to be deleted.
-   Bug Fixes
    -   Fixed an issue that caused clonable files to not be cloned in AUX Player.

## V0.6.2

### Date: 05/09/2019

### Changes:

-   Improvements
    -   Allow users to determine which side of the file they have clicked on by using `that.face` variable on an `onClick` tag.
    -   Removed `aux.pickupable` and replaced it with special values for `aux.movable`.
        -   Setting `aux.movable` to `true` means it can be moved anywhere.
        -   Setting `aux.movable` to `false` means it cannot be moved.
        -   Setting `aux.movable` to `clone` means that dragging it will create a clone that can be placed anywhere.
        -   Setting `aux.movable` to `pickup` means it can be moved into any other context but not moved within the context it is currently in (only applies to AUX Player).
        -   Setting `aux.movable` to `drag` means it can be moved anywhere within the context it is currently in but not moved to another context. (only applies to AUX Player).
    -   Added the ability to destroy files from the file sheet.
    -   Added the ability to display a QR Code from formula actions.
        -   Use `showQRCode(data)` and `hideQRCode()` from formula actions.
    -   Added the ability to create a new empty file from the file sheet.
        -   Doing so will automatically select the new file and kick the user into multi-select mode.
    -   Added the ability to whitelist or blacklist users by using `aux.whitelist` and `aux.blacklist`.
        -   For example, setting `aux.whitelist` to `Kal` will ensure that only users named `Kal` can access the session.
        -   Similarly, setting `aux.blacklist` to `Kal` will ensure that users named `Kal` cannot access the session.
        -   In the case of a name being listed in both, the whitelist wins.
-   Bug Fixes
    -   Fixed an issue where long tapping on a file would register as a click on mobile.
    -   Dragging a minimized workspace will no longer change its z value for depth, only its x and y.

## V0.6.1

### Date: 05/07/2019

### Changes:

-   Bug Fixes
    -   Fixed the Copy/Paste shortcuts to make `Cmd+C` and `Cmd+V` work on Mac.

## V0.6.0

### Date: 05/07/2019

### Changes:

-   Improvements

    -   Added an `aux.progressBar` tag that generates a progressbar above the file, this tag can be set to any value form 0 to 1.
        -   This new tag also has additionally: `aux.progressBar.color` and `aux.progressBar.backgroundColor` to color the progressbar's components.
        -   This tag also has: `aux.progressBar.anchor` to set the facing direction of the progress bar relative to the file.
    -   Added `aux.pickupable` to control whether files can be placed into the inventory in the player or not, will be true (able to be put in inventory) by default.
        -   If `aux.pickupable` is true but `aux.movable` is false, the file can still be dragged into the inventory without moving the file position. It can also be dragged out of the inventory by setting the file position only until is is placed, then not allowing position changes again as `aux.movable` is still false.
    -   Added the ability to load additional channels into an AUX Player channel.
        -   Channels can be loaded from any reachable instance of AUX Server. (auxplayer.com, a boobox, etc.)
        -   To add a channel to your AUX Player, simply open the hamburger menu and click "Add Channel".
            -   Enter in the ID of the channel you want to load.
            -   There are several options:
                -   A URL (`https://auxplayer.com/channel/context`)
                -   A remote context ID (`auxplayer.com/channel/context`)
                -   A local context ID (`channel/context`)
                -   A local channel ID (`channel`)
        -   To remove a channel, open the hamburger menu and click on the one you want to remove.
        -   Channels can also be loaded by putting them in the query string of the URL.
            -   This is done by adding a parameter named `channels` set to the ID of the channel that you want to load.
            -   For example, `channels=abc/test` will load the `abc/test` channel.
            -   As a result, the URL ends up looking something like this `https://auxplayer.com/channel/context?channels=abc/test&channels=other/channel`.
            -   Note that you can only add channels this way. You must go to the hamburger menu to remove a channel.
                -   Sharing URLs will cause all the channels you have loaded to show up for someone else but it won't remove any channels they already have loaded.
        -   Added several new formula functions:
            -   `superShout(event, arg)` performs a shout that goes to every loaded channel. This is the only way for channels to communicate with each other.
            -   `player.loadChannel(id)` loads the channel with the given ID.
            -   `player.unloadChannel(id)` unloads the channel with the given ID.
        -   Additionally, the following events are always sent to every channel:
            -   `onQRCodeScannerOpened()`
            -   `onQRCodeScannerClosed()`
            -   `onQRCodeScanned()`
            -   `onTapCode()`
        -   How it works
            -   Channels are loaded by creating files in the user's "simulation context".
                -   You can get the user's simulation context by using `player.getFile().aux._userSimulationsContext`.
            -   AUX Player looks for these files and checks if they have a `aux.channel` tag.
                -   For files that do, then the `aux.channel` tag value is used as a channel ID and then AUX Player loads it for each file.
                -   Files that don't are ignored.
            -   Note that because we have multiple channels loaded there are multiple user files and global files.
                -   This is fine because channels cannot lookup files that other channels have.
                -   Because of this, a user also has multiple simulation contexts.
                -   This works out though, because we merge all the simulation contexts and remove duplicate channels.
                -   When `player.unloadChannel(id)` is called, we only remove simulation files that are in the channel that the script is running in.
                -   As a result, if another channel has called `player.loadChannel(id)` with the same ID the channel will remain loaded because at least one channel has requested that it be loaded.
    -   Added in a tween for the zoom that fires once a file has been focused on, it will tween to file position then zoom to the set zoom value.
    -   Added `whisper(file, event, argument)` formula function that sends shouts to a single file.
    -   Added a `aux.version` tag to the globals file which will be used to help determine when breaking changes in the AUX file format occur.
    -   Added the ability to copy and paste file selections in AUX Builder.
        -   Pressing `Ctrl+C` or `Cmd+C` will cause the currently selected files to be copied to the user's clipboard.
        -   Pressing `Ctrl+V` or `Cmd+V` will cause the currently selected files to be pasted into the world where the user's cursor is.
        -   Does not interfere with normal copy/paste operations like copying/pasting in input boxes.
        -   If a worksurface is included in the user's selection the new worksurface will be duplicated from it.
            -   This allows you to do things like copy the context color.
            -   Any files that are being copied from the old worksurface to the new one will also maintain their positions.
    -   Added the ability to copy worksurfaces AUX Builder using the new `"Copy"` option in the context menu.
        -   Using the `Ctrl+V` keybinding after copying the worksurface will paste a duplicate worksurface with duplicates of all the files that were on the surface.
    -   Added the ability to drag `.aux` files into AUX Builder.
        -   This will upload them just like the upload option in the hamburger menu.
    -   Added `player.hasFileInInventory(file)` formula function that determines if the given file or list of files are in the current player's inventory.
        -   As a part of this change, it is now possible to use the other user-related functions in formulas.
    -   Moved the `handlePointerEnter` and `handlePointerExit` function logic to only work in `PlayerInteractionManager`.
    -   Added the `handlePointerDown` to `PlayerInteractionManager` so down events in general can be collected on the player.
    -   Clicking on the `Raise` and `Lower` options on the workspace dropdown will now effect the entrire workspace if it has been expanded.

## V0.5.4

### Date: 04/29/2019

### Changes:

-   Improvements
    -   Changed AUX Player's default background color to match the dark background color that AUX Builder uses.
    -   Changed the globals file to look like a normal file when created and be labeled as "Global".
    -   Updated all the formula functions to use the new naming scheme.
    -   Added the ability to drag worksurfaces when they are minimized.
        -   Setting `aux.context.movable` to `false` will prevent this behavior.
    -   Selecting an item in the inventory no longer shows a selection indicator.
-   Bug Fixes
    -   The inventory placeholders should now always appear square.
    -   Dragging an item out of the inventory will now always remove the image of that item in the inventory.

## V0.5.3

### Date: 04/26/2019

### Changes:

-   Bug Fixes
    -   Fixed an issue that would cause data loss on the server.
        -   The issue was caused by not cleaning up some resources completely.
        -   Because some services were left running, they would allow a session to run indefinitely while the server was running but were not saving any new data to the database.
        -   As a result, any changes that happened after the "cleanup" would be lost after a server restart.

## V0.5.2

### Date: 04/26/2019

### Changes:

-   Improvements
    -   Set builder's default background color to dark gray. Player remains the light blue.
    -   Changed the `onDragAny/onDropAny` actions to be `onAnyDrag/onAnyDrop`.
    -   `formula-lib.ts` has changed `isPlayerInContext` export to `player.isInContext`.
    -   `formula-lib.ts` has changed `makeDiff` export to `diff`.
    -   Made the mini file dots much smaller.
    -   Added the ability to show and hide a QR Code Scanner using the `openQRCodeScanner()` and `closeQRCodeScanner()` functions.
        -   Upon scanning a QR Code the `onQRCodeScanned()` event is triggered with the `that` variable bound to the scanned QR code.
        -   The `onQRCodeScannerOpened()` event is triggered whenever the QR Code Scanner is opened.
        -   The `onQRCodeScannerClosed()` event is triggered whenever the QR Code Scanner is closed.
    -   Moved the file sheet to the right side of the screen.
-   Bug Fixes
    -   Fixed an issue with trying to load a WebP version of the "add tag" icon in Safari.
        -   Safari doesn't support WebP - so we instead have to load it as a PNG.
    -   Fixed the proxy to return the original content type of images to Safari.
        -   Because Safari doesn't support WebP we can't automatically optimize the images.

## V0.5.1

### Date: 04/25/2019

### Changes:

-   Improvements
    -   Automatically log in the user as a guest if they attempt to got to as context without being logged in.
-   Bug Fixes
    -   Stopped a new Guest's username from saying `guest_###` upon logging into a new guest account for the first time.
    -   Fixed highlighting issues when dragging files around.
    -   Totally removed the AUX Player toolbar so that it doesn't get in the way of input events. (Was previously just transparent)
    -   Fixed an issue with files not responding to height changes on a hex when the config file wasn't in the same context.

## V0.5.0

### Date: 04/25/2019

### Changes:

-   Improvements
    -   Restricted onCombine feature to only fire in aux-player and restrict it from happening on aux-builder.
    -   Removed the `clone()` function.
    -   Improved the `create()` function to be able to accept lists of diffs/files.
        -   This allows you to quickly create every combination of a set of diffs.
        -   For example, `create(this, [ { hello: true }, { hello: false } ])` will create two files. One with `#hello: true` and one with `#hello: false`.
        -   More complicated scenarios can be created as well:
            -   `create(this, [ { row: 1 }, { row: 2 } ], [ { column: 1 }, { column: 2 } ])` will create four files for every possible combination between `row: 1|2` and `column: 1|2`.
            -   `create(this, { 'aux.color': 'red' }, [ makeDiff.addToContext('context_1'), makeDiff.addToContext('context_2') ])` will create two files that are both red but are on different contexts.
            -   `create(this, @aux.color('red'), { 'aux.color': 'green' })` will find every file that is red, duplicate them, and set the new files' colors to green.
    -   Improved how we position files to prevent two files from appearing at the same index.
        -   Creating new files at the same position will now automatically stack them.
        -   Stacking is determined first by the index and second by the file ID.
    -   Added a zoom property to the `tweenPlayerTo` function to set a consistent zoom on file focus.
    -   Moved the worksurface context menu options to files mode.
    -   Moved the channel name to the hamburger menu and added the QR Code to the menu as well.
    -   Worksurface improvements
        -   Removed the header in AUX Player so that only the hamburger menu is shown.
        -   Removed the option to enter into worksurfaces mode.
            -   If users are already in worksurfaces mode then they can still exit.
        -   Removed the ability to snap or drag worksurfaces.
        -   Removed the ability to change the worksurface color.
    -   Removed the change background color context menu.
    -   Made the globals file generate as a worksurface.
    -   File Sheet/Search improvements
        -   Removed the edit icon and replaced it with a search icon at the top right of the top bar.
        -   Added the ability to save a `.aux` file from the current selection/search.
        -   Moved the "+tag" button to the left side of the panel and added an icon for it.
        -   Added another "Add Tag" button to the bottom of the tags list.
        -   Added the ability to show the list of selected file IDs in the search bar.
-   Bug Fixes
    -   Stopped sheet closing bug from taking multiple clicks to reopen.

## V0.4.15

### Date: 04/22/2019

### Changes:

-   Improvements

    -   Added a basic proxy to the server so that external web requests can be cached for offline use.
        -   Only works when the app is served over HTTPS.
        -   Uses service workers to redirect external requests to the server which can then download and cache the resources.
            -   Shouldn't be a security/privacy issue because all cookies and headers are stripped from the client requests.
            -   As a result this prevents users from adding resources which require the use of cookies for authorization.
            -   A nice side-effect is that it also helps prevent advertisers/publishers from tracking users that are using AUX. (Cookie tracking and Browser Fingerprinting are prevented)
        -   Currently, only the following image types are cached:
            -   `PNG`
            -   `JPG`
            -   `GIF`
            -   `WEBP`
            -   `BMP`
            -   `TIFF`
            -   `ICO`
        -   Upon caching an image, we also optimize it to WEBP format to reduce file size while preserving quality.
    -   Added `onPointerEnter()` and `onPointerExit()` events that are triggered on files that the user's cursor hovers.
    -   Added a pre-commit task to automatically format files.
    -   Formatted all of the source files. (TS, JS, Vue, JSON, HTML, CSS)
    -   Added an option to the dropdown in aux-builder to jump to aux-player for the current context
    -   `formula-lib.ts` has added a `isPlayerInContext` function to determine if path is in the expected context in aux-player.
    -   `formula-lib.ts` has changed `tweenTo` function to `tweenPlayerTo` for better clarity on the function's use.

## V0.4.14

### Date: 04/19/2019

### Changes:

-   Improvements
    -   Users that join as a guest will now have a cleaner visible name of `Guest`.
    -   Removed the builder checkbox on the new workspace popup to make the feature cleaner.
    -   Added the ability to zoom to a file by tapping/clicking its ID in the file sheet.
    -   Added a couple script functions:
        -   `tweenTo(file or id)` causes the current user's camera to tween to the given file. (just like how the sheet does it)
        -   `toast(message)` causes a toast message to pop up with the given message. It will automatically go away after some time.

## V0.4.13

### Date: 04/18/2019

### Changes:

-   Improvements
    -   Can load external images by setting `aux.image` to an image url.
        -   **NOTE:** The remote server must be CORS enabled in order to allow retrieval of the image.
    -   Added `sprite` as an option for `aux.shape`.
        -   This is a camera facing quad that is great for displaying transparent images.
    -   Added several events:
        -   `onCreate()` is called on the file that was created after being created.
        -   `onDestroy()` is called on the file just before it is destroyed.
        -   `onDropInContext()` is called on all the files that a user just dragged onto a context. (`that` is the context name)
        -   `onDragOutOfContext()` is called on all the files that a user just dragged out of a context. (`that` is the context name)
        -   `onDropAnyInContext()` is called on all files when any file is dragged onto a context. (`that` is an object that contains the `context` and `files`)
        -   `onDragAnyOutOfContext()` is called on all files when any file is dragged out of a context. (`that` is an object that contains the `context` and `files`)
        -   `onDropInInventory()` is called on the file that a user just dragged into their inventory.
        -   `onDragOutOfInventory()` is called on the file that a user just dragged out of their inventory.
        -   `onDropAnyInInventory()` is called on all files when any file is dragged into the user's inventory. (`that` is the list of files)
        -   `onDragAnyOutOfInventory()` is called on all files when any file is dragged out of the user's inventory. (`that` is the list of files)
        -   `onTapCode()` is called on every file whenever a 4 digit tap code has been entered. (`that` is the code)
            -   It is recommended to use an `if` statement to filter the tap code.
            -   This way you won't get events for tap code `1111` all the time due to the user tapping the screen.
        -   All of the drag/drop events are triggered once the user is done dragging. (not during their drag)
    -   Added checkboxes the new workspace modal to allow users to set whether it should show up in builder, player, or both.

## V0.4.12

### Date: 04/17/2019

### Changes:

-   **Breaking Changes**
    -   Changed worksurfaces and player config files to use `{context}.config` instead of `aux.builder.context` and `aux.player.context`.
        -   This also allows people to specify formulas on a per-context basis.
        -   We call these new tags "config tags".
        -   For example, you can show the `hello` context in both AUX Builder and AUX Player by setting the `hello.config` tag to `true`.
        -   Because of this change, existing worksurfaces no longer work. To regain your worksurfaces, do a search for `@aux.builder.context` and then create a config tag for the worksurfaces that are found.
    -   Changed worksurface config values to use `aux.context.{value}` instead of `aux.builder.context.{value}`.
        -   Removing `builder` from the name makes it easier to understand that the tags are describing the contexts that the file is configuring.
    -   Renamed `aux._parent` to `aux._creator`.
    -   Moved functions that create file diffs to their own namespace.
        -   `xyzDiff()` is now `makeDiff.xyz()`
        -   so `addToContextDiff()` is now `makeDiff.addToContext()`
-   Bug Fixes
    -   Fixed an issue that would prevent some files from showing up in Aux Builder due to being created with incorrect data.
    -   Fixed the ability to shrink worksurfaces.
-   Improvements
    -   Added the ability to pass arguments in `shout()`.
        -   For example, you can pass the number 11 to everything that has a `handleMessage()` tag using `shout("handleMessage", 11)`.
    -   Added `isBuilder` and `isPlayer` variables to formulas.
        -   This allows formulas to tell whether they are being run in AUX Builder or AUX Player.
        -   Using these variables in combination with config tags allows specifying whether a context should show up in AUX Builder or AUX Player.
        -   For example, the `hello` context will only show up in AUX Builder when the `hello.config` tag is set to `=isBuilder`.
    -   Added the ability to pass an array of files to `clone()` and `destroy()`.
    -   Changed the generated context ID format from `aux._context_{uuid}` to `context_{short-uuid}`.
    -   Added `aux.mergeable` so control whether diffs can be merged into other files.
    -   Added `md-dialog-prompt` to `GameView` to allow users to set custom contexts for new workspaces.
    -   Removed the `_destroyed` tag. Setting it now does nothing.
    -   Aux Player now uses `aux.context.color` value as the scene's background color.
        -   If `aux.context.color` has no value or is undefined, then it will fall back to `aux.scene.color`.
    -   Made diff toolbar in AUX Builder transparent and Inventory toolbar in AUX Player mostly transparent (slots are still lightly visible.)
    -   Added a trash can that shows up when dragging a file.
        -   Dragging files onto this trash can causes the file to be deleted.
        -   Dragging a diff onto the trash can causes the diff to be cleared.
    -   Added support for `aux.label.anchor` to allow positioning of the label.
        -   Supported values are:
            -   top (default)
            -   left
            -   right
            -   front
            -   back
            -   floating (word bubble)

## V0.4.11

### Date: 04/12/2019

### Changes:

-   Improvements
    -   Updated mesh materials and scene lighting to provide a cleaner look and more accurate color representation.
    -   Dragging files off of worksurfaces no longer deletes them but simply removes them from the context.
    -   Functions:
        -   The `clone()` and `copy()` functions have been changed to accept the first parameter as the creator. This means instead of `clone(this)` you would do `clone(null, this)`. Because of this change, `cloneFrom()` and `copyFrom()` are redundant and have been removed.
        -   The `clone()` and `copy()` functions now return the file that was created.
        -   New Functions:
            -   `addToContextDiff(context, x (optional), y (optional), index (optional))` returns an object that can be used with `create()`, `clone()`, or `applyDiff()` to create or add a file to the given context.
            -   `removeFromContextDiff(context)` returns an object that can be used with `create()`, `clone()`, or `applyDiff()` to remove a file from the given context.
            -   `addToContext(file, context)` adds the given file to the given context.
            -   `removeFromContext(file, context)` removes the given file from the given context.
            -   `setPositionDiff(context, x (optional), y (optional), index (optional))` returns a diff that sets the position of a file in the given context.
            -   `addToMenuDiff()` returns a diff that adds a file to the user's menu.
            -   `removeFromMenuDiff()` returns a diff that removes a file from the user's menu.
        -   Other changes
            -   `create()`, `clone()`, and `createMenuItem()` all support using files as diffs.

## V0.4.10

### Date: 04/11/2019

### Changes:

-   Bug Fixes
    -   Fixed an issue that prevented shouts from adding menu items to the user's menu.
    -   Fixed an issue that caused all users to have hexes.

## V0.4.9

### Date: 04/11/2019

### Changes:

-   Bug Fixes
    -   Fixed a build error.
-   Other improvements
    -   Fudging orthographic camera user context position based on its zoom level. This is not a perfect implementation but does provide a better sense of “where” ortho are when using zoom.

## V0.4.8

### Date: 04/11/2019

### Changes:

-   Bug Fixes
    -   Fixed some broken tests.

## V0.4.7

### Date: 04/11/2019

### Changes:

-   Bug fixes
    -   Typing `=` into a cell should no longer cause issues.
-   Improvements
    -   Menus
        -   Files can now be added to the user's menu.
        -   The items will only show up in AUX Player.
        -   Several functions have been added to help with adding and creating menu items:
            -   `createMenuItem(category, label, actionScript, data (optional))` will create a new file and add it to the current user's menu.
            -   `destroyMenuItem(category)` will destroy any files in the current user's menu with the given category.
            -   `destroyAllMenuItems()` will destroy all files in the current user's menu.
            -   `addToMenu(file)` will add the given file to the current user's menu.
            -   `removeFromMenu(file)` will remove the given file from the current user's menu.
        -   In addition, the following tags control various properties on menu items.
            -   `aux.label` controls the text on the menu item.
            -   `aux.label.color` controls the text color of the menu item.
            -   `aux.color` controls the background color of the menu item.
            -   `onClick()` is called when the menu item is clicked.
            -   `aux.input` turns the menu item into an input that allows modification of the given tag name.
                -   Clicking on the menu item will show a dialog with an input box.
            -   `aux.input.target` indicates the file that the input tag should be set on.
                -   for example, setting `aux.input.target` to `=@name("joe")` will cause the input to change the tag on the file that has the `name` tag set to `joe`.
            -   `aux.input.placeholder` sets the placeholder text to use for the input box.
            -   `onSave()` is called after the user chooses to save their changes.
            -   `onClose()` is called after the dialog has been closed, regardless of whether the changes were saved or not.

## V0.4.6

### Date: 04/11/2019

### Changes:

-   Improvements

    -   Camera is now orthographic by default for both AUX Builder and AUX Player.
        -   There is a toggle button in the menu for builder and player that lets you toggle a perspective camera on/off.

## V0.4.5

### Date: 04/10/2019

### Changes:

-   Bug Fixes
    -   Fixed scrolling in the file panel.

## V0.4.4

### Date: 04/10/2019

### Changes:

-   Improvements:
    -   Diffballs
        -   The recent files list is now a "brush" that takes properties from the last file or tag that was modified.
        -   This means that you can now drag out a file on top of another file to paint the brush's tags onto another file.
        -   The effect is that you can copy and paste tags onto other files.
    -   File Selection
        -   The file panel now only shows the number of selected files when in multi-select mode.
        -   When in single select mode the "Unselect All" button is now a "Multi Select" button to transition to multi select mode.
        -   Hiding or showing the file panel no longer changes the file selection mode.
        -   Selecting the file brush at the bottom of the screen now opens the file panel to show the tags on the brush.
        -   When the brush is selected, the "Muti Select" button becomes a "Clear Diff" button which resets the brush to an empty file.

## V0.4.3

### Date: 04/09/2019

### Changes:

-   Improvements:

    -   Loading screen will show error if one occurs during load.
    -   Can close loading screen if error occurs by pressing the `DISMISS` button.

## V0.4.2

### Date: 04/09/2019

### Changes:

-   Added loading screen to Aux Builder and Aux Player.

## V0.4.1

### Date: 4/05/2019

### Changes:

-   Improvements
    -   File Selection
        -   There are now two file selection modes:
        -   Single select
            -   Users in single select mode are able to click files to automatically show the sheet for the selected file.
            -   Clicking in empty space will clear the selection.
            -   Holding control and selecting another file will add the clicked file to the user's selection and switch to multi-select mode.
            -   Closing the sheet or clicking "Unselect All" will cause the user's selection to be cleared.
        -   Multi select
            -   Works like the old way.
            -   Opening the sheet causes multi-select mode to be enabled.
            -   Alternatively, selecting a file while holding the control key will also cause multi-select mode to be enabled.
            -   While in multi select mode the sheet can be closed just like normal.
            -   Clicking "Unselect All" will cause the selection to be cleared and will switch back to single select mode.
    -   File Sheet
        -   Search
            -   The file sheet now includes a search icon that can be used to show a search bar.
            -   The search bar allows the user to type in formulas and see the results in realtime.
            -   Any files returned from the search are editable in the table.
            -   Other results (like numbers) are shown in a list.
            -   Using the `Ctrl+F` (`Cmd` is difficult to intercept) keyboard shortcut will open the sheet and automatically focus the search bar.
            -   Pressing `Enter` or the green checkmark next to the search bar will finish the search and automatically select any files returned from the search.

## V0.4.0

### Date: 4/04/2019

### Changes:

-   Bug Fixes:
    -   Fixed an issue with having multiple tabs open that caused the tabs to send events as each other.
        -   This was previously fixed but was re-broken as part of a bit of rework around storing atoms.
        -   The issue is that storage is shared between tabs so we need to make sure we're storing the data separately per tab.
        -   So the signatures were valid because they were sharing the same keys.
        -   Maybe something like a copy-on-write mechanism or splitting trees based on the site IDs could fix this in a way that preserves offline capabilities.
        -   Upon reload we would check local storage for currently used site IDs and pick one of the local site IDs that is not in use.
    -   Fixed an issue with scaling and user positions. The user positions were not being scaled to match the context that they were in.
    -   Made the server clear and re-create trees that get corrupted after a reload.
        -   This is a dangerous operation, we'll need to spend some dev time coming up with an acceptible solution to corrupted trees so that data doesn't get lost.
        -   Basically the issue is that we currently don't have a way to communicate these issues to users and make informed decisions on it.
        -   Also because of the issue with multiple tabs, we're always trying to load the tree from the server so we can't have the client send its state to recover.
        -   So, in the meantime, this is potentially an acceptible tradeoff to prevent people from getting locked out of simulations.
-   Other improvements

    -   Redirects
        -   Added the ability to redirect to `https://auxplayer.com` when accessing a context in a simulation.
        -   Added the ability to redirect to `https://auxbuilder.com` when accessing a simulation without a context.
    -   Dynamic client configuration
        -   The client now requests a configuration from the server on startup.
        -   This lets us handle some configuration tasks for the client at runtime from the server.
        -   Will be useful for managing URLs and other functionality for deployments to Raspberry PIs.
    -   Multi-line Editor
        -   Added the ability to show a multi-line text editor for tag values.
        -   This makes editing things like actions and formulas much easier.
    -   File Sheet Axis
        -   Improved the File Sheet to use CSS Grids instead of table elements.
        -   This gives us the capability to dynamically switch between row and column modes.
        -   Also gives us more control over sizing of elements and responsiveness.
    -   Inventory bar adjusts to mobile screen resolutions.
    -   Users are now represented as a semi-transparent square cone mesh.
    -   Scripting Improvements
        -   Added the ability to set tag values on files that are returned from `@` queries.
            -   For example, `@name('bob').name = 'joe'` changes the name of `bob` to `joe`.
            -   Caveats:
                -   Setting individual array values is not supported.
                -   So doing `this.colors[1] = 'blue'` would not change the second element of the `colors` tag to `blue`.
        -   Added the `aux._parent` tag that contains the ID of the file that a file is childed to.
        -   When `destroy(file)` is called all files that have `aux._parent` matching `file.id` will also be destroyed. This happens recursively.
        -   Added a new function `cloneFrom(file, ...newData)`.
            -   Similar to `clone(file, ...newData)` but sets `aux._parent` on the new file to `file.id`.
            -   The new file will have tags copied from `file` and the given list of objects.
        -   Added a new function `createFrom(file, data)`.
            -   Similar to `create(data)` but sets `aux._parent` on the new file to `file.id`.
            -   The new file will have tags from the given `data` parameter.

## V0.3.26

### Date: 4/01/2019

### Changes:

-   Bug Fixes
    -   Fixed worksurfaces to update when their `aux.builder.context` tag is updated.
-   Other improvements
    -   Improved the server to cleanup trees from memory that aren't in active memory.

## V0.3.25

### Date: 4/01/2019

### Changes:

-   Bug Fixes
    -   Fixed HTML Element targets not being captured as intended when using touch.
        -   This fixes inventory dragging for mobile.
    -   Fixed the ability to use indexer expressions in filters after @ or # queries.
        -   `=@nums()[0]` gets the first file with the `nums` tag on it.
    -   Fixed the ability to call functions in filters after @ or # queries.
        -   `=#nums().map(num => num + 10)` now works and produces a list of numbers where each number has 10 added to it.
    -   Fixed the ability to upload AUX files.
    -   Improved garbage collection so that it avoids expensive operations when there is nothing to remove.
    -   Fixed offline mode to work offline(!).
-   Other improvements
    -   Formulas now support using dots after @ or # queries. For example `=@name('bob').name` now works.
    -   Debug Page
    -   The debug page for AUX Builder has been moved to be after the simulation ID. So to access the debug page for `test` you would go to `https://auxbuilder.com/test/aux-debug`.
    -   The debug page now has a search bar that allows entering a formula to search through the file state.
    -   Added the ability for the debug page to search through destroyed files.
    -   Atom signatures are now only checked when adding individual atoms. This greatly improves loading performance.
    -   Refactored some of the logic around propagating file updates so that they can be more performant in the future.
    -   Destroying files by dragging them off of a worksurface or using the `destroy()` function in an action now uses the causal tree instead of setting the `_destroyed` tag to `true`. (Allows better garbage collection in the future)
    -   Improved first load performance by reducing the amount of work the browser needs to do to store a tree in IndexedDB.
    -   Improved performance for inserting atoms into the weave.

## V0.3.24

### Date: 3/28/2019

### Changes:

-   Features:
    -   Can drag files to and from user's inventory in AUX Player.
    -   Added support for cryptograhpically signing and verifiying events.
    -   Renamed `scale.x`, `scale.y`, and `scale.z` to `aux.scale.x`, `aux.scale.y`, and `aux.scale.z`.
    -   Added the ability to use `aux.scale` to uniformly scale the file.
-   Bug Fixes
    -   Use context.z position has an offset from the calculated display z position in Aux Builder.
        -   Making context.z act as an offset allows context.z value of 0 to place the file on the “ground” regardless of tile height in Aux Builder and always place the file on the ground in Aux Builder.
        -   No more file clipping issues due to grid planes being at different heights between Aux Builder and Aux Player.
    -   Don't clear out tags that end with `.x`, `.y`, or `.z` when dragging new files from the recent files list.
    -   Fixed an issue with trees that could cause sibling atoms to be ignored or ordered improperly.
-   Other Improvements
    -   Builder context file now defaults to flat, clear, and not movable.

## V0.3.23

### Date: 3/26/2019

### Changes:

-   Features
    -   Can drag and combine files in AUX Player.
-   Buf Fixes

    -   Can snap hexes together again as long as there is no file on it (currently this includes the builder context file as well).
    -   Fixed an issue that allowed files representing worksurfaces to be dragged even if `aux.movable` was set to `false`.
    -   Fixed an issue that allowed files to be stacked on top of invisible files that were representing users.

## V0.3.22

### Date: 3/26/2019

### Changes:

-   Bug Fixes
    -   Fixed an issue where atoms could be placed in the wrong spot.
    -   Fixed an issue with importing atoms where the tree could become invalid.
-   Other Improvements
    -   Added some core functionality for the infinite mathematical grid in AUX Player.

## V0.3.21

### Date: 3/24/2019

### Changes:

-   Bug Fixes
    -   Fixed an issue where the server would start handing out old site IDs after a restart.
    -   Added the ability to reject events that become corrupted while in transit.

## V0.3.20

### Date: 3/23/2019

### Changes:

-   Bug Fixes
    -   Fixed another scenario where duplicate atoms could be added to a weave.

## V0.3.19

### Date: 3/23/2019

### Changes:

-   Bug Fixes
    -   Fixed Weaves to prevent duplicate atoms from being added in specific scenarios.
        -   This would cause peers to reject changes from each other.
        -   If the issue happened on the server then every client would reject data from the server until the server was restarted.
        -   The restart would cause the server to reload the atoms from the database, eliminating any duplicates.
    -   Fixed signing out and signing back in on AUX Player to put the user back in the context they were previously in.
    -   Fixed an issue that caused users to be invisible the first time they signed into an AUX Player context.

## V0.3.18

### Date: 3/23/2019

### Changes:

-   Bug Fixes
    -   Fixed so that users can actually log out.
    -   Fixed AR mode in AUX Player.
-   Other Improvements
    -   Added a progress spinner to the login pages.
    -   Added lerping to the user meshes so the position updates look more natural.

## V0.3.17

### Date: 3/22/2019

### Changes:

-   Bug Fixes
    -   Fixed so that updates are only sent every 1/2 second instead of up to every frame.

## V0.3.16

### Date: 3/22/2019

### Changes:

-   Bug Fixes
    -   Fixed an issue that would cause two browser tabs to go to war over which was the real tab for that user.
    -   Fixed an issue that would cause two browser tabs to potentially become inconsistent with each other because they were sharing the same site ID.
-   Other Changes
    -   Added a couple extra logs to MongoDBTreeStore.
    -   Added additional safegards against invalid events.

## V0.3.15

### Date: 3/22/2019

### Changes:

-   Bug Fixes
    -   Fixed an issue that prevented users from creating new simulations.
    -   Fixed an issue that caused duplicate files to be created in the game view.
    -   Fixed issues with logging in as the same user from different devices.
    -   Fixed an issue that would cause newly created trees to have garbage collection disabled.
-   Other Improvements
    -   Improved word bubble performance.
    -   Improved performance when loading large causal trees.
    -   Added additional validations when importing trees to prevent errors down the road.
    -   Improved the server to add a root atom if loading a tree that has no atoms.

## V0.3.14

### Date: 3/22/2019

### Changes:

-   Bug Fixes
    -   Fixed CausalTreeServer to save imported atoms.
    -   Fixed CausalTreeServer to not re-store atoms each time it loads the tree from the database.
    -   Make CausalTree export version 3 trees.
    -   Make CausalTree collect garbage after importing.
-   Other Changes
    -   Enable some debug logs.

## V0.3.13

### Date: 3/21/2019

### Changes:

-   Bug Fixes
    -   Reduced memory usage of worksurfaces. This makes it easier to create large worksurfaces.
    -   Fixed not being able to drag the camera around when tapping/clicking on a worksurface while in files mode.
    -   Added indexes to MongoDB collections so that queries won't be so slow.

## V0.3.12

### Date: 3/21/2019

### Changes:

-   Bug Fixes
    -   Fixed issues with slowdowns caused by continually re-saving the entire history.
    -   Fixed several performance issues related to labels and word bubbles.
    -   Changed the branding to AUX Builder from File Simulator.
    -   Fixed several issues with files and contexts in AUX Player.
        -   Files marked as `_destroyed` now no longer display.
        -   Fixed a loading order issue that would occur when a file was its own context.
        -   Fixed an issue that would cause the player to ignore the file removed event for the context file.
    -   Fixed Word Bubbles so that they scale with labels when `aux.label.size.mode` is set to `auto`.
-   AUX Player Improvements
    -   Users now show up inside contexts in both AUX Builder and AUX Player.
    -   The `_lastActiveTime` tag is now per-context. (i.e. `context_a._lastActiveTime`)
-   AUX Builder Improvements
    -   Added the ability to fork simulations.
-   Other Improvements
    -   Added the ability to transparently upgrade our storage formats.
        -   Works for both MongoDB and IndexedDB.
    -   Made the server respond to the local IP Addresses by default in Development mode.
        -   This makes it easier to do development with a mobile device.
        -   Use `npm run watch:player` to have it serve the AUX Player by default. Otherwise it will serve the AUX Builder.
    -   Improved formula query expresions to support tags with dots in them.
        -   Before you would have to wrap the tag in a string.
        -   Now you can simply do `@aux.label` or `#aux.label` as long as each part is a valid [JS identifier](https://developer.mozilla.org/en-US/docs/Glossary/Identifier).

## V0.3.11

### Date: 3/19/2019

### Changes:

-   Bug Fixes
    -   Fixed dragging worksurfaces while in files mode.
    -   Fixed an issue in Aux Player that caused a file to still be visible even if it was destroyed.
    -   Fixed a login issue that would cause the user to get stuck in a redirect loop.
    -   Fixed shouts.
    -   Fixed AUX File upload to overwrite existing state instead of trying to merge the two trees.
        -   This allows us to keep better consistency across multiple devices.
    -   Fixed user labels.
-   Formula Improvements
    -   Improved formulas allow using normal dot syntax for tags with dots in them.
        -   This means you can now do `this.aux.color` instead of `this['aux.color']`
        -   As a result of this change, primitive values (number, string, boolean) are converted to objects.
        -   So to do equality comparisions you must use the `==` operator instead of either `!` or `===`.
        -   Numerical operators and other comparision operators still work fine.
        -   You can alternatively use the `valueOf()` function to convert the object back into a primitive value.
    -   Added the ability to change a file value simply by changing it.
        -   This means instead of doing `copy(this, { "aux.color": "red" })` you can now do `this.aux.color = "red"`.
        -   Additionally, we no longer destroy files by default.
        -   This means that the destroy/recreate pattern is basically deprecated. This pattern worked in simple scenarios, but for more complex scenarios it could easily cause race conditions where duplicate files are created because users clicked the same file at the same time.
-   Other Improvements
    -   Improved the `goToContext()` formula function to be able to accept a single parameter that indicates the context to go to.
        -   The function will infer the current simulation ID from the URL.

## V0.3.10

### Date: 3/18/2019

### Changes:

-   Fixed aux upload.

## V0.3.9

### Date: 3/18/2019

### Changes:

-   Fixed Aux Player file added event ordering.
-   Reworked actions function to take an arbitrary number of files.
-   Added ability to have tag filters that match everything.
-   Added `shout` formula function.
    ```
    shout(eventName)
    ```
-   Added `goToContext` formula function.
    ```
    goToContext(simulationId, contextId)
    ```
-   Calling `onClick` action on file that gets clicked by the user in Aux Player.
-   Fixed Aux Player showing destroyed files.

## V0.3.8

### Date: 3/18/2019

### Changes:

-   Changed configurations to allow auxplayer.com and auxbuilder.com

## V0.3.7

### Date: 3/17/2019

### Changes:

-   Added InventoryContext to hold onto user’s inventory data much in the same way Context3D does (WIP). Ported over some MiniFile stuff from Aux Projector to get inventory display framework up (WIP).
-   Renamed pointOnGrid to pointOnWorkspaceGrid for clarification.

## V0.3.6

### Date: 3/15/2019

### Changes:

-   Changed to using Causal Trees for history.
    -   **This is a breaking change**
    -   This gives us the ability to support offline mode and keep action history.
    -   Because of how the system is designed, every merge conflict can be resolved in a reasonable manner.
    -   This is a new storage format, so data needs to be migrated.
    -   This is also fairly new, so it may have some weird bugs.
-   Removed file types.
    -   **This is a breaking change**
    -   This allows any file to visualize any grouping of files. (e.g. look like a worksurface)
    -   As a result, the only difference between a file and a worksurface is what tags the file has.
    -   This means that new worksurfaces will have a file on them by default. This file is the data for the worksurface.
    -   To create a workspace:
        -   Make a file that has `builder.context` set to any value.
        -   This value is the context that the file is visualizing.
        -   _To make other files show up in this context you simply create a tag with the same name as the context as set its value to `true`._
        -   **Note that when you create a worksurface in worksurface mode we do this for you automatically.**
    -   A couple tags were changed:
        -   `_position`
            -   Split into 3 different tags. (x, y, z)
            -   To change the position of a file you use `{context}.x`, `{context}.y`, and `{context}.z` as the tag names.
        -   `_workspace`
            -   Now to place a file on a workspace you set the `{context}` tag to `true`
        -   All existing tags have been moved to the `aux` namespace.
            -   This affects `color`, `scale`, `stroke`, `line`, `label`, `movable`, and `stackable`.
            -   They have been changed to `aux.color`, `aux.scale`, `aux.stroke`, `aux.line`, `aux.label`, `aux.movable`, and `aux.stackable`.
        -   `_hidden`
            -   This option has been removed in favor of setting the `aux.color` tag to `transparent` or `clear`.
            -   To remove the lines you simply need to set the `stroke.color` tag to `transparent`/`clear`.
    -   Several new tags were added:
        -   `builder.context`
            -   Setting this to a value will cause the file to visualize the context that was specified.
            -   This means appearing like a worksurface and showing any files that have the related `{context}` tag set to `true`.
        -   `builder.context.x`, `builder.context.y`, `builder.context.z`,
            -   These tags specify the X, Y, and Z positions that the center of the worksurface is placed at.
        -   `builder.context.scale`
            -   This tag specifies the scale of the worksurface. (how big it is)
        -   `builder.context.grid.scale`
            -   This tag specifies the scale of the grid relative to the worksurface. (how big the grid squares are)
        -   `builder.context.defaultHeight`
            -   This tag specifies how tall the hexes on the worksurface are by default.
        -   `builder.context.size`
            -   This tag specifies how many hexes from the center the worksurface contains.
        -   `builder.context.minimized`
            -   This tag specifies whether the worksurface is minimized.
        -   `builder.context.color`
            -   This tag specifies the color that the worksurface is.

## V0.3.5

### Date: 2/26/2019

### Changes:

-   Fixed AR mode.
-   Restoring original background color when exiting AR mode.

## V0.3.4

### Date: 2/25/2019

### Changes:

-   Added stub for AUX Player.
-   Added subdomains for File Simulator (projector.filesimulator.com) and AUX Player (player.filesimulator.com).
-   Lots of file reorganization.
    -   `aux-projector` and `aux-player` are now togethor underneath `aux-web` along with any other common/shared files.
-   Fixed combining.

## V0.3.3

### Date: 2/21/2019

### Changes:

-   Implemented a word bubble to help make file labels more readable.

## V0.3.2

## Data: 2/21/2019

### Changes:

-   Nothing, just trying to get npm flow setup.

## V0.3.1

### Date: 2/20/2019

### Changes:

-   Added the ability to delete files by dragging them off a workspace.
-   Fixed the `destroy()` function in action scripts.

## V0.3.0

### Date: 2/14/2019

### Changes:

-   Added a recursion check to the formula evaluation code to prevent infinite loops from locking up the system.

## V0.2.30

### Date: 2/13/2019

### Changes:

-   Added Aux Debug page that can be reached by prepending `/aux-debug/` to your simulation id in the url.
    -   This page presents the AUX data in its raw JSON form and is updated live when changes arrive from the server.
    -   If you wanted to see the raw data for a simulation called `RyanIsSoCool` you would go to: `filesimulator.com/aux-debug/RyanIsSoCool`.
-   Add the ability to drag a stack of files
    -   For some reason the stack doesn't always move at the same time.
    -   It's some weird issue with not updating them fast enough or something.
-   Debounce updates to the recents list so that we're not forcing re-renders of the mini files all the time
-   Fix so that dragging new files doesn't cause a ton to get created
-   Cause formulas to be run when evaluating filters
    -   This also fixes the issue of numbers and true/false values not matching filters
-   Allow combining files that were just dragged from the file queue
-   Hide files without workspaces

    -   Also log out the file ID when this happens.

## V0.2.29

### Date: 2/13/2019

### Changes:

-   Fixed workspace mesh not updating properly.
-   Remove workspace if size is 0.
    -   Only allow shrinking of a workspace to 0 if there are no files on the workspace.
-   Implemented cleanup of a file's arrows/lines when it is destroyed.

## V0.2.28

### Date: 2/12/2019

### Changes:

-   Make the recent files list use 3D renders of the actual files.
-   Fixed issues with the lines not updating when worksurfaces minimize.
-   Disabled shadows.

## V0.2.27

### Date: 2/11/2019

### Changes:

-   Fix the weirdest bug that was caused by an internal error in Vue.js.
    -   It would do something to stop the touch events from being emitted.
    -   I'm not sure how it did that. Maybe changing focus or something.

## V0.2.26

### Date: 2/11/2019

### Changes:

-   Fixed touch scrolling.
-   Fixed an issue that would prevent immovable files from being dragged off of the recent files list.
-   Fixed an issue that allowed players to place files on minimized worksurfaces.
-   Fixed an issue that allowed minimized worksurfaces to snap together.
-   Made the recents list have 3 files at most.
-   Made files in the recents list not duplicate as long as their normal values are the same.
-   Made selecting a file in the recents list move the selected file to the front.
-   Made the first file in the list larger than the others.
-   Made dragging a file from the recents list not move the dragged file to the front of the list.

## V0.2.25

### Date: 2/11/2019

### Changes:

-   Added the first version of the file toolbar.
    -   This is a list of the user's recently edited files.
    -   Users can select a file from the toolbar to tap and place.
    -   They can also click and drag files out into the world.
-   Made minimized hexes 1/3 the scale of normal hexes.
-   Added the ability to minimize hexes while in file mode.
-   Moved extra buttons like the AR mode to the app sidebar.
-   Made the login email box into a name box.
-   Fixed destroyed blocks not dissapearing.
-   Made the tag input field use a placeholder instead of filling with actual text.
-   Fixed some input issues.

## V0.2.24

### Date: 2/8/2019

### Changes:

-   Scaled down color picker, removed scrolling, and made it slightly wider to accommodate mobile screens.
-   It is now possible to close the Color Picker by tapping on empty space (it will no longer open immediately when tapping of of it).
-   Allow camera dragging when performing click operation on file that is incompatible with the current user mode.
-   Prevent the user from changing the background color when in AR mode.
-   Added the ability to see other people and what they are looking at.
-   Added the ability to minimize worksurfaces.
    -   While minimized they can still be dragged around but changing the size and height is not allowed.
    -   The color can still be changed though.
-   Fixed an issue where everyone would try to initialize the globals file with the default color and get a merge conflict if it was different.

## V0.2.23

### Date: 2/7/2019

### Changes:

-   Made the info box default to closed.
-   Added initial version of WebXR support.
    -   Note that this is Mozilla's old crotchety WebXR and not the official standardized version.
    -   As such, it only works in Mozilla's WebXR Viewer app thing.
    -   Hopefully it doesn't break WebVR support.
-   Changed color picker to swatches style.
-   Can only change scene background color while in workspaces mode.
-   Changed `stroke.linewidth` to be `stroke.width`.

## V0.2.22

### Date: 2/7/2019

### Changes:

-   Color Picker component is now more generic. It invokes a callback function every time the color value changes that you can use to get the color value.
-   Made the QR code larger.
-   Change the scene’s background color by clicking on it and using the color picker.
-   Make basically all the text gray (title bar text, mode switch, add buttons, and the hamburger).
-   Changed color picker type to Compact style.

## V0.2.21

### Date: 2/7/2019

### Changes:

-   Changed the top bar and other buttons to have a white background.
-   Changed the red badge on the pencil to be a neutral gray.
-   Changed the actions icon.
-   Added a grid that is visible in hex edit mode.

## V0.2.20

### Date: 2/7/2019

### Changes:

-   Added color picker component.
-   Can change workspace color using color picker from the context menu.
-   Inverted touch input vertical rotation.
-   Clamping vertical rotation so that you can’t rotate underneath the ground plane.

## V0.2.19

### Date: 2/6/2019

### Changes:

-   Added `stroke.linewidth` to control how thick the stroke lines are.
-   Removed the Skybox.
-   Added the ability to change the vertical tilt of the camera by using two fingers and panning up and down.
-   Reworked the files panel to be easier to use.
    -   Added "+action" button for creating actions.
    -   Moved the "+tag" and "+action" buttons above the file table.
    -   Moved the "Clear selection" button to the header row on the file table.
    -   It still needs some of the scrolling features like not scrolling the header while scrolling the body of the table but for the most part it's done.
    -   Also needs the auto-zoom feature for users. After looking at possible implementations I've discovered that it should be easier to do this when the "seeing other people" update arrives.

## V0.2.18

### Date: 2/5/2019

### Changes:

-   Button polling is now implemented in `InputVR` for vr controllers: `getButtonDown`, `getButtonHeld`, `getButtonUp`.
-   Replaced `GameView.workspacePlane` with mathematical plane for workspace dragging.
    -   This fixes not being able to drag workspaces after we disabled the ground plane mesh.
-   Forcing touch input when being used on a VR capable device in non-VR mode. This fixes traditional browser input on devices like the Oculus Go.

## V0.2.17

### Date: 2/5/2019

### Changes:

-   Moved VR controller code to `InputVR` class.
-   Forcefully disconnecting the controller when exiting VR, this fixes bug with GamePad API when returning to VR mode.
-   Disabled visibility of scene’s ground plane.
-   `ControllerMesh` is now a special `Object3D` that is added to the root controller `Object3D` node.

## V0.2.16

### Date: 2/5/2019

### Changes:

-   Controller is represented as a red pointer arrow. It doesnt not currently allow you to interact yet.
-   Disabling shadows when in VR. Shadows are a significant performance cost in its current state, disabling them gives us 20-30+ fps boost in VR.
-   VR button is now hidden when WebVR is not detected.

## V0.2.15

### Date: 2/5/2019

#### Changes:

-   Changed the default cube color to be white.
-   Changed the default cube outline color to gray instead of invisible.
-   Fixed an issue with action filters where some values weren't able to be matched to a filter.
    -   This happened for some tag values that would be parsed from strings into their semantic equivalents.
    -   For example, `"true"` would get converted to `true` and `"123.456"` would get converted to `123.456`.
    -   This conversion was being ignored for filter values, so they would never match in these scenarios.
-   Fixed an issue with action scripts where copying a file would not copy its formulas.
-   Improved the `copy()` function used in action scripts to be able accept any number of arguments.
    -   This allows cascading scenarios like `copy(this, that, @name("joe"), @name("bob"))`.

## V0.2.14

### Date: 2/4/2019

#### Changes:

-   Added `scale.x`, `scale.y`, and `scale.z` tags to allow changing the scale of the cubes.
    -   `x` and `y` are width and thickness. `z` is height.
-   Dragging worksurfaces now no longer snaps to the center but stays relative to the cursor position.
-   Added `label.size` and `label.size.mode` tags.
    -   `label.size` sets the size of the label. Setting it to 1 means the default size and setting it to 2 means twice the default size.
    -   Setting `label.size.mode` to `"auto"` causes the label to appear a constant size no matter where the user's camera is in the scene.
-   Changed the renderer settings to render the 3D scene at the full device resolution.
    -   This will likely increase the accuracy of rendering results but may also cause performance to drop due to rendering a lot more pixels.
    -   Was previously using the browser-default pixel ratio.
-   Added beta support for Web VR devices.
-   Fixed an issue where worksurfaces that did not have default heights and were merged into other worksurfaces would cause those tiles to incorrectly appear with a height of `0`.
    -   The worksurfaces that did not have default heights were from old versions that did not allow changing heights.
-   Added the number of selected cubes to the info box toggle

## V0.2.13

### Date: 2/1/2019

#### Changes:

-   Camera now handles going from two touch -> one touch without jumping around.
-   Removed time instance in `Time.ts`.
-   Input and Time are both updated manually through `GameView`, we need less `requestAnimationFrame` calls when possible.
-   Fixed bug in `Input` that would cause touches to overwrite old ones on browsers that reuse `TouchEvent` identifiers.
-   Remaining `TouchData` finger indexes get normalized when touches are removed.
    -   i.e. if there are two touches and touch 0 gets removed, then touch 1 becomes touch 0.

## V0.2.12

### Date: 2/1/2019

#### Changes:

-   Added `#stroke.color` which sets an outline on the cube.
-   Added the ability to download `.aux` files.
-   Added the ability to upload `.aux` files into the current session.
-   Changed the URLs to not use `#`. (breaking change!)
-   Changed the home screen to be the root path (`/`) so sessions are now just `filesimulator.com/mysession`. (breaking change!)
-   Changed the login screen to be at `/login`. (So `login` is not a valid session ID anymore) (breaking change!)
-   Fixed an issue where destroyed objects were being returned in action script queries.
-   Fixed an issue that allowed files to be combined with themselves. (Sorry Jeremy!)
-   Fixed an issue where offline users would always overwrite file `_index` values if the index was at `0.`
-   Minor changes:
    -   Add a "continue as guest" button.
    -   Replace "File Simulator" with the session code unless they are in the default session.
    -   Disable auto-capitalization and autocorrect on the input fields.
    -   Change the "Add worksurface" and "Add file" buttons to just be a "+" icon.
    -   Change the mode switch to use icons instead of text for the label.
    -   Make the mode switch always appear white.
    -   Remove color integration from FileValue.
    -   Change "Nuke the site" to something a little more friendly.
    -   Change "+ New Tag" to "+tag".
    -   Change the deselect file button to a grey color.
    -   Change the info box header to "Selected Files".
    -   Change the info icon to a pencil icon.

## V0.2.11

### Date: 1/31/2019

#### Changes:

-   Changed the "X" used to deselect files into a "-" sign.
-   Added the ability to show a QR code linking to the session the current user is in.

## V0.2.10

### Date: 1/31/2019

#### Changes:

-   Added two different modes to help control what the user is interacting with
    -   The "Files" mode allows dragging files and making new files.
    -   The "Worksurfaces" mode allows dragging worksurfaces, making new worksurfaces, and interacting via clicking on them.
-   Re-added the ability to combine files
    -   Dragging a file onto another file will combine them if possible.
    -   If no filters match then the files will stack.

## V0.2.9

### Date: 1/31/2019

#### Changes:

-   Camera zooming with trackpad pinching is now supported.
-   Input now handles `WheelEvent` from the browser.
    -   `getWheelMoved()` - Returns true when wheel movemented detected.
    -   `getWheelData()` - Return wheel event data for the current frame.

## V0.2.8

### Date: 1/31/2019

#### Changes:

-   Disabled double-tap to zoom functionality that is added by iOS and Android by default.
-   Fixed an issue where files would all appear in the same spot upon first load of a session.
-   Added the Session ID to the top header.
-   After logging in, the user will now be redirected back to the session they first tried accessing.
-   Fixed some typos.

## V0.2.7

### Date: 1/30/2019

#### Changes:

-   Added `line.to` and `line.color` tags. `line.to` creates an arrow that points from the source file to the target file. An array of files is also supported.
-   Added formula support for `label`, `label.color`.
-   Added some functions to `FileCalculations` to help with handling of short file ids:
    -   `getShortId` - Return the short id for the file.
    -   `fileFromShortId` - Find file that matches the short id.
    -   `filesFromShortIds` - Find files that match the short ids.
-   Disabled depth buffer writing for the new SDF rendered font.
-   Running `updateMatrixWorld` function for `FileMesh` when its position is updated.
    -   This allows child objects to have accurate world positioning the moment its parent is moved instead of waiting for ThreeJS to run the next render update frame.

## V0.2.6

### Date: 1/28/2019

#### Changes:

-   Improved the game window to resize the renderer and camera automatically
-   Improved how the files window scales for small devices
-   Move the toolbar into a floating action button
-   Closing the info box now shows an icon in its place that can be used to reopen it
-   Selecting/changing files no longer re-opens the info box
-   Tags that the user adds to the info box are no longer automatically hidden

## V0.2.5

### Date: 1/28/2019

#### Changes:

-   Rotation with touch input now spins in the correct direction.
-   3D text rendering is now done with SDF (Signed Distance Field). This gives us a much cleaner and crisper text representation.
-   Added `label.color` tag that allows you to change the color of the label text.

## V0.2.4

### Date: 1/28/2019

In this version we improved workspaces and made other minor quality of life improvements.

#### Changes:

-   Added the ability to change hex heights
-   Added the ability to stack cubes on top of each other
-   Added the ability to drag single hex tiles onto other workspaces
-   Added a `list()` formula function that is able to calculate which files are stacked on top of each other.
-   Made the square grid tiles visible only if they are over a related hex tile
-   Made hexes have a short height by default
-   Made hexes larger by default
-   Made cubes always attach to a workspace
-   Made only the grid that a cube is being dragged onto visible

##V0.2.1
###Date: 1/22/2019
In this version we added support for multiple simultaneous sessions. When logging in users can optionally provide a “Session ID” that will put them into that session. Alternatively, they can type the Session ID into the URL and go there directly. Sharing URLs to share your session is also supported.

#### Changes:

-   Multi-Session Support
    -   Users enter in a Session ID to go to a sandbox all their own.
    -   They can also share the URL with other people to be put directly into that session.
-   Hexes no longer have bevels.
-   In Formulas, hashtag expressions which have only a single result now return that result directly instead of in an array.
    -   For example, If there was only one file with a #sum set to “10” and there was a formula “=#sum”
        -   In v0.2.0 the formula would equal “[10]”
        -   In v0.2.1 the formula would equal “10”

## V0.2.0

### Date: 1/16/2019

In this version we added support for offline mode and made general improvements to the user interface.

#### Changes:

-   Added offline mode
    -   After loading the app over HTTPS, the user will be able to go completely offline (airplane mode) and still be able to access everything. This means:
        -   The app should load
        -   The user should be able to create new files and workspaces
        -   They should be able to edit tags and perform actions.
    -   When new app versions are available, the user will be prompted to refresh the page to use the new version.
        When the user goes back online the app will attempt to sync with the server. If successful, then everyone else will be able to see their changes because they have been synced.
    -   If syncing is not successful, then this is because of one or more merge conflicts between the user’s version and the server’s version.
        -   Merge conflicts happen when two users edit the same tag to different values.
        -   The computer doesn’t know which is the most valid so it has to ask the user.
    -   When merge conflicts happen a notification will pop up and prompt the user to fix them.
        -   This prompt will also be in the side bar underneath the hamburger menu.
    -   Until the user fixes the merge conflicts any changes they make will not be synced to the server.
    -   When the user fixes the merge conflicts, their state is synced to the server and everyone is able to see it.
    -   The sidebar will show the current online/offline synced/not synced status. Right clicking it will give the option to force the app into offline mode for testing and vice versa.
-   Added a nuke button
    -   This button allows the user to delete everything in the website.
    -   This is only for testing so don’t expect it to work in all cases. In particular, don’t expect it to work super well when there are multiple people on the site at a time.
-   Removed test buttons from the sidebar
-   Changed the version number to be based on the latest annotated git tag. This will let us have full control over the version numbers while making them a lot more human readable. Upon hover it will also show the git commit hash that the build was made from.<|MERGE_RESOLUTION|>--- conflicted
+++ resolved
@@ -26,11 +26,8 @@
         -   `videoHeight`
         -   `duration`
         -   `currentSrc`
-<<<<<<< HEAD
 -   Moved the "Exit to Grid Portal" button in the system portal from the lower right corner to the lower left corner.
-=======
 -   Improved the systemPortal to support global search by exact matches for `#id` and `#space`.
->>>>>>> f1cbcb98
 
 ### :bug: Bug Fixes
 
