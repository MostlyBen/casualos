# CasualOS Changelog

## V1.2.1

#### Date: TBD

### :rocket: Improvements

<<<<<<< HEAD
-   Added a server sandbox based on [Deno](https://deno.land/).
    -   Security feature to prevent scripts that are running on the server from harming the underlying system or other stories.
    -   It additionally prevents scripts from accessing random Node.js modules by using `require("module")`.
    -   Finally, it prevents a script from denying service to other stories because the sandbox is run inside a separate process.
=======
-   Improved the sheet portal to display scripts with a monospace font in the sheet cells.

### :bug: Bug Fixes

-   Fixed the `lineTo` tag to support arrays of bots and arrays of bot IDs in addition to individual bots and bot IDs.
-   Fixed an issue where deleting a tempLocal bot that was updated in the same script would crash the runtime.
-   Fixed an issue with the `player.showInput()` modal where Android devices using the Google GBoard keyboard wouldn't send input correctly.
-   Fixed an issue where a `@onPlayerPortalChanged` event would be incorrectly triggered after reconnecting to the server.
>>>>>>> 52a8ffdd

## V1.2.0

### Date: 7/17/2020

### Changes:

-   :rocket: Improvements

    -   Added the `MONGO_USE_NEW_URL_PARSER` environment variable parameter to control whether CasualOS uses the new MongoDB URL Parser. (Defaults to false)
    -   Added a popup to notify the user that data might be lost if they attempt to close the tab while not connected to the server.
    -   Added the following cryptographic functions:
        -   `crypto.sha256(data)`
            -   Calculates the [SHA-256](https://en.wikipedia.org/wiki/SHA-2) hash of the given data.
            -   `data` is the data to calculate the hash of.
            -   Supports strings, numbers, booleans, objects, arrays, and bots.
        -   `crypto.sha512(data)`
            -   Calculates the [SHA-512](https://en.wikipedia.org/wiki/SHA-2) hash of the given data.
            -   `data` is the data to calculate the hash of.
            -   Supports strings, numbers, booleans, objects, arrays, and bots.
        -   `crypto.hmacSha256(key, data)`
            -   Calculates the [HMAC](https://en.wikipedia.org/wiki/HMAC) [SHA-256](https://en.wikipedia.org/wiki/SHA-2) hash of the given data.
            -   `key` is the password that should be used for the message authentication code.
            -   `data` is the data to calculate the HMAC of.
            -   Supports strings, numbers, booleans, objects, arrays, and bots.
        -   `crypto.encrypt(password, data)`
            -   Encrypts the given data with the given password and returns the result as a promise.
            -   `password` is the password to use for encrypting the data.
            -   `data` is the data that should be encrypted.
        -   `crypto.decrypt(password, data)`
            -   Decrypts the given data with the given password and returns the result as a promise.
            -   Only works if the given data is the output of `crypto.encrypt()`.
            -   `password` is the password that was used to encrypt the data.
            -   `data` is the data that should be decrypted.

-   :bug: Bug Fixes
    -   Fixed a race condition where concurrently updating a tag in a script and triggering a dependency update on that same tag could cause the runtime to crash.

## V1.1.18

### Date: 7/10/2020

### Changes:

-   :rocket: Improvements

    -   Improved the `player.run()` function to return a promise that can be awaited to get the result of the script (or wait until the script has been executed).
    -   Improved the `server.loadErrors()` function to return a promise that can be awaited to get the list of bots that were loaded.
    -   Improved the `server.destroyErrors()` function to return a promise that resolves once the error bots are destroyed.
    -   Improved the `server.loadFile()` function to return a promise that resolves once the file is loaded.
    -   Improved the `server.saveFile()` function to return a promise that resolves once the file is saved.
    -   Improved the `server.setupStory()` function to return a promise that resolves once the story is setup.
    -   Improved the `server.browseHistory()` function to return a promise that resolves once the history is loaded.
    -   Improved the `server.markHistory()` function to return a promise that resolves once the history is saved.
    -   Improved the `server.restoreHistoryMark()` function to return a promise that resolves once the history is restored.
    -   Improved the `server.restoreHistoryMarkToStory()` function to return a promise that resolves once the history is restored.
    -   Added the `@onBotAdded` and `@onAnyBotsAdded` listen tags.
        -   These are triggered whenever a bot is added to the local story.
        -   Note that this is different from `@onCreate` because you will be notified whenever a bot is added to the state even if it has already been created.
        -   An example of this are bots in the `otherPlayers` space. You cannot create bots in this space but you will be notified via `@onBotAdded` and `@onAnyBotsAdded`.
        -   `@onBotAdded` is triggered on the bot that was added. There is no `that`.
        -   `@onAnyBotsAdded` is triggered on every bot whenever one or more bots are added.
            -   `that` is an object with the following properties:
                -   `bots` - The array of bots that were added.
    -   Added the `@onAnyBotsRemoved` listen tags.
        -   These are triggered whenever a a bot is removed from the local story.
        -   Note that this is different from `@onDestroy` because you will be notified whenever a bot is removed from the state even if it has not been explicitly destroyed.
        -   An example of this are bots in the `otherPlayers` space. When another player disconnects no `@onDestroy` is fired but you will get a `@onAnyBotsRemoved`.
        -   `@onAnyBotsRemoved` is triggered on every bot whenever one or more bots are removed.
            -   `that` is an object with the following properties:
                -   `botIDs` - The array of bot IDs that were removed.
    -   Added the `@onBotChanged` and `@onAnyBotsChanged` listen tags.
        -   These are triggered whenever a bot is changed in the local story.
        -   Note that you will be notified whenever a bot is changed in the state even if it was changed by another player.
        -   An example of this are bots in the `otherPlayers` space. You cannot update bots in this space but you will be notified via `@onBotChanged` and `@onAnyBotsChanged`.
        -   `@onBotChanged` is triggered on the bot that was changed.
            -   `that` is an object with the following properties:
                -   `tags` - The list of tags that were changed on the bot.
        -   `@onAnyBotsAdded` is triggered on every bot whenever one or more bots are added.
            -   `that` is an array containing objects with the following properties:
                -   `bot` - The bot that was updated.
                -   `tags` - The tags that were changed on the bot.
    -   Added several tags to the player bot:
        -   These tags are updated by CasualOS and can be used to query the current state of the input system.
        -   Camera Tags
            -   These tags contain the position and rotation of the player's camera.
            -   You can use this to communicate where the player is to other players.
            -   `pageCameraPositionX`
            -   `pageCameraPositionY`
            -   `pageCameraPositionZ`
            -   `inventoryCameraPositionX`
            -   `inventoryCameraPositionY`
            -   `inventoryCameraPositionZ`
            -   `pageCameraRotationX`
            -   `pageCameraRotationY`
            -   `pageCameraRotationZ`
            -   `inventoryCameraRotationX`
            -   `inventoryCameraRotationY`
            -   `inventoryCameraRotationZ`
        -   Pointer Tags
            -   These tags contain the position and rotation of the player's pointers.
            -   You can use this to tell where the VR controllers are or where the mouse is pointing.
            -   `mousePointerPositionX`
            -   `mousePointerPositionY`
            -   `mousePointerPositionZ`
            -   `mousePointerRotationX`
            -   `mousePointerRotationY`
            -   `mousePointerRotationZ`
            -   `mousePointerPortal`
            -   `rightPointerPositionX`
            -   `rightPointerPositionY`
            -   `rightPointerPositionZ`
            -   `rightPointerRotationX`
            -   `rightPointerRotationY`
            -   `rightPointerRotationZ`
            -   `rightPointerPortal`
            -   `leftPointerPositionX`
            -   `leftPointerPositionY`
            -   `leftPointerPositionZ`
            -   `leftPointerRotationX`
            -   `leftPointerRotationY`
            -   `leftPointerRotationZ`
            -   `leftPointerPortal`
        -   Button Tags
            -   These tags contain the state of the different buttons.
            -   Possible values are:
                -   `null` - Button is not pressed.
                -   `down` - Button was just pressed.
                -   `held` - Button is being held down.
            -   `mousePointer_left`
            -   `mousePointer_right`
            -   `mousePointer_middle`
            -   `leftPointer_primary`
            -   `leftPointer_squeeze`
            -   `rightPointer_primary`
            -   `rightPointer_squeeze`
            -   `keyboard_[key]`
                -   Replace `[key]` with the key that you want the state of.
                -   For example use `keyboard_a` to get the state of the `a` key.
    -   Added the `player.getCameraPosition(portal?)` function.
        -   `portal` is optional and is the portal (`page` or `inventory`) that the camera position should be retrieved for.
        -   Returns an object with the following properties:
            -   `x`
            -   `y`
            -   `z`
    -   Added the `player.getCameraRotation(portal?)` function.
        -   `portal` is optional and is the portal (`page` or `inventory`) that the camera rotation should be retrieved for.
        -   Returns an object with the following properties:
            -   `x`
            -   `y`
            -   `z`
    -   Added the `player.getPointerPosition(pointer?)` function.
        -   `pointer` is optional and is the pointer (`mouse`, `left` or `right`) that the position should be retrieved for.
        -   Returns an object with the following properties:
            -   `x`
            -   `y`
            -   `z`
    -   Added the `player.getPointerRotation(pointer?)` function.
        -   `pointer` is optional and is the pointer (`mouse`, `left` or `right`) that the rotation should be retrieved for.
        -   Returns an object with the following properties:
            -   `x`
            -   `y`
            -   `z`
    -   Added the `player.getInputState(controller, button)` function.
        -   `controller` is the controller (`mousePointer`, `leftPointer`, `rightPointer`, `keyboard` or `touch`) that the button state should be retrieved from.
        -   `button` is the name of the button that should be retrieved.
        -   Returns a string containing the state of the button or `null` if the button is not pressed.
            -   `"down"` means that the button just started to be pressed.
            -   `"held"` means that the button is being held down.
            -   `null` means that the button is not pressed.
    -   Added the `player.getInputList()` function.
        -   Returns a list of available inputs that can be used by the `player.getInputState()` function.

-   :bug: Bug Fixes
    -   Fixed an issue where toasting recursive objects could break CasualOS.
        -   Fixed by storing a map of previously converted objects to avoid reconverting them infinitely.
        -   Also improved to gracefully handle objects that are nested too deeply.
    -   Fixed an issue with the show input modal where it incorrectly errored sometimes.

## V1.1.17

### Date: 7/3/2020

### Changes:

-   :bug: Bug Fixes
    -   Fixed an issue where the web browser service worker would incorrectly intercept requests for data portals.

## V1.1.16

### Date: 7/2/2020

### Changes:

-   :rocket: Improvements
    -   Added the ability to respond to webhooks by returning data from `@onWebhook`.
        -   If the returned value is a string, then it will be used for the response.
        -   If the returned value is an object, then it should have the following properties:
            -   `data` - The value that should be used as the body of the response.
            -   `headers` - An object that contains the HTTP headers that should be set on the response. (Optional)
            -   `status` - The numerical status code that should be set on the response. (Optional) If omitted, status code 200 will be used.
    -   Added the `dataPortal`.
        -   This is a special portal that only works on web requests and must be specified in the URL.
        -   Setting it to a Bot ID will return the JSON of the bot with the given ID.
        -   Setting it to a tag will return all the values corresponding to the given tag.
        -   Using a tag with a common extension (like `.html`) will tag the data as the corresponding content type so that normal software know how to interpret the data.

## V1.1.15

### Date: 7/2/2020

### Changes:

-   :rocket: Improvements

    -   Added player space to the server.
        -   This lets you send remote whispers to the `server` player.
    -   Added the `server.storyStatuses()` function.
        -   Returns a promise that resolves with a list of stories and the last time each story was updated.
    -   Added the `@onRemotePlayerSubscribed` and `@onRemotePlayerUnsubscribed` listen tags.
        -   They are triggered on _every_ other player when a player joins or leaves the story.
        -   Additionally, they are triggered whenever connection to the other players is lost.
        -   `that` is an object with the following properties:
            -   `playerId` - The ID of the player that joined/left the story.
    -   Added the `uuid()` function.
        -   This function generates and returns a random [UUID](https://en.wikipedia.org/wiki/Universally_unique_identifier).
        -   Useful for creating unique identifiers.

-   Bug Fixes
    -   Fixed an issue where remote shouts would be sent to yourself twice.
    -   Fixed an issue where labels would not always follow the `labelAlignment` tag when the text in the label was small enough to fit within the bot.

## V1.1.14

### Date: 6/29/2020

### Changes:

-   :rocket: Improvements

    -   Improved how the meet portal, page portal, and sheet portal work together to make space for each other.
    -   Added the `left` and `right` options for `meetPortalAnchorPoint`.
    -   Changed the `top` and `bottom` options for `meetPortalAnchorPoint` to occupy half of the screen.
    -   Added the `server.players()` function to get the list of player IDs that are connected to the current story.
        -   Returns a promise that resolves with the list of player IDs.
    -   Added the `remoteWhisper(players, name, arg)` function to make sending messages to other players easy.
        -   Takes the following arguments:
            -   `players` is the player ID or list of player IDs that should receive the shout.
            -   `name` is the name of the message.
            -   `arg` is the data that should be included.
        -   This will trigger a `@onRemoteWhisper` shout on all the specified players.
    -   Added the `remoteShout(name, arg)` function to make sending messages to all players easy.
        -   Takes the following arguments:
            -   `name` is the name of the message.
            -   `arg` is the data that should be included.
    -   Added the `@onRemoteWhisper` listen tag that is shouted when a `remoteWhisper()` or `remoteShout()` is sent to the local player.
        -   `that` is an object with the following properties:
            -   `name` - The name of the shout that was sent.
            -   `that` - The data which was sent.
            -   `playerId` - The ID of the player that sent the shout.

-   Bug Fixes
    -   Fixed an issue that prevented using `lineStyle` in place of `auxLineStyle`.

## V1.1.13

### Date: 6/25/2020

### Changes:

-   :rocket: Improvements

    -   Added the `meetPortal`.
        -   This is a special portal that, instead of loading bots, loads a [Jitsi Meet](https://meet.jit.si/) meeting with the given room code.
        -   All rooms are publicly accessible (but not searchable), so longer room codes will be more private.
        -   You can use the `meetPortalConfigBot` option to reference the bot that should be used to configure the meet portal.
        -   The following options are available:
            -   `meetPortalVisible` - Whether the meet portal should be visible. This allows you to be joined to a meet while keeping your screen on the page portal. (Defaults to true)
            -   `meetPortalAnchorPoint` - The anchor point that the meet portal should use. Possible options are:
                -   `fullscreen` - The meet portal should take the entire screen. (Default)
                -   `top` - The meet portal should take the top of the screen.
                -   `topRight` - The meet portal should take the top-right corner of the screen.
                -   `topLeft` - The meet portal should take the top-left corner of the screen.
                -   `bottom` - The meet portal should take the bottom of the screen.
                -   `bottomRight` - The meet portal should take the bottom-right corner of the screen.
                -   `bottomLeft` - The meet portal should take the bottom-left corner of the screen.
                -   `[top, right, bottom, left]` - The meet portal should use the given values for the CSS top, right, bottom, and left properties respectively.
            -   `meetPortalStyle` - The CSS style that should be applied to the meet portal container.
                -   Should be a JavaScript object.
                -   Each property on the object will map directly to a CSS property.
                -   Useful for moving the meet portal to arbitrary positions.

-   :bug: Bug Fixes

    -   Fixed an issue where the Hololens 2 would not be able to enter AR/VR because a controller's (hand) position would sometimes be null.
    -   Fixed an issue where loading without a story would create a new random story but then immediately unload it.
    -   Fixed an issue where local bots from other stories would be loaded if the current story name happened to be a prefix of the other story name.
    -   Fixed the input modal background.
    -   Fixed the TypeScript definitions for the `player.showInput()` function.

## V1.1.12

### Date: 6/18/2020

### Changes:

-   :bug: Bug Fixes

    -   Fixed an issue where Servo-based browsers would run into a race condition during initialization.

## V1.1.11

### Date: 6/18/2020

### Changes:

-   :rocket: Improvements
    -   Added a reflog and sitelog for stories so that it is possible to track the history of a story branch and which sites have connected to it.
        -   This will make it easier for us to recover from data loss issues in the future since we'll be able to lookup data like the last commit that a branch pointed at or which atoms were added to a branch.
-   :bug: Bug Fixes

    -   Fixed an issue where all bots would appear to be in the `shared` space even though they were not.
    -   Fixed issues with loading on Servo-based browsers.
        -   The issues were mostly related to Servo having not implemented IndexedDB yet.
    -   Fixed an issue where some temporary branches would show up in `server.stories()`.

## V1.1.10

### Date: 6/16/2020

### Changes:

-   :bug: Bug Fixes

    -   Fixed an issue where an incorrectly formatted event would crash the server.
    -   Fixed an issue where the server would incorrectly store atoms added to a temporary branch.

## V1.1.9

### Date: 6/16/2020

### Changes:

-   :rocket: Improvements
    -   Added the `player` and `otherPlayers` spaces.
        -   These spaces are special and interact with each other.
        -   Both the `player` space and `otherPlayers` space are shared but the lifetime of the bots is temporary. In this sense, the bots act like temporary shared bots.
        -   However, bots created in the `player` space will show up in the `otherPlayers` space to other players and vice versa.
        -   This means you can share temporary bots with other players by using the `player` space and see the temporary bots shared by other players by inspecting the `otherPlayers` space.
        -   Important Notes:
            -   The `player` space only contains bots that you create while `otherPlayers` contains bots that other players have created.
            -   You can create, edit, and destroy bots in the `player` space, but not in the `otherPlayers` space.
            -   When you close your session (exit the browser or close the tab), all of your `player` bots will be automatically destroyed. This will also automatically remove them from any `otherPlayers` spaces that they may be in.
-   :bug: Bug Fixes

    -   Fixed an issue where using a single minus sign in a tag would be interpreted as a number.
    -   Fixed an issue where some tags would not be included in the JSON output of a bot.

## V1.1.8

### Date: 6/12/2020

### Changes:

-   :rocket: Improvements

    -   Changed what words the story name auto-generation will use.

## V1.1.7

### Date: 6/11/2020

### Changes:

-   :rocket: Improvements

    -   Added the ability to auto-generate a story name when loading CasualOS without a story.

-   :bug: Bug Fixes
    -   Fixed an issue where objects that have an `id` property that is not a string would break the sheet.

## V1.1.6

### Date: 6/11/2020

### Changes:

-   :boom: Breaking Changes

    -   Renamed all the history tags to not have the `aux` prefix.

-   :rocket: Improvements

    -   Added the `server.storyPlayerCount()` function.
        -   Returns a promise that resolves with the number of players currently connected to the current story.
        -   Optionally accepts a parameter which indicates the story to check.
    -   Added the `server.totalPlayerCount()` function.
        -   Returns a promise that resolves with the total number of players connected to the server.
    -   Added the `server.stories()` function.
        -   Returns a promise that resolves with the list of stories that are on the server.

-   :bug: Bug Fixes
    -   Removed the globals bot tags from the documentation since they no longer exist.

## V1.1.5

### Date: 6/9/2020

### Changes:

-   :boom: Breaking Changes

    -   The following tags have been renamed:
        -   Renamed all the tags so that they no longer have the `aux` prefix. However, any tag not listed below should continue to work with the `aux` prefix without any changes.
        -   Renamed `auxUniverse` to `story`.
        -   Renamed `auxCreator` to `creator`.
            -   Note that the `creator` variable in scripts remains the same.
        -   Renamed `auxConfigBot` to `configBot`.
            -   Note that the `config` variable in scripts remains the same.
        -   Renamed `auxGLTFVersion` to `gltfVersion`.
        -   Renamed `auxPagePortal` to `pagePortal`.
        -   Renamed `auxSheetPortal` to `sheetPortal`.
        -   Renamed `auxInventoryPortal` to `inventoryPortal`.
        -   Renamed `auxMenuPortal` to `menuPortal`.
        -   Renamed `auxLeftWristPortal` to `leftWristPortal`.
        -   Renamed `auxRightWristPortal` to `rightWristPortal`.
        -   Renamed `auxPagePortalConfigBot` to `pagePortalConfigBot`.
        -   Renamed `auxSheetPortalConfigBot` to `sheetPortalConfigBot`.
        -   Renamed `auxInventoryPortalConfigBot` to `inventoryPortalConfigBot`.
        -   Renamed `auxMenuPortalConfigBot` to `menuPortalConfigBot`.
        -   Renamed `auxLeftWristPortalConfigBot` to `leftWristPortalConfigBot`.
        -   Renamed `auxRightWristPortalConfigBot` to `rightWristPortalConfigBot`.
        -   Renamed `_auxEditingBot` to `_editingBot`.
    -   Renamed "universe" to "story". The following tags and functions have been affected:
        -   `auxUniverse` -> `story`
        -   `onUniverseAction` -> `onStoryAction`
        -   `onUniverseStreaming` -> `onStoryStreaming`
            -   The `universe` property has been renamed to `story`
        -   `onUniverseStreamLost` -> `onStoryStreamLost`
            -   The `universe` property has been renamed to `story`
        -   `onUniverseSubscribed` -> `onStorySubscribed`
            -   The `universe` property has been renamed to `story`
        -   `onUniverseUnsubscribed` -> `onStoryUnsubscribed`
            -   The `universe` property has been renamed to `story`
        -   `player.downloadUniverse()` -> `player.downloadStory()`
        -   `player.loadUniverse()` -> `player.loadStory()`
            -   The action type has been renamed from `load_universe` to `load_story`.
        -   `player.unloadUniverse()` -> `player.unloadStory()`
            -   The action type has been renamed from `unload_universe` to `unload_story`.
        -   `player.getCurrentUniverse()` -> `player.getCurrentStory()`
        -   `player.checkout()`
            -   The `processingUniverse` property has been renamed to `processingStory`.
        -   `player.showJoinCode()`
            -   The `universe` property on the `show_join_code` action has been renamed to `story`
        -   `server.restoreHistoryMark()`
            -   The `universe` property on the `restore_history_mark` action has been renamed to `story`.
        -   `server.restoryHistoryMarkToUniverse()` -> `server.restoreHistoryMarkToStory()`
        -   `server.setupUniverse()` -> `server.setupStory()`
            -   The action type has been renamed from `setup_universe` to `setup_story`.

-   :rocket: Improvements

    -   Improved MongoDB to store all atoms for a commit inside the same document. This should improve loading performance since MongoDB will only need to make 1 lookup per universe instead of 1 lookup per atom per universe.
    -   Added admin space.
        -   Admin space is a space that is shared between all universes on the same auxPlayer.
        -   It is locked by default, which means that bots that are in it cannot be created, updated, or destroyed.
        -   You can unlock admin space by using the `adminSpace.unlock(password)` function.
            -   It returns a Promise that resolves once the space is unlocked. If the space was unable to be unlocked, then the promise will reject with an error.
            -   `password` is the password that should be used to unlock the admin space. If incorrect, admin space will remain locked.
    -   Removed the CasualOS tagline from the loading popup.
    -   Improved the `webhook()` and `webhook.post()` functions to return promises.
        -   The promise can be awaited and resolves with the an an object with the following properties:
            -   `data` - The data returned from the webhook. If the returned data was JSON, then this will be an object. Otherwise, it will be a string.
            -   `status` - The numerical HTTP status code that was returned.
            -   `statusText` - The name of the HTTP status code that was returned.
            -   `headers` - The HTTP headers that were included in the response.
    -   Improved the `neighboring()` function to allow omitting the `direction` parameter.
        -   When omitted, all supported directions will be included.
        -   Currently, the supported directions are `front`, `right`, `back`, and `left`.
        -   If an unsupported direction is given, then no bots will be included.
    -   Updated the Documentation website to the [latest version of Docusaurus](https://github.com/facebook/docusaurus/releases/tag/v2.0.0-alpha.56).
    -   Added the `renameTag(bot, originalTag, newTag)` function which makes it easy to rename a tag on a bot or list of bots.
        -   `bot` is the bot or list of bots that should have the tag renamed.
        -   `originalTag` is the name of the tag that should be renamed.
        -   `newTag` is the new name that the tag should have.

-   :bug: Bug Fixes
    -   Fixed an issue where destroying an already destroyed bot would incorrectly destroy an unrelated bot.
    -   Fixed an issue where using `player.run()` to execute an invalid script would cause other actions to fail.
    -   Added some extra spacing to labels to help prevent Z-fighting.
    -   Fixed toasting bots by converting them to copiable values. This will also allow toasting unconventional arguments like function and error objects.
    -   Fixed an issue where the menu would stop repositioning after the inventory portal had been hidden.
    -   Fixed an issue where tapping on the screen while in AR would crash the session.
    -   Fixed an issue where labels would be positioned incorrectly if `#anchorPoint` was set to something other than `bottom`.

## V1.1.4

### Date: 5/18/2020

### Changes:

-   :bug: Bug Fixes
    -   Fixed an issue where Builder could not be created/updated due to being unable to load .aux files with a version field.

## V1.1.3

### Date: 5/18/2020

### Changes:

-   :bug: Bug Fixes
    -   Fixed inconsistent menu item names in Builder.

## V1.1.2

### Date: 5/18/2020

### Changes:

-   :rocket: Improvements

    -   Added the `#auxLabelFontAddress` tag to allow specifying a custom font for a label.
        -   Supports any URL and also the following values:
            -   `roboto` - Specifies that the Roboto font should be used. (default)
            -   `noto-sans-kr` - Specifies that the Noto Sans KR font should be used. This is a Korean-specific font.
        -   Supports [WOFF](https://en.wikipedia.org/wiki/Web_Open_Font_Format) and [OTF](https://en.wikipedia.org/wiki/OpenType) files.
    -   Sheet Changes
        -   Removed the tag filters.
        -   Moved the "Close Sheet" button to be a floating button that is at the lower right corner of the sheet.
        -   Changed the "Close Sheet" button icon and changed the tooltip text to "Page Portal".
        -   Made the `#id` tag not clickable.
    -   Builder Changes
        -   Renamed the "Sheet" and "Sheet New Tab" menu items to "Sheet Portal" and "Sheet Portal New Tab".
        -   Made the chat bar not automatically show when opening a menu.

-   :bug: Bug Fixes
    -   Fixed an issue where updating a bot would not update its raw tags.

## V1.1.1

### Date: 5/7/2020

### Changes:

-   :rocket: Improvements

    -   Added the `#auxPortalDisableCanvasTransparency` tag to allow choosing between transparency for iframes and more correct 3D rendering.

        -   Set this to `true` on the page portal config bot to disable transparency on the canvas element. This will make all 3D models that use alpha textures work better with alpha cutoff.
        -   Note that setting to `true` will make all iframe forms unusable.
        -   Defaults to `false`.

    -   Added the ability to store universe data in CassandraDB.

        -   Note that support for CassandraDB is experimental and probably won't be supported in the future.
        -   If the required environment variables are not specified, then Cassandra support will be disabled.
        -   Use the following environment variables to enable Cassandra support:
            -   `CASSANDRA_AWS_REGION` - This is the AWS region that the Amazon Keyspaces instance is hosted in.
            -   `CASSANDRA_CONTACT_POINTS` - This is the comma-separated list of hostnames that the Cassandra client to connect to on first load. (Required if `CASSANDRA_AWS_REGION` is not specified)
            -   `CASSANDRA_LOCAL_DATACENTER` - This is the name of the data center that the AUX Server is booting up in. (Required if `CASSANDRA_AWS_REGION` is not specified)
            -   `CASSANDRA_KEYSPACE` - This is the name of the keyspace that should be used by the client. (Required for Cassandra)
            -   `CASSANDRA_CREATE_KEYSPACE` - This is a `true`/`false` value indicating whether the client should create the keyspace if it doesn't exist. (Optional)
            -   `CASSANDRA_CERTIFICATE_AUTHORITY` - This is the path to the public key file (PEM format) that should be used. Only required if connecting to a Cassandra server which uses a self-signed certificate.

-   :bug: Bug Fixes
    -   Fixed an issue where loading a GLTF would error if the bot was destroyed while the GLTF was loading.

## V1.1.0

### Date: 4/27/2020

### Changes:

-   :rocket: Improvements

    -   Added the `autoSelect` property to the options in `player.showInput()` and `player.showInputForTags()`.
        -   When set to true, the text in the input box will be automatically selected when the box is displayed.
    -   Made the VR pointer line draw all the way to the bot or grid that it is pointing at.
    -   Changed the layout of sizing of the history bots so that they are easy to distinguish from each other and the labels fit on the bot.
    -   Added the `#auxScaleMode` tag to control how a custom mesh is scaled to fit inside a bot. It supports the following options:
        -   `fit` - The mesh is scaled to fit inside the bot's unit cube. (default)
        -   `absolute` - The mesh uses whatever scale it originally had.

-   :bug: Bug Fixes
    -   Fixed LODs in VR.
        -   There were two issues:
            -   The first was that we were using the incorrect camera for LOD calculations.
            -   The second was that Three.js's Sphere implementation incorrectly calculated the sphere size for perspective cameras.
    -   Fixed some issues with the `destroy()` function where it improperly handled non-bot objects.
    -   Fixed an issue with builder where extra tags would be added to new blank bots.
    -   Fixed an issue with menu bots where they would not send `@onAnyBotClicked` shouts.

## V1.0.27

### Date: 4/22/2020

### Changes:

-   :rocket: Improvements

    -   Added the `player.share(options)` function.
        -   This will trigger the device's social share capabilities to share the given URL or text.
        -   Note that this only works on Android and iOS phones and only works in response to some user action like a click.
        -   `options` is an object with at least one of the following properties:
            -   `url` - The URL to share. (optional)
            -   `text` - The text to share. (optional)
            -   `title` - The title of the document that is being shared. (optional)
    -   Added the `auxLabelAlignment` tag.
        -   Note that this value affects menu bots as well.
        -   Possible values are:
            -   `center` - Aligns the text in the center of the label. (default)
            -   `left` - Aligns the text to the left of the label.
            -   `right` - Aligns the text to the right of the label.
    -   Improved the `auxPointable` tag to affect whether iframes are interactable.

-   :bug: Bug Fixes

    -   Fixed an issue with the iframe form where non square scales would not resize the clickable area of the iframe.

## V1.0.26

### Date: 4/21/2020

### Changes:

-   :boom: Breaking Changes

    -   Changed how universes from other auxPlayers are specified.
        -   This affects the `player.loadUniverse()` function and the `BotManager` API.
        -   Previously, you could load a universe from a different auxPlayer by using a universe ID like:
            -   `otherAuxPlayer.com/*/universeToLoad`
        -   Now, you can load a universe by simply using its full URL. Like this:
            -   `https://otherAuxPlayer.com?auxUniverse=universeToLoad`
        -   Note that this does not affect loading universes from the same auxPlayer. If you pass a universe ID that is not a URL then it will load that particular universe from same auxPlayer.
            -   e.g. `player.loadUniverse("myUniverse")`

*   :rocket: Improvements

    -   Improved the `player.showInputForTag()` modal.
        -   Removed the "Save" and "Cancel" buttons. The tag will be saved automatically.
        -   Hid the modal title when none is provided in the options.
        -   Made the text box in the modal auto-focus.
        -   Made the show/hide animations happen quicker.
    -   Added the `player.showInput(value, options)` function.
        -   Shows an input modal but without requiring a bot and a tag.
        -   Returns a [Promise](https://web.dev/promises/) that resolves with the final value when the input modal is closed.
        -   The function accepts two arguments:
            -   `value` is a string containing the value that should
            -   `options` is an object that takes the same properties that the options for `player.showInputForTag()` takes.
    -   Added the ability to use the [`await` keyword](https://developer.mozilla.org/en-US/docs/Web/JavaScript/Reference/Operators/await) in scripts.
        -   `await` tells the system to wait for a promise to finish before continuing.
        -   This makes it easier to write scripts which deal with tasks that take a while to complete.
    -   Improved Builder to support opening a single bot in a new tab and changed its hover label from "menu" to "|||".

-   :bug: Bug Fixes

    -   Fixed an issue where it was impossible to load an AUX over HTTPS from a UI that was loaded over HTTP.

## V1.0.25

### Date: 4/15/2020

### Changes:

-   :boom: Breaking Changes

    -   Renamed the `billboardZ` auxOrientationMode option to `billboardTop`.

-   :rocket: Improvements

    -   Added the `server.loadErrors(bot, tag)` function to make loading error bots from the error space easy.
        -   `bot` is the bot or bot ID that the errors should be loaded for.
        -   `tag` is the tag that the errors should be loaded for.
    -   Added the `server.destroyErrors()` function to clear all the errors in the universe.
    -   Added the `billboardFront` auxOrientationMode option to billboard the front of a bot instead of its top.
    -   Added the ability to set `auxFormAnimation` to an array.
        -   When set, the list of animations will play in sequence.
        -   The last animation will loop forever until changed.
    -   Added the `experiment.localFormAnimation(bot, animation)` function to play an animation locally.
        -   It will interrupt and restore whichever animation is already playing on the bot.

-   :bug: Bug Fixes

    -   Fixed an issue where tags that were added via the sheet would not be recognized by the `getMod()` function.

## V1.0.24

### Date: 4/14/2020

### Changes:

-   :rocket: Improvements

    -   Added a button on the sheet code editor to show errors that the script has run into.
        -   It is very basic at the moment. There are no line/column numbers, no timestamps, and no way to clear the errors.
        -   Errors are automatically pulled from error space and queried based on the following tags:
            -   `auxError` must be `true`
            -   `auxErrorBot` must be the ID of the bot whose script is in the editor.
            -   `auxErrorTag` must be the name of the tag that is being edited.
        -   The following tags are displayed for each error:
            -   `auxErrorName` is the name of the error that occurred.
            -   `auxErrorMessage` is the message that the error contained.

-   :bug: Bug Fixes

    -   Fixed the color encoding of sprites to use sRGB instead of linear.
    -   Fixed an issue where atoms would be sorted improperly because their causes were improperly treated as different.

## V1.0.23

### Date: 4/12/2020

### Changes:

-   :rocket: Improvements

    -   Improved the handling of `setTimeout()` and `setInterval()` to support creating, updating, and deleting bots while in a callback.

-   :bug: Bug Fixes

    -   Fixed an issue that prevented events produced while in a task from being dispatched.

## V1.0.22

### Date: 4/11/2020

### Changes:

-   :boom: Breaking Changes

    -   The `player.inSheet()` function has been changed to return whether the player bot has a dimension in their `auxSheetPortal`.
        -   Previously, it was used to determine if the player was inside auxBuilder (which no longer exists).
    -   Removed assignment formulas.
        -   Assignment formulas were a special kind of formula where the tag value would be replaced with the result of the formula.
        -   They were removed due to lack of use in addition to other means of achieving the same result being available.
    -   Semantics of `@onUniverseAction` have changed.
        -   Previously, `@onUniverseAction` was run before any particular action was executed but the actions that were dispatched from `@onUniverseAction` were run after the evaluated actions. This led to a scenario in which a `@onUniverseAction` call could overwrite values that were updated by an action that had not been checked yet.
        -   Now, all actions dispatched by `@onUniverseAction` are executed before the action that is being evaluated. This makes the behavior of the data produced by `@onUniverseAction` mirror the runtime behavior of `@onUniverseAction`.

-   :rocket: Features

    -   Added a new runtime for scripts and formulas.
        -   This new runtime is much faster than the previous system and lets us provide features that were not possible before.
        -   _Should_ work exactly the same as the previous system. (There might be a couple of tricky-to-reproduce bugs)
        -   Now supports `setTimeout()` and `setInterval()`.
            -   This lets you write your own custom game loop if you want.
            -   Note that the script energy will only be restored if a user action triggers a shout.
        -   Paves the way for future functionality (not guarenteed):
            -   Change notifications (`@onBotChanged`, `@onBotTagChanged()`, etc.)
            -   Asynchronous functions instead of `responseShout`. (e.g. `const response = await webhook.post("https://example.com", data)`)
    -   Added the `error` space.
        -   The `error` space contains bots that represent errors that have occurred scripts in a universe.
        -   Unlike other spaces, the `error` space does not load all of its bots into the universe automatically.
        -   Instead, they have to be requested via a search query. These queries filter bots by tag/value pairs.
        -   Currently, `error` space is only used for storing errors and there is no way to load bots from the space.
        -   In the future, we will add the ability to load errors via scripts as well as display them in the sheet.
    -   Changed the renderer to output colors in the sRGB color space instead of linear.

-   :bug: Bug Fixes

    -   Fixed an issue where a shout argument might be recognized as a bot even though it isn't.
    -   Fixed an issue where a shout argument with a custom prototype would be overridden.
    -   Fixed a bug in three.js's LegacyGLTFLoader where it was using an old API.

## V1.0.21

### Date: 3/30/2020

### Changes:

-   :bug: Bug Fixes

    -   Fixed an issue where the proxy system would interfere with requests that specified custom HTTP headers.

## V1.0.20

### Date: 3/20/2020

### Changes:

-   :rocket: Improvements

    -   Added the `#auxPointable` tag to determine whether a bot can interact with pointers.
        -   Defaults to `true`.
        -   When `false`, the bot won't be clickable or hoverable and will not receive drop events.
        -   Depending on the `#auxPositioningMode` it is still possible to stack bots on top of it though.
    -   Added the `@onFocusEnter`, `@onFocusExit`, `@onAnyFocusEnter` and `@onAnyFocusExit` listen tags.
        -   These are triggered when a bot is directly in the center of the screen.
        -   Uses the `#auxFocusable` tag to determine whether a bot is focusable.
        -   `that` is an object with the following properties:
            -   `dimension` - The dimension that the the bot was (un)focused in.
            -   `bot` - The bot that was (un)focused.
    -   Added the `nothing` aux form.
        -   Does exactly what it seems. A bot with the `nothing` form has no shape and is unable to be clicked, hovered, or focused.
        -   Labels still work though which makes it convienent for adding extra labels around the dimension.
    -   Added the `#auxPortalShowFocusPoint` tag.
        -   Shows a small sphere in the portal where the portal camera will orbit around.

-   :bug: Bug Fixes

    -   Fixed an issue where LODs would flicker upon changing the bot form by ensuring consistent sizing for the related bounding boxes.
    -   Fixed an issue with panning that would cause the camera orbiting position to be moved off the ground.

## V1.0.19

### Date: 3/19/2020

### Changes:

-   :rocket: Improvements

    -   Added the ability to modify tags directly on bots in `that`/`data` values in listeners.
        -   Allows doing `that.bot.tags.abc = 123` instead of `setTag(that.bot, "abc", 123)`.
    -   Added the `@onGridUp` and `@onGridDown` listeners.
        -   `that` is an object with the following properties:
            -   `dimension` - The dimension that the grid was clicked in.
            -   `position` - The X and Y position that was clicked.
    -   Changed the Level-Of-Detail calculations to use the apparent size of a bot instead of its on-screen size.
        -   Apparent size is the size the bot would appear if it was fully on screen.
        -   Under the new system, the LOD of a that is on screen bot will only change due to zooming the camera. Bots that are fully off screen will always have the minimum LOD.
    -   Added the `@onFileUpload` listener.
        -   `that` is an object with the following properties:
            -   `file` is an object with the following properties:
                -   `name` - The name of the file.
                -   `size` - The size of the file in bytes.
                -   `data` - The data contained in the file.
        -   See the documentation for more information.
    -   Improved the `player.importAux()` function to support importing directly from JSON.
        -   If given a URL, then `player.importAux()` will behave the same as before (download and import).
        -   If given JSON, then `player.importAux()` will simply import it directly.

-   :bug: Bug Fixes
    -   Fixed an issue where the camera matrix was being used before it was updated.

## V1.0.18

### Date: 3/18/2020

### Changes:

-   :rocket: Improvements

    -   Added LOD triggers based on virtual distance.
        -   `@onMaxLODEnter`, `@onMinLODEnter`, `@onMaxLODExit`, `@onMinLODExit` are new listeners that are called when the Max and Min Level-Of-Detail states are entered and exited. There are also "any" versions of these listeners.
            -   `that` is an object with the following properties:
                -   `bot` - The bot that entered/exited the LOD.
                -   `dimension` - The dimension that the LOD was entered/exited in.
        -   The `#auxMaxLODThreshold` and `#auxMinLODThreshold` tags can be used to control when the LODs are entered/exited.
            -   They are numbers between 0 and 1 representing the percentage of the screen that the bot needs to occupy.
            -   The Max LOD is entered when the bot occupies a larger percentage of the screen than the max threshold value.
            -   The Min LOD is entered when the bot occupies a smaller percentage of the screen than the min threshold value.
        -   Only active on bots that specify a listener or threshold value for LODs.

-   :robot: Builder Improvements

    -   Changed the labeling and ordering of several menu items in the menus.
    -   Removed tips from the chat bar.
    -   Removed the "Apply Hover Mod" and "Apply Click Mod" menu items.
    -   Changed Builder to not move when clicking the grid to clear the menu.
    -   Added a "Clear Universe" option to the Builder Egg. Selecting this will create a history mark and then delete every bot in the universe. (it will even delete bots that are marked as not destroyable)

-   :bug: Bug Fixes

    -   Fixed an issue with hovering billboarded bots where their rotation would sometimes be reset which would cause the hover exit and enter events to be continually triggered.
    -   Fixed an issue where creating a history mark would clear changes that were made during the history mark creation.

## V1.0.17

### Date: 3/17/2020

### Changes:

-   :boom: Breaking Changes

    -   Renamed and removed several `auxAnchorPoint` values.
        -   Renamed `centerFront` to `front`.
        -   Renamed `centerBack` to `back`.
        -   Removed `bottomFront`, `bottomBack`, `topFront`, and `topBack`.

-   :rocket: Improvements

    -   Added the ability to specify an array of 3 numbers as the `#auxAnchorPoint` to use a custom offset.

-   :bug: Bug Fixes
    -   Fixed `billboardZ` to rotate with the Y axis of the bot facing upwards.

## V1.0.16

### Date: 3/16/2020

### Changes:

-   :boom: Breaking Changes

    -   Both sprites and iframes now face upwards by default.
    -   `#auxAnchorPoint` has been changed to move the bot form inside of its virtual spacing box.
        -   Previously, both the virtual box and the bot form was moved to try and preserve the absolute positioning of the bot form when changing anchor points.
        -   Now, only the bot form is moved to ensure the correctness of the resulting scale and rotation calculations.
    -   `#auxOrientationMode`
        -   Renamed the `billboardX` option to `billboardZ`.
    -   Changed iframes forms to not support strokes.

-   :rocket: Improvements

    -   Added the following options for `#auxAnchorPoint`
        -   `centerFront` - Positions the bot form such that the center of the form's front face is at the center of the virtual bot.
        -   `centerBack` - Positions the bot form such that the center of the form's back face is at the center of the virtual bot.
        -   `bottomFront` - Positions the bot form such that the bottom of the form's front face is at the center of the virtual bot.
        -   `bottomBack` - Positions the bot form such that the bottom of the form's back face is at the center of the virtual bot.
        -   `top` - Positions the bot form such that the top of the form is at the center of the virtual bot.
        -   `topFront` - Positions the bot form such that the top of the form's front face is at the center of the virtual bot.
        -   `topBack` - Positions the bot form such that the top of the form's back face is at the center of the virtual bot.

-   :bug: Bug Fixes
    -   Fixed issues with scale and rotation when `#auxAnchorPoint` is set to `center`.
    -   Fixed sprite billboarding issues when looking straight down at them.
    -   Fixed an issue where the wrong Z position tag of a bot was used for calculating how bots stack.
    -   Fixed an issue where the bot stroke was being considered for collision detection. This caused bots with strokes to have a much larger hit box than they should have had.

## V1.0.15

### Date: 3/13/2020

### Changes:

-   :boom: Breaking Changes

    -   Replaced all of the experimental iframe tags with the `iframe` `#auxForm`.
        -   `auxIframe`
        -   `auxIframeX`
        -   `auxIframeY`
        -   `auxIframeZ`
        -   `auxIframeSizeX`
        -   `auxIframeSizeY`
        -   `auxIframeRotationX`
        -   `auxIframeRotationY`
        -   `auxIframeRotationZ`
        -   `auxIframeElementWidth`
        -   `auxIframeScale`
    -   Sprites no longer automatically rotate to face the player. You instead have to set `#auxOrientationMode` to `billboard`.

-   :rocket: Improvements

    -   Improved `@onPlayerPortalChanged` to support `auxLeftWristPortal` and `auxRightWristPortal`.
    -   Moved the left and right wrist portals to the top of the wrist instead of the bottom.
    -   Added the `iframe` option for `#auxForm`.
        -   `iframe` has two subtypes:
            -   `html` - This `#auxFormSubtype` displays the HTML in `#auxFormAddress` in the iframe. (Default)
            -   `src` - This `#auxFormSubtype` displays the URL in `#auxFormAddress` in the iframe.
        -   In order to enable interactivity with the loaded website, the bot will only be draggable at the very bottom of the panel.
    -   Added the `#auxAnchorPoint` and `#auxOrientationMode` tags.
        -   Works on all bot forms.
        -   `#auxAnchorPoint` determines the point that the bot scales and rotates around.
            -   Possible values are:
                -   `bottom` - The bot rotates and scales around its bottom point. (Default)
                -   `center` - The bot rotates and scales around its center point.
        -   `#auxOrientationMode` determines how the bot rotates.
            -   Possible values are:
                -   `absolute` - Rotation is taken from the dimension rotation values. (Default)
                -   `billboard` - The bot rotates automatically to face the player.
                -   `billboardX` - The bot rotates left and right automatically to face the player.
                -   `billboardZ` - The bot rotates up and down automatically to face the player.
    -   Improved drag and drop interactions to calculate intersections with other bots instead of just using grid positioning.
        -   This makes it easier drop a bot onto another specific bot.
        -   Can be controlled with the `#auxPortalPointerCollisionMode` tag on a portal config.
            -   Possible values are:
                -   `world` - The mouse pointer collides with other bots in the world when being dragged. (Default)
                -   `grid` - The mouse pointer ignores other bots in the world when being dragged.
    -   Added the ability to animate meshes.
        -   By default the first animation will play if available.
        -   You can control which animation is played using the `#auxFormAnimation` tag.
            -   Set to a string to play an animation by name. (Case sensitive)
            -   Set to a number to play an animation by index.
            -   Set to `false` to stop animating.

-   :robot: Builder Improvements

    -   Added a "Scan" menu item to the builder menu that opens the QR Code scanner to let you import an AUX or mod.
        -   Scanning a URL that ends with `.aux` will try to download the file at the URL and import it as an AUX file.
        -   Scanning some JSON will put Builder into clone mode with the JSON as a mod.
    -   Added a hover state to Builder that changes its label to "menu".
    -   Changed the label of the Builder Egg to "ab-1 config".

-   :book: Documentation

    -   Added documentation for the wrist portals and their related config bot tags.

-   :bug: Bug Fixes
    -   Fixed `player.downloadUniverse()` to only include bots from the shared space.
    -   Fixed an issue where sprites were not clickable or draggable in VR.

## V1.0.14

### Date: 3/6/2020

### Changes:

-   :rocket: Features

    -   Added wrist portals for WebXR
        -   `#auxLeftWristPortal` is attached to the left controller and `#auxRightWristPortal` is attached to the right controller.
        -   You can configure these portals using the `#auxLeftWristPortalConfigBot` and `#auxRightWristPortalConfigBot` tags.
        -   The portals are hidden until you look at them. They are placed underneath your wrist like a wristwatch.
        -   The following tags are available for configuration:
            -   `#auxPortalGridScale` - Changes the size of the grid for the portal. (Defaults to `0.025` for wrist portals)
            -   `#auxWristPortalHeight` - The height of the portal in grid elements. (Defaults to `6`)
            -   `#auxWristPortalWidth` - The width of the portal in grid elements. (Defaults to `6`)
        -   There are a couple of known issues with wrist portals:
            -   3D Text is sometimes improperly aligned.
            -   Lines/Arrows/Walls also have alignment issues.

-   :bug: Bug Fixes
    -   Fixed an issue that caused the inventory to not appear if it was changed multiple times during the same frame.
    -   Fixed an issue that caused the `#auxPortalGridScale` tag to function improperly.

## V1.0.13

### Date: 3/2/2020

### Changes:

-   :bug: Bug Fixes
    -   Fixed an issue that caused all the input to not work.

## V1.0.12

### Date: 3/2/2020

### Changes:

-   :bug: Bug Fixes
    -   Fixed an issue with loading skinned meshes.
    -   Fixed an issue that prevented VR from working when sprites were in the scene.
    -   Fixed an issue where an error in one script would cause other scripts to be skipped.
    -   Fixed an issue where invisible bots are excluded from the colliders list.

## V1.0.11

### Date: 2/27/2020

### Changes:

-   :bug: Bug Fixes
    -   Fixed a configuration value that enabled the 3D debug mode by default.

## V1.0.10

### Date: 2/27/2020

### Changes:

#### :rocket: Improvements

-   Added Basic WebXR Support

    -   This replaces the original WebVR and WebXR support.
    -   Supports both the Oculus Quest and Chrome 80+ on Android.
    -   Supports all pointer events (click, drag, hover).
    -   The `player.device()` function returns whether AR/VR are supported.
    -   The `player.enableAR()` and `player.enableVR()` functions are used to jump into AR/VR.
    -   The world is placed on the ground (if supported by the device) and bots are 1 meter cubed by default.
    -   When using a controller, dragging a bot with `#auxPositioningMode` set to `absolute` will move it in free space.

-   :bug: Bug Fixes
    -   Fixed several issues with using numbers for the `auxUniverse` and `auxPagePortal` query parameters.
    -   Fixed an issue that would cause a service worker to fail to update because an external resource could not be fetched.
    -   Fixed an issue that would cause a stack overflow error when too many uncommitted atoms are loaded.

## V1.0.9

### Date: 2/21/2020

### Changes:

#### :rocket: Improvements

-   The "Create Empty Bot" button is now hidden when opening the sheet for a single bot.

#### :robot: Builder Improvements

-   Re-labeled the "Copy" menu item to "Copy to Clipboard".
-   Re-labeled the "Make Clone" menu item to "Clone".

#### :bug: Bug Fixes

-   Fixed an issue with `getBots(tag, value)` that caused falsy values (like `0` or `false`) to return all bots with the given tag.
-   Fixed an issue where the progress bar's position would only be updated if the progress bar value changed.

## V1.0.8

### Date: 2/20/2020

### Changes:

#### :rocket: Improvements

-   Added the `@onPaste` listener which is triggered when some text is pasted into an AUX.
    -   `that` is an object with the following properties:
        -   `text` - the text that was pasted.

#### :robot: Builder Improvements

-   Changed all the menu items to use normal labels instead of the chat commands.
-   Added a menu item to open a bot directly in the sheet.
-   Added a menu item to copy a bot to the clipboard.
-   Pasting a bot/mod when builder is in the dimension will now put builder into clone mode with the copied bot/mod.
-   Moving builder when builder is in clone mode will now also move the clone.
-   Cloning a bot with a custom scale will now make builder large enough to cover the entire bot.
-   Builder will now automatically hide when the sheet is opened.

## V1.0.7

### Date: 2/19/2020

### Changes:

#### :bug: Bug Fixes

-   Fixed an issue where the hint text for a function was being clipped.
-   Fixed an issue with uploading .aux files that were downloaded from a previous version.
-   Fixed an issue with downloading .aux files in the wrong format.

## V1.0.6

### Date: 2/19/2020

### Changes:

#### :boom: Breaking Changes

-   Renamed `auxLabelAnchor` to `auxLabelPosition`.
-   Renamed `auxProgressBarAnchor` to `auxProgressBarPosition`.
-   Removed the `config` bot.
-   Moved the `#stripePublishableKey` and `#stripeSecretKey` tags from the config bot to the `player.checkout()` and `server.finishCheckout()` function options.
-   `@onUniverseAction` is now a shout.
-   Removed [poly.google.com](https://poly.google.com) support.
    -   To load meshes from poly.google.com, you must make the API requests manually.
    -   See https://casualos.com/home/google-poly-example for an example.

#### :rocket: Improvements

-   Added the `config`, `configTag`, and `tagName` variables.
    -   These variables are useful for creating values and scripts that are shared across multiple bots.
    -   The `config` variable is a shortcut for `getBot("#id", tags.auxConfigBot)`.
    -   The `tagName` variable is the name of the tag that the script is running in.
    -   The `configTag` variable is a shortcut for `config.tags[tagName]`.
-   Made the player menu full width on mobile devices.
-   Improved the sheet portal to load all bots when set to `true`, `id`, or `space`.

#### :bug: Bug Fixes

-   Made bots be hidden while their images are loading.
-   Improved the image loading logic to cache requests for the same URL.

## V1.0.5

### Date: 2/14/2020

### Changes:

#### :book: Documentation

-   Added docs for the `polyApiKey`, `stripePublishableKey`, and `stripeSecretKey` tags.
-   Added a "Player Bot Tags" section with a description of what the player tags do.

#### Other Changes

-   Added support for the webkit-specific versions of the [`requestFullscreen()`](https://developer.mozilla.org/en-US/docs/Web/API/Element/requestFullscreen) function.
    -   This may enable support for fullscreen on iPad, but it also may do nothing.

## V1.0.4

### Date: 2/13/2020

### Changes:

#### :rocket: Features

-   Added the `player.requestFullscreenMode()` and `player.exitFullscreenMode()` functions.
    -   These functions allow jumping in and out of fullscreen, thereby hiding the browser UI controls.
-   Added the `apple-mobile-web-app-*` meta tags to support jumping into fullscreen mode when launching from a bookmark on the iOS home screen.
-   Added the ability to load GLTF and [poly.google.com](https://poly.google.com) meshes.
    -   To load a GLTF model from a URL:
        -   Set `#auxForm` to `mesh`.
        -   Set `#auxFormSubtype` to `gltf`.
        -   Set `#auxFormAddress` to the URL.
    -   To load a model from [poly.google.com](https://poly.google.com):
        -   Set `#auxForm` to `mesh`.
        -   Set `#auxFormSubtype` to `poly`.
        -   Set `#auxFormAddress` to the ID of the model.
-   Added the `face` property to the `@onDrag` and `@onAnyBotDrag` listen arguments.
    -   This is the same value that you would get in an `@onClick`.

#### :robot: Builder Improvements

-   Improved builder to draw a line to the selected bot.

#### :bug: Bug Fixes

-   Fixed positioning of `#auxLabelAnchor` and `#auxProgressBarAnchor` when the values were set to `left` or `right`.

## V1.0.3

### Date: 2/11/2020

### Changes:

#### :robot: Builder Improvements

-   Making a clone of a bot now puts builder into palette mode.
-   Dragging a bot into builder no longer changes builder's color to white.
-   Added the `.help` command to show a list of available commands.
-   Added the `.sleep` command to the helper builder menu.
-   Added the "Go to Builder Dimension` menu action.
-   Added a "Show Join Code" menu item to show a QR Code to quickly join.
-   Waking builder will automatically summon it to the current dimension.
-   Clicking in an empty space when builder is awake will summon him to the clicked space.
-   Made the main builder flat.
-   Builder is now enabled by default in new universes.
-   Added the "Restore Mark" menu item to restore history to the selected history mark.
-   Simplified a bunch of examples.

#### :rocket: Other Features

-   Added the `player.showJoinCode()` function to quickly show a QR Code to join a universe.
-   Made the chat bar auto-focus when it is first shown.

#### :bug: Bug Fixes

-   Fixed an issue that would cause the URL portal tag sync to break, this in turn also caused `@onPlayerPortalChanged` events to not be sent.
    -   This is also the issue that caused the inventory portal colors to not update.
-   Fixed an issue that would cause the tag autocomplete list to stop showing tags when an invalid tag was entered.

## V1.0.2

### Date: 2/10/2020

### Changes:

#### :bug: Bug Fixes

-   Fixed an issue where dragging normal bots was broken.

## V1.0.1

### Date: 2/10/2020

### Changes:

#### :bug: Bug Fixes

-   Fixed an issue with mouse input where dragging the mouse off the browser window would cause the dragging action to persist even when the mouse button is released.
-   Fixed an issue where sometimes a touch handler would be called twice due to event propagation. This would cause other touch events to be lost which would leave the input system in an unrecoverable state.
-   Fixed an issue where sometimes `player.replaceDragBot()` would not work for the entire session.

## V1.0.0

### Date: 2/7/2020

### Changes:

#### :robot: Builder Improvements

-   Renamed the `.summon` command to `.`.
-   Renamed the `.new builder` command to `.clone builder`
-   The Builder menu will now close automatically in the following scenarios:
    -   Any bot is clicked
    -   The grid is clicked
    -   A menu item is selected
    -   A chat command is sent
-   The Builder's cursor is now perfectly flat and is the same color as the Builder.
-   Renamed the default Builder to `ab-1`
-   Dragging a bot into Builder will cause Builder to expand to contain the bot and make Builder produce additional copies of the bot when dragged.
-   Added the `.list commands` command to show a HTML popup with a list of available commands.
-   Added the ability to change the color of the Builder.
-   Updated how hints are displayed in the chat bar.
-   Renamed several labels.

#### :rocket: Other Improvements

-   Moved the "Exit Sheet" button from the bottom of the sheet the top of the sheet. (next to the "Create Bot" button)
-   Added the ability to click a bot in the sheet to hide the sheet and warp to the clicked bot.
-   Added a notification that pops up when a bot ID is copied from the sheet.

#### :bug: Bug Fixes

-   Fixed an issue where destroying a bot during a shout would error if the destroyed bot also had a listener for the same shout.

## V0.11.27

### Date: 2/6/2020

### Changes:

#### :rocket: Features

-   Added an initial version of Builder.
    -   Builder is a bot that helps you build things in aux.
    -   Builder lives in the `auxBuilder` dimension and can be woken up by clicking it.
    -   Builder currently has the following chat commands:
        -   `.. [name]` - Wakes Builder with the given name. If the name is omitted, then the `b001` Builder will be woken.
        -   `.sleep` - Puts Builder to sleep.
        -   `.sheet [dimension]` - Opens the sheet to the given dimension. If the dimension is omitted, then the sheet will be opened for the current dimension.
        -   `.new bot` - Creates a new bot in the current dimension.
        -   `.download` - Downloads the entire universe.
        -   `.upload` - Shows the upload dialog.
        -   `.goto {dimension}` - Redirects the page portal to the given dimension.
        -   `.new universe {universeName}` - Creates a new universe with the given name and opens it in a new tab.
        -   `.show history` - Loads the history and goes to the `auxHistory` dimension.
        -   `.mark history` - Creates a new history mark for the current state.
        -   `.show docs` - Opens the documentation website in a new tab.
        -   `.summon` - Summons the Builder helper into the current dimension.
        -   `.new builder {name}` - Creates a clone of the current builder with the given name.
    -   Builder has a helper bot which will follow you around the universe.
        -   If you enter an empty dimension, the helper bot will automatically appear.
        -   If you enter a dimension that has a bot, you need to summon it using the `.summon` command.
        -   You can click on helper to show a menu of possible options.
        -   Dragging helper will give you a cursor that lets you teleport helper around or select other bots.
        -   Dragging another bot onto helper will turn helper into a pallete so when you drag helper it will make a clone of the other bot.
            -   Clicking helper will return it to normal.
-   Added hotkeys to show/hide the chat bar.
    -   Use the `~` key to show the char bar.
    -   Use the `3342` finger tap code on mobile to show the chat bar.
    -   Use a `5` finger tap on mobile to hide the chat bar.

#### :bug: Bug Fixes

-   Fixed an issue where creating a bot inside a shout would prevent the new bot from being modified by future shouts.
-   Fixed an issue where creating and then updating a bot that was not in the shared space would cause all the updates to be incorrectly routed to the shared space and dropped.

## V0.11.26

### Date: 2/4/2020

### Changes:

#### :book: Documentation

-   Added documentation for the following actions:
    -   `player.getCurrentUniverse()`
    -   `player.getCurrentDimension()`
    -   `player.getInventoryDimension()`
    -   `player.getMenuDimension()`
    -   `player.goToURL()`
    -   `player.openURL()`
    -   `player.getBot()`
    -   `player.playSound()`
    -   `player.showHtml()`
    -   `player.hideHtml()`
    -   `player.tweenTo()`
    -   `player.moveTo()`
    -   `player.openQRCodeScanner()`
    -   `player.closeQRCodeScanner()`
    -   `player.showQRCode()`
    -   `player.hideQRCode()`
    -   `player.openBarcodeScanner()`
    -   `player.closeBarcodeScanner()`
    -   `player.showBarcode()`
    -   `player.hideBarcode()`
    -   `player.loadUniverse()`
    -   `player.unloadUniverse()`
    -   `player.importAUX()`
    -   `player.hasBotInInventory()`
    -   `player.showInputForTag()`
    -   `player.checkout()`
    -   `player.openDevConsole()`
    -   `server.finishCheckout()`
    -   `server.loadFile()`
    -   `server.saveFile()`
    -   `server.shell()`
    -   `server.backupToGithub()`
    -   `server.backupAsDownload()`
    -   `superShout()`
    -   `action.perform()`
    -   `action.reject()`
    -   `getBotTagValues()`
    -   `remote()`
    -   `webhook()`
    -   `webhook.post()`
    -   `byMod()`
    -   `neighboring()`
    -   `either()`
    -   `not()`
    -   `removeTags()`
    -   `subtractMods()`
    -   `getTag()`
    -   `setTag()`
    -   `math.sum()`
    -   `math.avg()`
    -   `math.abs()`
    -   `math.sqrt()`
    -   `math.stdDev()`
    -   `math.randomInt()`
    -   `math.random()`
-   Removed the following functions:
    -   `renameTagsFromDotCaseToCamelCase()`
    -   `server.sayHello()`
    -   `server.echo()`

#### :bug: Bug Fixes

-   Fixed an issue that prevented `changeState()` from working on bots which were provided from a `that`/`data` argument.

## V0.11.25

### Date: 1/31/2020

### Changes:

#### :boom: **Breaking Changes**

-   Replaced the `@onPlayerEnterDimension` listener with `@onPlayerPortalChanged`.
    -   `@onPlayerPortalChanged` is called whenever any portal changes whereas `@onPlayerEnterDimension` was only called for `auxPagePortal`.
    -   Additionally, this fixes some of the issues that `@onPlayerEnterDimension` ran into.
-   Changed the Webhook URLs to the new URL scheme.
    -   Instead of `https://auxplayer.com/{dimension}/{universe}` you should use `https://auxplayer.com/webhook?auxUniverse={universe}`

#### :rocket: Features

-   Added the ability to click a Bot ID in the sheet to copy it.

#### :bug: Bug Fixes

-   Fixed an issue that prevented the portals from reverting to default values if the config bot for the portal was cleared.

## V0.11.24

### Date: 1/31/2020

### Changes:

#### :boom: **Breaking Changes**

-   Renamed the following tags:
    -   `_auxUserDimension` -> `auxPagePortal`
    -   `_auxUserInventoryDimension` -> `auxInventoryPortal`
    -   `_auxUserMenuDimension` -> `auxMenuPortal`
    -   `_auxUserUniverse` -> `auxUniverse`
    -   `auxDimensionColor` -> `auxPortalColor`
    -   `auxDimensionLocked` -> `auxPortalLocked`
    -   `auxDimensionRotatable` -> `auxPortalRotatable`
    -   `auxDimensionPannable` -> `auxPortalPannable`
    -   `auxDimensionPannableMaxX` -> `auxPortalPannableMaxX`
    -   `auxDimensionPannableMaxY` -> `auxPortalPannableMaxY`
    -   `auxDimensionPannableMinX` -> `auxPortalPannableMinX`
    -   `auxDimensionPannableMinY` -> `auxPortalPannableMinY`
    -   `auxDimensionZoomable` -> `auxPortalZoomable`
    -   `auxDimensionZoomableMax` -> `auxPortalZoomableMax`
    -   `auxDimensionZoomableMin` -> `auxPortalZoomableMin`
    -   `auxDimensionPlayerZoom` -> `auxPortalPlayerZoom`
    -   `auxDimensionPlayerRotationX` -> `auxPortalPlayerRotationX`
    -   `auxDimensionPlayerRotationY` -> `auxPortalPlayerRotationY`
    -   `auxDimensionGridScale` -> `auxPortalGridScale`
    -   `auxDimensionSurfaceScale` -> `auxPortalSurfaceScale`
    -   `auxDimensionInventoryHeight` -> `auxInventoryPortalHeight`
    -   `auxDimensionInventoryResizable` -> `auxInventoryPortalResizable`
    -   Removed all the inventory-specific dimension config tags in favor of the normal ones.
        -   e.g. `auxDimensionInventoryColor` is now just `auxPortalColor`
-   Removed the following tags:
    -   `aux._lastActiveTime`
    -   `_auxSelection`
    -   `aux.connected`
    -   `_auxUser`
    -   `auxUserUniversesDimension`
    -   `auxDimensionConfig`
-   Removed the following function:
    -   `player.isConnected()`
-   The `player.isInDimension()` function has been updated to check whether the page portal is showing the given dimension.
-   Dimensions can no longer be configured using the `auxDimensionConfig` tag.
    -   Instead of configuring dimensions, you must configure portals.
    -   Use the new `aux{type}PortalConfigBot` (like `auxPagePortalConfigBot`) tags to specify the bot that should configure the portal.
    -   The you can find a list of the possible tags under the "Portal Config Tags" header in the documentation.
-   Channel Designer is no more.
    -   In addition, the URL scheme has changed. Instead of `auxplayer.com/*{dimension}/{universe}` to get the sheet, you now have to specify the portals via URL query parameters. (e.g. `auxplayer.com?auxUniverse={universe}&auxSheetPortal={dimension}`)
    -   The possible portal values are:
        -   `auxSheetPortal` - Loads the sheet with the given dimension.
        -   `auxPagePortal` - Loads the normal 3D view with the given dimension.
        -   `auxMenuPortal` - Loads the menu with the given dimension.
        -   `auxInventoryPortal` - Loads the inventory with the given dimension.
    -   As a shortcut, you can go to `casualos.com/{dimension}/{universe}` and it will redirect you to `auxplayer.com?auxUniverse={universe}&auxPagePortal={dimension}` or `auxplayer.com?auxUniverse={universe}&auxSheetPortal={dimension}` depending on if you include the `*` for the dimension.

#### :rocket: Features

-   Added the `player.getPortalDimension(portal)` function.
    -   `portal` is a string with the name of the portal. Can be one of the following options:
        -   `page` - Gets the `auxPagePortal` tag.
        -   `inventory` - Gets the `auxInventoryPortal` tag.
        -   `menu` - Gets the `auxMenuPortal` tag.
        -   `sheet` - Gets the `auxSheetPortal` tag.
        -   `universes` - Gets the `auxUniversesPortal` tag.
        -   You can also give it a tag that ends with `"Portal"` to get that tag directly. (e.g. `auxPagePortal` will return `auxPagePortal`)
-   Added the `player.getDimensionalDepth(dimension)` function.
    -   `dimension` is the dimension that should be searched for.
    -   Returns the distance between the player bot and the given dimension.
        -   A return value of `0` means that the player bot is in the given dimension.
        -   A return value of `1` means that the player bot is viewing the given dimension through a portal.
        -   A return value of `-1` means that the player bot cannot access the given dimension at this moment.
-   Added the ability to show the sheet in auxPlayer by setting the `auxSheetPortal` tag on the player bot.

#### :bug: Bug Fixes

-   Fixed an issue where the inventory camera would be placed at an impossible location if the inventory was hidden during startup.
-   Fixed an issue with the inventory where setting `auxInventoryPortal` to null or `undefined` would not hide it.
-   Fixed an issue where setting a dimension tag to a number would place the bot in the dimension.
-   Fixed an issue where tag autocomplete results would become duplicated after closing and reopening the sheet.

## V0.11.23

### Date: 1/23/2020

### Changes:

#### :boom: **Breaking Changes**

-   Renamed the `player.inDesigner()` function to `player.inSheet()`.
-   Changed the `player.showChat(placeholder)` function to set the placeholder of the chat bar instead of the prefill.
-   Removed the ability to trigger a listener by clicking the play button in the code editor.
-   Removed the side menu from auxPlayer.
-   Removed [sharp](https://github.com/lovell/sharp) to allow us to make ARM builds on macOS.

#### :rocket: Features

-   Added the ability to specify an options object when calling `player.showChat(options)`.
    -   `options` is an object with the following properties:
        -   `placeholder` - The placeholder. Will override the existing placeholder. (optional)
        -   `prefill` - The prefill. Will only be set if there is no text already in the chat bar. (optional)
-   Added the ability to click the `id` tag in the sheet to load all the bots.
-   Added the ability to use the browser back button in the sheet.
-   Added the version number to the loading popup.
-   Added the `player.version()` function which gets information about the current version number.
    -   Returns an object with the following properties:
        -   `hash` - The Git hash that the build was made from.
        -   `version` - The Git tag that the build was made from.
        -   `major` - The major number of the build.
        -   `minor` - The minor number of the build.
        -   `patch` - The patch number of the build.
-   Improved the chat bar to remove focus from the input box when the "Send Message" button is clicked/tapped.
    -   This should cause the on-screen keyboard to automatically close.
-   Improved the menu positioning so that it will appear at the bottom of the screen when the inventory is hidden.
-   Added the ability to resize the code editor window.
-   Added the `player.device()` function which gets information about the current device.
    -   Returns an object with the following properties:
        -   `supportsAR` - Whether AR is supported.
        -   `supportsVR` - Whether VR is supported.
-   Added the `player.enableAR()` and `player.disableAR()` functions.
-   Added the `player.enableVR()` and `player.disableVR()` functions.

#### :bug: Bug Fixes

-   Fixed an issue where hidden tags would not get a button to toggle their visiblity in the sheet.
-   Fixed an issue where the `space` tag in the sheet would sometimes show an incorrect value.
-   Fixed an issue where sometimes AUX would crash when multiple tabs were open due to a race condition.
-   Fixed an issue where bots from the history space would not be findable in scripts.

## V0.11.22

### Date: 1/16/2020

### Changes:

-   **Breaking Changes**
    -   Changed player bots to use the `tempLocal` space.
        -   This means that refreshing the page won't pollute the universe with a ton of extra bots.
    -   `player.loadUniverse()` will now create bots in the `tempLocal` space.
        -   Previously they were created in the `shared` space.
-   Improvements
    -   Added the ability to create, load, and restore version marks.
        -   The `player.markHistory(options)` function creates a history mark for the current version.
            -   `options` is an object with the following properties:
                -   `message` - The message that the new mark should have.
        -   The `player.browseHistory()` function loads the `history` space with all the marks that the universe has.
        -   The `player.restoreHistoryMark(mark)` function restores the state in the given mark to the universe.
            -   `mark` - The bot or bot ID of the mark that should be restored.
        -   The `player.restoreHistoryMarkToUniverse(mark, universe)` function restores the state in the given mark to the given universe.
            -   `mark` - The bot or bot ID of the mark that should be restored.
            -   `universe` - The universe that the mark should be restored to.
    -   Changed the CORS settings to allow access from any origin.

## V0.11.21

### Date: 1/14/2020

### Changes:

-   **Breaking Changes**
    -   Renamed the `player.showUploadUniverse()` function to `player.showUploadAuxFile()`.
-   Improvements
    -   Added the `@onAnyCreate` shout listener.
        -   `that` is an object with the following properties:
            -   `bot` - The bot that was created.

## V0.11.20

### Date: 1/13/2020

### Changes:

-   **Breaking Changes**
    -   Renamed context to dimension.
        -   All the `auxContext*` tags have been renamed to `auxDimension*`.
        -   Listeners like `@onDrop`, `@onModDrop`, `@onClick`, etc. now have a `dimension` property in the `data` argument instead of `context`.
        -   The `@onPlayerEnterContext` listener has been renamed to `@onPlayerEnterDimension`.
        -   The `_auxUserContext`, `_auxUserMenuContext`, `_auxUserInventoryContext`, and `_auxUserChannelsContext` have been renamed to use dimension instead of context.
    -   Renamed channel to universe.
        -   All the `auxChannel*` tags have been renamed to `auxUniverse*`.
        -   The `_auxUserChannelsContext` tag has been renamed to `_auxUserUniversesDimension`.
        -   The `_auxUserChannel` tag has been renamed to `_auxUserUniverse`.
        -   The `player.setupChannel()` function has been renamed to `player.setupUniverse()`.
        -   The `player.loadChannel()` and `player.unloadChannel()` functions have been renamed to `player.loadUniverse()` and `player.unloadUniverse()`.
        -   The `player.getCurrentChannel()` function has been renamed to `player.getCurrentUniverse()`.
        -   The `setup_channel` action type has been renamed to `setup_universe`.
        -   The `@onChannel*` listen tags have been renamed to `@onUniverse*`.
            -   Also the `channel` property in the `data` argument has been renamed to `universe`.
    -   Renamed the `auxDimensionRotation` (`auxContextRotation`) tags to `auxDimensionOrientation`.
    -   You no longer need to define a dimension bot (context bot) in order to view a dimension in auxPlayer.
        -   You can still configure a dimension using the `auxDimensionConfig` tag (renamed from `auxContext`).
    -   Channel Designer is no more!
        -   It has been replaced with the "sheet dimension" (bot table).
        -   You can show _any_ dimension in the sheet by putting a `*` in front of the dimension name in the URL.
            -   e.g. `https://auxplayer.com/*home/example` if you wanted to view the `home` dimension in the sheet from the `example` universe.
            -   Going to just `*` will show all bots in the universe in the sheet. (which is very slow at the moment)
        -   You can also jump directly into auxPlayer by using the "Open dimension in auxPlayer" button that is next to the tag filters.
    -   Removed the `player.isDesigner()` function.
    -   Renamed `auxShape` to `auxForm`.
    -   Renamed `auxImage` to `auxFormAddress`.
-   Improvements
    -   Added the `player.showChat()` and `player.hideChat()` functions.
        -   These show/hide the chat bar in auxPlayer.
        -   Typing in the chat bar will trigger a `@onChatUpdated` shout with the text in the chat bar.
        -   Pressing Enter or clicking the send button on the chat bar will trigger a `@onChatEnter` shout with the text in the chat bar.
    -   Added the `@onChat` shout listener.
        -   Triggered when the user sends a message using the chat bar.
        -   `that` is an object with the following properties:
            -   `message` - The message that was sent.
    -   Added the `@onChatTyping` shout listener.
        -   Triggered when the user edits the text in the chat bar.
        -   `that` is an object with the following properties:
            -   `message` - The message that is in the chat bar after the user edited it.
    -   Added the `player.run(script)` function.
        -   `script` is the script text that should be executed.
        -   Works by sending a `run_script` action. This allows `@onUniverseAction()` listener to intercept and prevent scripts.
    -   Added the ability to click a tag in the bot table to teleport to that dimension.
    -   Added a play button to the right side of the code editor to run scripts for quick debugging.
    -   Added the `player.downloadBots(bots, filename)` function.
        -   The first parameter is an array of bots that should be downloaded.
        -   The second parameter is the name of the file that is downloaded.
    -   Added the `player.showUploadUniverse()` function.
        -   Shows a dialog that lets the user upload `.aux` files.
-   Other Changes
    -   Changed the "AUX Player" and "Channel Designer" tab titles to "auxPlayer".
    -   Removed the colored dots from tag labels in the bot table.
-   Bug Fixes
    -   `auxIframe` now supports URLs with `*` characters in them.
    -   Fixed an issue with the menu dimension that would cause items to remain even though a different dimension should be visible.

## V0.11.19

### Date: 12/31/2019

### Changes:

-   Bug Fixes
    -   Fixed an issue where the "Create Empty Bot" button in the bot table was hidden when a mod was selected.

## V0.11.18

### Date: 12/30/2019

### Changes:

-   Improvements
    -   Showing hidden tags in the bot table will now also show the `shared` tag.
    -   Removed the multi-select button from the bot table.
    -   Removed the create context button from the bot table.
    -   Removed the clear search button from the bot table.
    -   Removed the "create mod from selection" button from the bot table.
    -   Added the ability to click/tap on a bot preview in the bot table to select a mod of it.
    -   Added the ability to drag a bot preview in the bot table to drag a mod of it.
    -   Hid the ID tag when a mod is selected.
    -   Hid all other buttons when a mod is selected in the bot table.

## V0.11.17

### Date: 12/20/2019

### Changes:

-   **Breaking Changes**
    -   Changed `@onDrop`, `@onDropEnter`, and `@onDropExit` to use the same parameters.
        -   `that` is an object with the following properties:
            -   `dragBot` - The bot that is being dragged.
            -   `to` - an object with the following properties:
                -   `context` - The context the bot is being dragged into.
                -   `x` - The X grid position the bot is being dragged to.
                -   `y` - The Y grid position the bot is being dragged to.
                -   `bot` - The bot that the `dragBot` is being dragged onto.
            -   `from` - an object with the following properties:
                -   `context` The context the bot is being dragged from.
                -   `x` - The X grid position the bot is being dragged from.
                -   `y` - The Y grid position the bot is being dragged from.
-   Improvements
    -   `create()` will now automatically set the `auxCreator` tag to `null` if it references a bot that is in a different space from the created bot.
    -   Also `create()` will not set the `auxCreator` tag to `null` if it references a non-existent bot.
    -   Added the `changeState(bot, stateName, groupName)` function to help with building state machines.
        -   Sets the `[groupName]` tag to `[stateName]` on `bot` and sends "on enter" and "on exit" whispers to the bot that was updated.
        -   `groupName` defaults to `"state"` if not specified.
        -   If the state has changed, then a `@[groupName][previousStateName]OnExit()` and `@[groupName][stateName]OnEnter()` whispers are sent to the updated bot.
            -   `that` is a object with the following properties:
                -   `from` - The previous state name.
                -   `to` - The next state name.
        -   Example: Running `changeState(bot, "Running")` will set the `state` tag to `"Running"` and will send a `@stateRunningOnEnter()` whisper to the bot.

## V0.11.16

### Date: 12/19/2019

### Changes:

-   **Breaking Changes**
    -   Renamed `onBotDrag` and `onBotDrop` to `onDrag` and `onDrop` respectively.
    -   Renamed `onMod` to `onModDrop`.
    -   Removed `onCombine`, `onCombineEnter`, and `onCombineExit`.
    -   Dropping a mod in an empty space will no longer create a new bot.
    -   Setting `auxPositioningMode` to `absolute` will no longer prevent mods.
    -   Changed `applyMod()` and `subtractMods()` to not send `onMod()` events.
    -   Renamed the `diffs` property on the `onModDrop` argument to `mod`.
-   Improvements
    -   Added `onModDropEnter` and `onModDropExit` listeners for when a mod is dragged onto or off of a bot.
        -   The bot that the mod will be applied to recieves the `onModDropEnter` and `onModDropExit` events.
    -   If a custom `onModDrop` listener is provided, then the mod will not be applied. It is up to the `onModDrop` listener to apply the mod via `applyMod(this, that.mod)`.
    -   Added `onDropEnter` and `onDropExit` listeners for when a bot is dragged onto or off of another bot.
        -   Both the bot that is being dragged and the bot that they are on top of will recieve the `onDropEnter` and `onDropExit` events.
        -   Note that `onDropEnter` and `onDropExit` events will fire even if one of the bots is not stackable.
        -   They have the following parameters:
            -   `draggedBot` - the bot that is being dragged.
            -   `otherBot` - the bot that the dragged bot is on top of.
            -   `context` - the context that this is happening in.
    -   Improved `onDrop` to be sent to both the dragged bot and the bot that it is dropped on top of.
        -   The event will fire on the other bot even if it has `auxPositioningMode` set to `absolute`.
    -   Added the `player.setClipboard()` function that is able to set the user's clipboard to the given text.
        -   ex. `player.setClipboard("abc")` will set the user's clipboard to "abc".
        -   On Chrome and Firefox, the text will be copied directly to the user's clipboard.
        -   On Safari and all iOS browsers, a popup will be triggered with a copy button allowing the user to copy the text to their clipboard.
    -   Tags that contain listeners will now display with a @ symbol in front of the tag name.
    -   Tags that contain formulas will now display with a = sign after the tag name.
    -   Removed the @ symbol from the first line in the code editor when editing a script.
    -   Added the ability to use an @ symbol while creating a new tag to prefill the editor with an @.
    -   Added the ability to use @ symbols in tags in `getTag()`, `setTag()`, `getBot()`, `getBots()`, `byTag()`, `shout()`, and `whisper()`.
    -   Added tag filters for listener tags and formula tags to the bot table.
    -   Added the ability to detect the `tags` variable in scripts as a reference to tags.
        -   This is useful for knowing when to update a formula.
        -   Also works with the `raw` variable.
        -   Limitations:
            -   Does not detect references via the `bot` or `this` variables. (e.g. `bot.tags.abc`)
            -   Does not detect references via other bots. (e.g. `otherBot.tags.abc`)
            -   Does not detect references if a function is called on the tag. (e.g. `tags.name.toString()`)
        -   If you need to work around the limitations, use the `getTag()` function.

## V0.11.15

### Date: 12/17/2019

### Changes:

-   Bug Fixes
    -   Fixed an issue where `player.replaceDragBot()` actions were not getting processed because some data was improperly formatted.
    -   Resolved issue with inventory not remaining in place on resizing.

## V0.11.14

### Date: 12/16/2019

### Changes:

-   **Breaking Changes**

    -   Removed `auxStackable` and replaced it with `auxPositioningMode`.
        -   `auxPositioningMode` has two possible values:
            -   `stack` - Indicates that the bot will stack on top of other bots (default)
            -   `absolute` - Indicates that the bot will ignore other bots when positioning.
    -   Removed the `createTemp()` function.
        -   It has been replaced with the `{ space: "value" }` mod.
        -   e.g. Instead of `createTemp()` you should use `create({ space: "tempLocal" })`.
    -   Removed the `cookie` bot. It has been replaced with the `local` space.
    -   Removed the following functions:
        -   `addToContextMod()`
        -   `removeFromContextMod()`
        -   `addToMenuMod()`
        -   `removeFromMenuMod()`
        -   `setPositionMod()`
        -   `from()`
            -   You can use a mod declaration with the new `getID()` function to achieve the same functionality:
            -   `{ auxCreator: getID(bot) }`
    -   Renamed the `createdBy()` filter function to `byCreator()`.

-   Improvements
    -   Added the `space` tag which indicates where a bot will be stored.
        -   The following spaces are currently available:
            -   `shared` - This space is shared among multiple users and is persistent. This is the default space for bots if not specified.
            -   `tempLocal` - This space is not shared and is cleared every time the browser refreshes.
            -   `local` - This space is kept on your device and is persistent.
        -   When creating a bot, you can set the space that it will be stored in using a `{ space: "value" }` mod.
            -   e.g. `create({ space: "local" })` will create a new bot in the `local` space.
            -   Creating a bot from another bot will inherit spaces. So cloning a `tempLocal` bot will produce another `tempLocal` bot. You can of course override this using a mod.
        -   You can search for bots in a specific space using the `bySpace()` filter function.
            -   e.g. `getBots(bySpace("local"))` will get all the bots in the `local` space.
            -   It is simply an alternative way to do `getBots(byTag("space", value))`.
    -   Added the following functions:
        -   `getID(bot)` gets the ID of a bot. If given a string, then that will be returned instead.
        -   `getJSON(data)` gets a JSON string for the given data.
-   Bug Fixes
    -   Resolved issue of orientation inverting then attepting to resize the inventory once the viewport has beeen panned.

## V0.11.13

### Date: 12/13/2019

### Changes:

-   Bug Fixes
    -   Fixed an issue where having duplicate bot atoms could cause the bot values to be locked because it would chose the wrong bot to update.

## V0.11.12

### Date: 12/12/2019

### Changes:

-   Bug Fixes
    -   Fixed an issue where script bots were not being converted back into normal bots correctly.

## V0.11.11

### Date: 12/12/2019

### Changes:

-   **Breaking Changes**

    -   Changed `create()` and `createTemp()` to automatically set `auxCreator` to the current `this` bot.
        -   `create()` no longer takes a bot/bot ID as the first parameter. Instead, you need to use the `from()` function to set the creator ID.
        -   e.g. `create(from(bot))`.
    -   Renamed all listen tags to not use the `()` at the end.
        -   Every tag is now the same. This means that `()` to the end of a tag does nothing special.
        -   i.e. There is no difference between a "normal" tag and a "listen" tag.
        -   Instead, tags can listen by prefixing their script with a `@` symbol.
        -   e.g. `player.toast("Hi!")` becomes `@player.toast("Hi!")`.
    -   Renamed `mod()` to `applyMod()`.
    -   Renamed `mod.addToMenu()` to `addToMenuMod()`.
    -   Renamed `mod.removeFromMenu()` to `removeFromMenuMod()`.
    -   Renamed `mod.addToContext()` to `addToContextMod()`.
    -   Renamed `mod.removeFromContext()` to `removeFromContextMod()`.
    -   Renamed `mod.setPosition()` to `setPositionMod()`.
    -   Renamed `mod.subtract()` to `subtractMods()`.
    -   Renamed `mod.import()` to `getMod()`.
    -   Removed `mod.export()`.

-   Improvements
    -   Added a `creator` variable to scripts and formulas which gets the bot that created the `this` bot.
        -   `creator` is null if the current bot has no creator.
    -   Added a `raw` variable to scripts and formulas which gets direct access to the `this` bot's tag values.
        -   This is similar to the `tags` variable but does not do any pre-processing on the tag value. This means you will get formula scripts back instead of the calculated formula values.
    -   Improved the `tags` variable to handle setting tag values on it.
        -   This lets you write scripts like `tags.name = "joe"` or `bot.tags.myContext = true`.
        -   Also works with the `raw` variable.
    -   Improved bots returned from `getBots()` and `getBot()` to support setting tag values on their `tags` property.
        -   This lets you write things like `myBot.tags.name = "bob"`.
        -   Should also work with bots in the `that` variable.
    -   Added a `data` variable which equals `that`.
    -   Added the `player.hideHtml()` function which hides the HTML modal.
    -   Added in inventory tags to limit panning movements on the inventory context: `auxContextInventoryPannableMinX`, `auxContextInventoryPannableMaxX`, `auxContextInventoryPannableMinY`, `auxContextInventoryPannableMaxY`.
    -   Reformatted new selection id logic by removing the `._` character from its return.

## V0.11.10

### Date: 12/9/2019

### Changes:

-   Bug Fixes
    -   Resolved issue of hidden tags showing up when no filter has been selected on the table.

## V0.11.9

### Date: 12/6/2019

### Changes:

-   **Breaking Changes**
    -   `removeTags()` now checks if a tag starts with the given search value.
        -   Previously it would check if the search value matched the first part of a tag up do the dot (`.`).
        -   Now, it will remove all tags that start with the given search value.
        -   e.g. `removeTags(bot, "hello")` will remove `hello`, `helloAbc`, and `helloX`.
    -   The bot table tag blacklist has been updated to support camel cased tags.
    -   Renamed several functions:
        -   Renamed `onAnyAction()` to `onChannelAction()`.
        -   Renamed `player.currentChannel()` to `player.getCurrentChannel()`.
        -   Renamed `player.currentContext()` to `player.getCurrentContext()`.
        -   Renamed `mod.apply()` to `mod()`.
            -   All the other `mod.` functions remain the same.
            -   ex. `mod.export()` still works.
    -   Renamed all of the built-in tags to use `camelCase` instead of `dot.case`.
        -   Renamed all the scene tags to channel tags.
            -   `aux.scene.color` is now `auxChannelColor`
            -   `aux.scene.user.player.color` is now `auxChannelUserPlayerColor`
            -   `aux.scene.user.builder.color` is now `auxChannelUserBuilderColor`
        -   Renamed `aux.inventory.height` to `auxInventoryHeight`.
        -   Renamed `aux.channel` to `auxChannel`.
        -   Renamed `aux.connectedSessions` to `auxConnectedSessions`.
        -   Renamed `aux.color` to `auxColor`.
        -   Renamed `aux.creator` to `auxCreator`.
        -   Renamed `aux.draggable` to `auxDraggable`.
        -   Renamed `aux.draggable.mode` to `auxDraggableMode`.
        -   Renamed `aux.stackable` to `auxStackable`.
        -   Renamed `aux.destroyable` to `auxDestroyable`.
        -   Renamed `aux.editable` to `auxEditable`.
        -   Renamed `aux.stroke.color` to `auxStrokeColor`.
        -   Renamed `aux.stroke.width` to `auxStrokeWidth`.
        -   Renamed `aux.line.to` to `auxLineTo`.
        -   Renamed `aux.line.width` to `auxLineWidth`.
        -   Renamed `aux.line.style` to `auxLineStyle`.
        -   Renamed `aux.line.color` to `auxLineColor`.
        -   Renamed `aux.label` to `auxLabel`.
        -   Renamed `aux.label.color` to `auxLabelColor`.
        -   Renamed `aux.label.size` to `auxLabelSize`.
        -   Renamed `aux.label.size.mode` to `auxLabelSizeMode`.
        -   Renamed `aux.label.anchor` to `auxLabelAnchor`.
        -   Renamed `aux.listening` to `auxListening`.
        -   Renamed `aux.shape` to `auxShape`.
        -   Renamed `aux.scale` to `auxScale`.
        -   Renamed `aux.scale.x` to `auxScaleX`.
        -   Renamed `aux.scale.y` to `auxScaleY`.
        -   Renamed `aux.scale.z` to `auxScaleZ`.
        -   Renamed `aux.image` to `auxImage`.
        -   Renamed `aux.iframe` to `auxIframe`.
        -   Renamed `aux.iframe.x` to `auxIframeX`.
        -   Renamed `aux.iframe.y` to `auxIframeY`.
        -   Renamed `aux.iframe.z` to `auxIframeZ`.
        -   Renamed `aux.iframe.size.x` to `auxIframeSizeX`.
        -   Renamed `aux.iframe.size.y` to `auxIframeSizeY`.
        -   Renamed `aux.iframe.rotation.x` to `auxIframeRotationX`.
        -   Renamed `aux.iframe.rotation.y` to `auxIframeRotationY`.
        -   Renamed `aux.iframe.rotation.z` to `auxIframeRotationZ`.
        -   Renamed `aux.iframe.element.width` to `auxIframeElementWidth`.
        -   Renamed `aux.iframe.scale` to `auxIframeScale`.
        -   Renamed `aux.progressBar` to `auxProgressBar`.
        -   Renamed `aux.progressBar.color` to `auxProgressBarColor`.
        -   Renamed `aux.progressBar.backgroundColor` to `auxProgressBarBackgroundColor`.
        -   Renamed `aux.progressBar.anchor` to `auxProgressBarAnchor`.
        -   Renamed `aux._selection` to `_auxSelection`.
        -   Renamed `aux._user` to `_auxUser`.
        -   Renamed `aux.user.active` to `auxUserActive`.
        -   Renamed `aux.version` to `auxVersion`.
        -   Renamed `aux._userChannel` to `_auxUserChannel`.
        -   Renamed `aux._userContext` to `_auxUserContext`.
        -   Renamed `aux._userInventoryContext` to `_auxUserInventoryContext`.
        -   Renamed `aux._userMenuContext` to `_auxUserMenuContext`.
        -   Renamed `aux._userSimulationsContext` to `_auxUserChannelsContext`.
        -   Renamed `aux._editingBot` to `_auxEditingBot`.
        -   Renamed `aux._selectionMode` to `_auxSelectionMode`.
        -   Renamed `aux.runningTasks` to `auxRunningTasks`.
        -   Renamed `aux.finishedTasks` to `auxFinishedTasks`.
        -   Renamed `aux.task.output` to `auxTaskOutput`.
        -   Renamed `aux.task.error` to `auxTaskError`.
        -   Renamed `aux.task.time` to `auxTaskTime`.
        -   Renamed `aux.task.shell` to `auxTaskShell`.
        -   Renamed `aux.task.backup` to `auxTaskBackup`.
        -   Renamed `aux.task.backup.type` to `auxTaskBackupType`.
        -   Renamed `aux.task.backup.url` to `auxTaskBackupUrl`.
        -   Renamed `aux.context` to `auxContext`.
        -   Renamed `aux.context.color` to `auxContextColor`.
        -   Renamed `aux.context.locked` to `auxContextLocked`.
        -   Renamed `aux.context.grid.scale` to `auxContextGridScale`.
        -   Renamed `aux.context.visualize` to `auxContextVisualize`.
        -   Renamed `aux.context.x` to `auxContextX`.
        -   Renamed `aux.context.y` to `auxContextY`.
        -   Renamed `aux.context.z` to `auxContextZ`.
        -   Renamed `aux.context.rotation.x` to `auxContextRotationX`.
        -   Renamed `aux.context.rotation.y` to `auxContextRotationY`.
        -   Renamed `aux.context.rotation.z` to `auxContextRotationZ`.
        -   Renamed `aux.context.surface.scale` to `auxContextSurfaceScale`.
        -   Renamed `aux.context.surface.size` to `auxContextSurfaceSize`.
        -   Renamed `aux.context.surface.minimized` to `auxContextSurfaceMinimized`.
        -   Renamed `aux.context.surface.defaultHeight` to `auxContextSurfaceDefaultHeight`.
        -   Renamed `aux.context.surface.movable` to `auxContextSurfaceMovable`.
        -   Renamed `aux.context.player.rotation.x` to `auxContextPlayerRotationX`.
        -   Renamed `aux.context.player.rotation.y` to `auxContextPlayerRotationY`.
        -   Renamed `aux.context.player.zoom` to `auxContextPlayerZoom`.
        -   Renamed `aux.context.devices.visible` to `auxContextDevicesVisible`.
        -   Renamed `aux.context.inventory.color` to `auxContextInventoryColor`.
        -   Renamed `aux.context.inventory.height` to `auxContextInventoryHeight`.
        -   Renamed `aux.context.inventory.pannable` to `auxContextInventoryPannable`.
        -   Renamed `aux.context.inventory.resizable` to `auxContextInventoryResizable`.
        -   Renamed `aux.context.inventory.rotatable` to `auxContextInventoryRotatable`.
        -   Renamed `aux.context.inventory.zoomable` to `auxContextInventoryZoomable`.
        -   Renamed `aux.context.inventory.visible` to `auxContextInventoryVisible`.
        -   Renamed `aux.context.pannable` to `auxContextPannable`.
        -   Renamed `aux.context.pannable.min.x` to `auxContextPannableMinX`.
        -   Renamed `aux.context.pannable.max.x` to `auxContextPannableMaxX`.
        -   Renamed `aux.context.pannable.min.y` to `auxContextPannableMinY`.
        -   Renamed `aux.context.pannable.max.y` to `auxContextPannableMaxY`.
        -   Renamed `aux.context.zoomable` to `auxContextZoomable`.
        -   Renamed `aux.context.zoomable.min` to `auxContextZoomableMin`.
        -   Renamed `aux.context.zoomable.max` to `auxContextZoomableMax`.
        -   Renamed `aux.context.rotatable` to `auxContextRotatable`.
        -   Renamed `stripe.publishableKey` to `stripePublishableKey`.
        -   Renamed `stripe.secretKey` to `stripeSecretKey`.
        -   Renamed `stripe.charges` to `stripeCharges`.
        -   Renamed `stripe.successfulCharges` to `stripeSuccessfulCharges`.
        -   Renamed `stripe.failedCharges` to `stripeFailedCharges`.
        -   Renamed `stripe.charge` to `stripeCharge`.
        -   Renamed `stripe.charge.receipt.url` to `stripeChargeReceiptUrl`.
        -   Renamed `stripe.charge.receipt.number` to `stripeChargeReceiptNumber`.
        -   Renamed `stripe.charge.description` to `stripeChargeDescription`.
        -   Renamed `stripe.outcome.networkStatus` to `stripeOutcomeNetworkStatus`.
        -   Renamed `stripe.outcome.reason` to `stripeOutcomeReason`.
        -   Renamed `stripe.outcome.riskLevel` to `stripeOutcomeRiskLevel`.
        -   Renamed `stripe.outcome.riskScore` to `stripeOutcomeRiskScore`.
        -   Renamed `stripe.outcome.rule` to `stripeOutcomeRule`.
        -   Renamed `stripe.outcome.sellerMessage` to `stripeOutcomeSellerMessage`.
        -   Renamed `stripe.outcome.type` to `stripeOutcomeType`.
        -   Renamed `stripe.errors` to `stripeErrors`.
        -   Renamed `stripe.error` to `stripeError`.
        -   Renamed `stripe.error.type` to `stripeErrorType`.
-   Improvements
    -   Added the `renameTagsFromDotCaseToCamelCase()` function to help with updating bots from the old tag style to the new tag style.
        -   Use this function on bots that were using the old tag naming style but you want to use the new style.
        -   Note that this only renames the tags already existing on the bot. It does not fix any code that might be stored in the bot.
        -   Usage: `renameTagsFromDotCaseToCamelCase(bot)`
    -   Added the `bot` variable to all functions and formulas.
        -   Replacement for `this`.
    -   Added the `getMod()` function to be able to get all the tags on a bot.
        -   Returns a mod containing all the tag values on the bot.
        -   The returned mod is always up to date with the bot's current values.
        -   Calling `mod.export()` on the returned mod will save the tag code to JSON.
            -   For example, if you have a formula `=123`, then `mod.export(getMod(bot))` will return JSON containing `tag: "=123"` instead of `tag: 123`.
    -   Added the `tags` variable to all functions and formulas.
        -   This is a quick shortcut for `let tags = getMod(bot)` at the beginning of a script/formula.
        -   The `tags` variable has some caveats when used in formulas. Namely that the formulas won't be automatically updated when another tag referenced from the formula is updated. (Use `getTag()` for full support)
        -   Supports autocomplete for all tags.

## V0.11.8

### Date: 12/3/2019

### Changes:

-   Improvements
    -   Added a new system for managing causal trees.
        -   This new system has improvements for performance and reliability.
        -   It also adds support for revision history. (The controls will be coming in a future update)
        -   Every new channel will use the new system while old channels will continue to use the old one.
        -   Everything should function exactly the same as before.
    -   Changed the .aux file format.
        -   The new format is based on the bots state and is easily human readable/writable.
        -   This is different from the old format where a list of atoms was stored.
        -   Downloading a channel will give you a .aux file with the new format.
        -   Uploading a channel supports both the old format and the new format.

## V0.11.7

### Date: 11/27/2019

### Changes:

-   Improvements
    -   Changed the functionality of the table view's filterying system to be inverted.
    -   Attempting to drag a bot onto a bot with `aux.stackable` set to false will now cause the dragged bot to pass through the other bot as if it was not there.
-   Bug Fixes
    -   Resolved issue of player inventory resizing showing a reset on each change.
    -   Tag values that are objects are displayed as JSON.Stringified text. ie `{ field: "myValue" }`
        -   Known Issue: Modifying these displayed strings will convert the tag value to a string
    -   When Moving the camera via `player.MoveTo()`, the pan distance is now set correctly so pan limits are absolute.

## V0.11.6

### Date: 11/6/2019

### Changes:

-   Improvements
    -   Added the `server.setupChannel(channel, botOrMod)` function.
        -   This sends a `setup_channel` action to the server which, if executed using `action.perform()`, will create a channel if it doesn't already exist and place a clone of the given bot or mod in it.
        -   Takes 2 parameters:
            -   `channel` - The channel that should be created.
            -   `botOrMod` - (Optional) The bot or mod that should be cloned and placed inside the new channel. `onCreate()` is triggered after the bot or mod is created so you can use that to script custom setup logic.
        -   As mentioned above, you have to receive the `device` action in `onAnyAction()` and do an `action.perform(that.action.event)` to allow channels to be setup via this function.

## V0.11.5

### Date: 10/31/2019

### Changes:

-   Improvements
    -   Added the `player.replaceDragBot(botOrMod)` function.
        -   When used inside of `onBotDrag()` or `onAnyBotDrag()`, it will set the bot/mod that the user is dragging.
        -   Use this to implement clone or cloneAsMod style functionality.
    -   Added the ability to create temporary bots using the `createTemp()` function.
        -   This function behaves exactly the same as `create()` but the created bot is temporary, which means it won't be shared and will be deleted upon refresh.
-   Changes
    -   Renamed `aux.movable` to `aux.draggable`.
        -   `aux.draggable` now only woks with `true` and `false` values.
        -   The `pickup` and `drag` options have been moved to a new tag `aux.draggable.mode`.
        -   The `clone` and `cloneMod` options have been removed.
            -   You will need to use the new `player.replaceDragBot()` API to replicate `clone` and `cloneMod` behavior.
    -   Removed the `aux.mergeable` tag.
        -   It has been replaced with the `aux.stackable` tag.
    -   Removed the `aux.mod` and `aux.mod.mergeTags` tags.
    -   Renamed the `local` bot to the `cookie` bot.
        -   This is supposed to help make it clear that the bot data is stored in the browser and will be cleared when the browser's data is cleared.
    -   Renamed the `aux.users` context to `aux-users`.
    -   Added the `aux.inventory.height` tag which controls the default height of the inventory on all contexts when set of the config bot.
        -   The `aux.context.inventory.height` tag has been updated to only work on the context bot.
    -   Removed names from the other player frustums.
    -   Removed `aux.whitelist`, `aux.blacklist`, and `aux.designers`.
-   Bug Fixes
    -   Fixed an issue that would cause duplicate users to be created all the time.
    -   Fixed an issue that prevented other users from being rendered.
    -   Fixed an issue that caused all users to use channel designer colors.

## V0.11.4

### Date: 10/29/2019

### Changes:

-   Bug Fixes
    -   Fixed an issue in production builds that pre-processed the QR Code scanner code with babel. As a result, async code in the QR Code scanner failed because the babel polyfill is not being used.

## V0.11.3

### Date: 10/28/2019

### Changes:

-   Improvements
    -   Improved the vendor JavaScript bundle size by removing unused code.
        -   Refactored `three-vrcontroller-module` to use the `three` package instead of `three-full` so we don't duplicate Three.js.
        -   Removed unused shims (PEP.js, `webrtc-adapter`).
        -   Refactored `lodash` imports to directly import the modules that are used.
            -   This helps with dead code eliminiation.
    -   Added the ability to save and load files.
        -   New functions:
            -   `server.saveFile(filename, data, options)`
                -   `filename` is a string and should start with `/drives/`.
                -   `data` is a string of the data to store.
                -   `options` is an object with the following properties:
                    -   `callbackShout` A shout that should happen on the server when the file is done saving.
                    -   `overwriteExistingFile` A boolean that indicates if existing files should be overwritten. (defaults to false)
            -   `server.loadFile(filename, options)`
                -   `filename` is a string and should start with `/drives/`.
                -   `options` is an object with the following properties:
                    -   `callbackShout` A shout that should happen on the server when the file is done loading.
        -   Note that the save file and load file tasks must be enabled via the `onAnyAction()` listener.
            -   You can enable it via using this code:
            ```javascript
            if (that.action.type === 'device') {
                if (
                    ['save_file', 'load_file'].indexOf(
                        that.action.event.type
                    ) >= 0
                ) {
                    action.perform(that.action.event);
                }
            }
            ```
        -   All files from USB drives are stored under the `/drives` directory and the USB drives themselves are numbered starting with 0.
            -   To load a file from USB drive #1, use `server.loadFile("/drives/0/myFile")`.
            -   To save a file to USB drive #2, use `server.saveFile("/drives/1/myFile", data)`.
    -   Removed several options from the side menu:
        -   Removed the channel name from the top of the menu.
        -   Removed the login status from the top of the menu.
        -   Removed the login/logout options from the menu.
            -   The "Logout" option will still be available if you are logged in as a non-guest.
            -   Once you are logged out, then the option will dissapear.
        -   Removed the "Add Channel" option from the menu in AUXPlayer.
-   Bug Fixes
    -   Fixed an issue that prevented the `removeTags()` function from working when given an array of bots.

## V0.11.2

### Date: 10/23/2019

### Changes:

-   Improvements
    -   Improved initial loading time by up to 70%.
    -   Added the ability to choose which camera is used for QR and Barcode scanning.
        -   The following functions have been improved:
            -   `player.openQRCodeScanner(camera)`
            -   `player.openBarcodeScanner(camera)`
        -   The `camera` parameter is optional and takes 2 values: `"front"` or `"rear"`.
    -   Add the `LOCAL_IP_ADDRESS` environment variable which controls the private IP Address that the directory client reports.
    -   Added the ability to serve files from an external folder.
        -   Makes it easy for us to map USB drives into the folder and have them be automatically served to AUX users.
-   Changes
    -   User bots no longer register their own context. Instead, a new bot has been created to host the `aux.users` context.
        -   Improves performance of AUXes with many user bots with the same username.
        -   Existing user bots are not affected. They will be deleted automatically if given enough time. Alternatively, you can delete them using `destroy(getBots("#aux._user"))`.
-   Bug Fixes
    -   Fixed an issue where bots would have the incorrect height because of conflicts in a caching mechanism.
    -   Audio will now trigger on ios devices and on the safari browser.

## V0.11.1

### Date: 10/21/2019

### Changes:

-   Improvements
    -   Added in `player.playSound()` function, will play a sound, given by the url path, once.
-   Bug Fixes
    -   Fixed issue where default panning tag locked the vertical movement in player.

## V0.11.0

### Date: 10/18/2019

### Changes:

-   Improvements
    -   Made the menu item count badge a lighter gray.
    -   Removed the item count badge from the menu.
    -   Removed the dropdown aspect of the menu.
-   Changes

    -   Made the menu item count badge a lighter gray.
    -   Removed the admin channel and admin-channel specific functionality.
        -   This means that there are no more user account bots or channel bots.
            -   You can login as anyone from any device without requiring additional authentication.
            -   You can access any channel. No need to create a channel first. (because there are no channel bots anymore)
            -   The connection counts are now stored in the config bot of the channel.
            -   Connection limits no longer work since they were set on the channel bot in the admin channel.
            -   Username whitelists and blacklists still work, but they rely on client-side script execution instead of server-side execution.
        -   It also means there is no admin role. For now, everyone has admin permissions.
        -   `action.perform()` now needs to be used to run actions on the server.
            -   You can send an action to the server using the `remote()` function.
            -   The server will receive the action in its `onAnyAction()` as `that.action.type === "device"`
            -   `onAnyAction()` has to detect remove events and execute the inner action via `action.perform(that.action.event)`.
        -   The following functions have been removed:
            -   `server.grantRole()`
            -   `server.revokeRole()`
        -   The following functions are not executed by default and require a custom `onAnyAction()` to handle them.
            -   `server.backupAsDownload()`
            -   `server.backupToGithub()`
            -   `server.shell()`
        -   `server.backupAsDownload()` has been updated to accept a "session selector" which determines which session the ZIP file should be sent to.
            -   ex. `server.backupAsDownload({ username: getTag(player.getBot(), "#aux._user") })`
        -   Removed the `aux._lastEditedBy` tag.
            -   This tag was automatically set to the ID of the user whenever a bot was edited.
            -   Currently, it is extra cruft that is not needed and could be easily implemented via `onAnyAction()`.
    -   Centered the menu above the player inventory.
    -   Increased menu text size.
    -   Added in new camera range tags: `aux.context.zoomable.min`, `aux.context.zoomable.max` `aux.context.pannable.min.x`, `aux.context.pannable.max.x`, `aux.context.pannable.min.y`, `aux.context.pannable.max.y`.

-   Bug Fixes
    -   Removed hidden inventory dragging hitboxes when inventory is set to non-visible.

## V0.10.10

### Date: 10/11/2019

### Changes:

-   Bug Fixes
    -   Fixed an issue where sometimes DependencyManager would be given a bot that was undefined which would crash the simulation.

## V0.10.9

### Date: 10/11/2019

### Changes:

-   Bug Fixes
    -   Fixed the ability to make other users admins.

## V0.10.8

### Date: 10/09/2019

### Changes:

-   Improvements
    -   Added a Content-Security-Policy to HTML Modals which prevents them from including scripts of any kind.
        -   This prevents malicious users from executing cross-channel scripting attacks.
        -   Scripts are still allowed in iframes loaded from external domains. (like youtube)
-   Bug Fixes
    -   Disabled the site-wide Content-Security-Policy.
        -   Many devices enforce Content-Security-Policy differently and so it is difficult to find an option which is secure and compatible.

## V0.10.7

### Date: 10/09/2019

### Changes:

-   Bug Fixes
    -   Added a workaround for an issue with Amazon Kindle tablets that caused the Content-Security-Policy to not work correctly.
        -   Downside is that security is less effective since now HTML modals can load whatever scripts they want. (XSS threat)
        -   As a result, this workaround is only applied to Kindle devices.

## V0.10.6

### Date: 10/08/2019

### Changes:

-   Bug Fixes
    -   Fixed labels.

## V0.10.5

### Date: 10/08/2019

### Changes:

-   Improvements
    -   Added the `player.showHtml(html)` function that shows a modal with the given HTML.
        -   Optimized for embedding YouTube videos but works with any arbitrary HTML.
        -   Embedding JavaScript is not supported.
-   Bug Fixes
    -   Fixed an issue that prevented tabs with the same URL from seeing each other's changes to the local bot.

## V0.10.4

### Date: 10/08/2019

### Changes:

-   Improvements
    -   Added `onAnyAction()` action tag to intercept and change actions before they are executed.
        -   `onAnyAction()` runs for every action, including when a bot is created, changed, or deleted.
        -   Every action is an object with a `type` property.
            -   The `type` property is a string that indicates what the action does.
            -   Here is a partial list of types:
                -   `add_bot`: A bot should be added (i.e. created).
                -   `remove_bot`: A bot should be removed (i.e. deleted).
                -   `update_bot`: A bot should be updated.
                -   `apply_state`: The given bot state should be applied. (i.e. a set of bots should be created/updated)
                -   `shout`: A shout should be executed.
                -   `show_toast`: A toast message should be shown on the device.
                -   `show_barcode`: A barcode should be shown.
                -   `tween_to`: The camera should be tweened to show a bot.
        -   `that` is an object with the following properties:
            -   `action`: The action that is going to be executed.
        -   Forking a channel clears the `onAnyAction()` on the config bot.
            -   This is so that you can recover from broken states and also gives the person who forked the AUX full control over the fork.
    -   Added two new script functions:
        -   `action.reject(action)`: Prevents the given action from being performed. Returns the rejection action.
        -   `action.perform(action)`: Adds the given action to the performance queue so it will be performed. This can be used to re-enable an action after it has been rejected (you can also reject the rejection action). Returns the action that will be performed.
    -   Added a `local` bot which is stored in the browser's local storage.
        -   The `local` bot is a bot that is unique to the device and channel.
        -   You can access the bot by querying for it: `getBot("#id", "local")`.
    -   Renamed `onShout()` to `onAnyListen()`.
    -   Added `onListen()` which is an alternative to `onAnyListen()` that is only called on the targeted bots.
    -   Added ability to set duration of toast, `plater.toast("message", durationNum)`.
    -   Made the background for the menu label gray.

## V0.10.3

### Date: 10/04/2019

### Changes:

-   Improvements
    -   Added tags to control panning, zooming, and rotating the main camera.
        -   `aux.context.pannable`: Controls whether the main camera is able to be panned.
        -   `aux.context.zoomable`: Controls whether the main camera is able to be zoomed.
        -   `aux.context.rotatable`: Controls whether the main camera is able to be rotated.
    -   Added `player.moveTo()` to instantly tween the camera to a bot.
        -   In the future, custom tween durations will be supported.
    -   Changed the low camera angle limit to 32 degrees from 10 degrees.
    -   `onCombineExit` action will now fire alongside the `onCombine` action.
    -   Newly created contexts will no longer be autoselected.
    -   Toast messages will now only remain on screen for 2 seconds.
    -   Added the ability to send webhooks from the server.
        -   You can also tell the server to send a webhook via `remote(webhook())`.
        -   This is useful for getting around CORS issues.
-   Bug Fixes
    -   Fixed `player.tweenTo()` to not change the zoom level when it is not specified.
    -   Tweens will now work better with the `onPlayerEnterContext` action.

## V0.10.2

### Date: 09/27/2019

### Changes:

-   Bug Fixes
    -   Resolved issues with context changing affecting base simulation identifier.
    -   Invoke a camera reset upon changing contexts via `player.goToContext()`.

## V0.10.1

### Date: 09/26/2019

### Changes:

-   Improvements
    -   Browser tab will now update to correct context when switched to with `player.goToContext()`.
-   Bug Fixes
    -   Resolved error in inventory setup causing runtime issues.

## V0.10.0

### Date: 09/25/2019

### Changes:

-   Improvements
    -   Added the ability to send and receive webhooks.
        -   Send webhooks using the following functions:
            -   `webhook(options)` - options is an object that takes the following properties:
                -   `method` - The HTTP Method that should be used for the request.
                -   `url` - The URL that the request should be made to.
                -   `responseShout` - (Optional) The shout that should happen when a response is received from the server.
                -   `headers` - (Optional) The HTTP headers that should be sent with the request.
                -   `data` - (Optional) The data that should be sent with the request.
            -   `webhook.post(url, data, options)` - Sends a HTTP Post request.
                -   `url` - The URL that the request should be made to.
                -   `data` - (Optional) The data that should be sent with the request.
                -   `options` - (Optional) An object that takes the following properties:
                    -   `responseShout` - (Optional) The shout that should happen when a response is received from the server.
                    -   `headers` - (Optional) The headers that should be sent with the request.
        -   Receive webhooks by registering a handler for the `onWebhook()` action and send requests to `https://auxplayer.com/{context}/{channel}/whatever-you-want`.
            -   `onWebhook()` is shouted to the channel that the request was made to and `that` is an object with the following properties:
                -   `method` - The HTTP Method that the request was made with.
                -   `url` - The URL that the request was made to.
                -   `data` - The JSON data that the request included.
                -   `headers` - The HTTP headers that were included with the request.
    -   Added the ability to spy on shouts and whispers via the `onShout()` event.
        -   `onShout()` is executed on every bot whenever a shout or whisper happens.
            -   It is useful for tracking what shouts are being made and modifying responses.
            -   Also useful for providing default behaviors.
            -   `that` is an object with the following properties:
                -   `name` is the name of the action being shouted.
                -   `that` is the argument which was provided for the shout.
                -   `targets` is an array of bots that the shout was sent to.
                -   `listeners` is an array of bots that ran a script for the shout.
                -   `responses` is an array of responses that were returned from the listeners.
    -   Added events to notify scripts when channels become available.
        -   The following events have been added:
            -   `onChannelSubscribed()` - happens the first time a channel is loaded. Sent to every channel that is currently loaded.
            -   `onChannelUnsubscribed()` - happens when a channel is unloaded. Sent to every channel that remains after the channel is unloaded.
            -   `onChannelStreaming()` - happens when a channel is connected and fully synced. Sent to every channel that is currently loaded.
            -   `onChannelStreamLost()` - happens when a channel is disconnected and may not be fully synced. Sent to every channel that is currently loaded.
            -   For all events, `that` is an object with the following properties:
                -   `channel` - The channel that the event is for.
        -   The following events have been removed:
            -   `onConnected()`
            -   `onDisconnected()`
    -   Added in tags to change the state of the inventory's camera controls:
        -   `aux.context.inventory.pannable` enables and disables the inventory's ability to pan, off by default.
        -   `aux.context.inventory.resizable` enables and disables the inventory's drag to resize functionality, on by default.
        -   `aux.context.inventory.rotatable` enables and disables the inventory's ability to rotate, on by default.
        -   `aux.context.inventory.zoomable` enables and disables the inventory's ability to zoom, on by default.
-   Bug Fixes
    -   Resolved issue with the near cliiping plane for the sheet's minifile image.
    -   Resolved issues with the create empty bot button not functioning sometimes on mobile.

## V0.9.40

### Date: 09/20/2019

### Changes:

-   Improvements
    -   Reworked the login functionality to use popups instead of dedicated pages.
        -   The login page has been split into two popups:
            -   The login popup (account selector).
            -   The authorization popup (QR Scanner).
        -   The login popup has the following functions:
            -   It can be opened by the "Login/Logout" button in the menu.
            -   It will display a list of accounts that can be used to login.
            -   If no accounts are available, then a username box will be shown.
            -   If accounts are available, a new account can be added by clicking the "+" button at the bottom of the list.
            -   At any time, the user can close the popup to keep their current login.
            -   They can also select the "Continue as Guest" option to login as a guest.
        -   The authorization popup has the following functions:
            -   It is opened automatically when the user needs to scan an account code.
            -   It contains the QR Code scanner to scan the account code.
            -   It also contains an input box to manually enter the code.
            -   Closing the popup automatically logs the user in as a guest.
    -   Made the account QR Code blue.
    -   Added the ability to click the account QR Code to copy it to the clipboard.
-   Bug Fixes
    -   Fixed a couple communication issues between the server and client during login.
        -   One such issue could potentially leave the client in state where future changes would not be synced to the server.

## V0.9.39

### Date: 09/19/2019

### Changes:

-   Improvements
    -   Added support for accepting payments via Stripe.
        -   To get started with Stripe, first register for an account on [their website](https://dashboard.stripe.com/register).
        -   Second, copy your publishable key from the stripe dashboard and add it to the channel's config file in the `stripe.publishableKey` tag.
        -   Third, make a new channel. This will be the "processing" channel which will contain all the information actually needed to charge users for payments. And contain the code to actually complete a charge.
            -   In this channel, add your Stripe secret key to the config file in the `stripe.secretKey` tag.
        -   At this point, you are all setup to accept payments. Use the following functions:
            -   `player.checkout(options)`: Starts the checkout process for the user. Accepts an object with the following properties:
                -   `productId`: The ID of the product that is being purchased. This is a value that you make up to distinguish different products from each other so you know what to charge.
                -   `title`: The title message that should appear in the checkout box.
                -   `description`: The description message that should appear in the checkout box.
                -   `processingChannel`: The channel that payment processing should happen on. This is the channel you made from step 3.
                -   `requestBillingAddress`: Whether to request billing address information with the purchase.
                -   `paymentRequest`: Optional values for the "payment request" that gives users the option to use Apple Pay or their saved credit card information to checkout. It's an object that takes the following properties:
                    -   `country`: The two-letter country code of your Stripe account.
                    -   `currency`: The three letter currency code. For example, "usd" is for United States Dollars.
                    -   `total`: The label and amount for the total. An object that has the following properties:
                        -   `label`: The label that should be shown for the total.
                        -   `amount`: The amount that should be charged in the currency's smallest unit. (cents, etc.)
            -   `server.finishCheckout(options)`: Finishes the checkout process by actually charging the user for the product. Takes an object with the following properties:
                -   `token`: The token that was produced from the `onCheckout()` call in the processing channel.
                -   `amount`: The amount that should be charged in the currency's smallest unit.
                -   `currency`: The three character currency code.
                -   `description`: The description that should be included in the receipt.
                -   `extra`: Extra data that should be sent to the `onPaymentSuccessful()` or `onPaymentFailed()` actions.
        -   Additionally, the following actions have been added:
            -   `onCheckout()`: This action is called on both the normal channel and the processing channel when the user submits a payment option to pay for the product/service. `that` is an object with the following properties:
                -   `token`: The Stripe token that was created to represent the payment details. In the processing channel, this token can be passed to `server.finishCheckout()` to complete the payment process.
                -   `productId`: The ID of the product that is being purchased. This is useful to determine which product is being bought and which price to charge.
                -   `user`: (Processing channel only) Info about the user that is currently purchasing the item. It is an object containing the following properties:
                    -   `username`: The username of the user. (Shared for every tab & device that the user is logged into)
                    -   `device`: The device ID of the user. (Shared for every tab on a single device that the user is logged into)
                    -   `session`: The session ID of the user. (Unique to a single tab)
            -   `onPaymentSuccessful()`: This action is called on the processing channel when payment has been accepted after `server.finishCheckout()` has completed. `that` is an object with the following properties:
                -   `bot`: The bot that was created for the order.
                -   `charge`: The info about the charge that the Stripe API returned. (Direct result from [`/api/charges/create`](https://stripe.com/docs/api/charges/create))
                -   `extra`: The extra info that was included in the `server.finishCheckout()` call.
            -   `onPaymentFailed()`: This action is called on the processing channel when payment has failed after `server.finishCheckout()` was called. `that` is an object with the following properties:
                -   `bot`: The bot that was created for the error.
                -   `error`: The error object.
                -   `extra`: The extra info that was included in the `server.finishCheckout()` call.
    -   Added the ability to send commands directly to users from the server via the `remote(command, target)` function.
        -   For example, calling `remote(player.toast("hi!"), { username: 'test' })` will send a toast message with "hi!" to all sessions that the user "test" has open.
        -   This is useful for giving the user feedback after finishing the checkout process.
        -   Currently, only player commands like `player.toast()` or `player.goToURL()` work. Shouts and whispers are not supported yet.

## V0.9.38

### Date: 09/16/2019

### Changes:

-   Improvements
    -   Added the ability for the directory client to automatically connect to an AUX Proxy.
        -   Can be controlled by using the `PROXY_TUNNEL` environment variable which should be set to the WebSocket URL that the client should try to tunnel to.
        -   Also needs to have the `UPSTREAM_DIRECTORY` environment variable set to the URL of the directory that the client should register with and get its tokens from.
        -   The `casualsimulation/aux-proxy` docker image is a tunnel server that can handle automatically accepting and managing tunnels for directory clients.
        -   For example, you can get a basic tunnel system going by setting up the `casualsimulation/aux-proxy` docker image at a URL like `proxy.auxplayer.com` and setting the `PROXY_TUNNEL` environment variable for the `casualsimulation/aux` image to `wss://proxy.auxplayer.com`.
            -   When the client grabs a token from the configured `UPSTREAM_DIRECTORY`, it will then try to connect to `wss://proxy.auxplayer.com` to establish a tunnel for the `external-{key}` subdomain.
            -   Once the tunnel is established, any traffic directed at `external-{key}.auxplayer.com` which is routed to the same server that hosts `proxy.auxplayer.com` will be forwarded onto the tunnel client which will then server the AUX experience.
            -   In effect, this lets a AUXPlayer experience hosted from an internal network be accessible from outside the network via using a reverse tunnel server. (This lets us get around NAT without things like UPNP)
-   Bug Fixes
    -   Copying the workspace will now copy the context bot as well.
    -   Removing a bot via code it should no longer set the selection to a mod.

## V0.9.37

### Date: 9/13/2019

### Changes:

-   Improvements
    -   Added an AUX Proxy web service that can temporarilly authorize a proxy connection for a local AUX.
    -   Added a package that provides the ability to create tunnels via websockets.

## V0.9.36

### Date: 9/13/2019

### Changes:

-   Bug Fixes
    -   Fixed an issue with dragging files on a non-default grid scale in AUXPlayer.

## V0.9.35

### Date: 9/11/2019

### Changes:

-   Improvements
    -   Changing the player inventory's height via the height slider will now set the inventory items to be correctly bottom aligned.
-   Bug Fixes
    -   Resolved issues with dragging bots and minimized contexts onto the background in builder.
    -   Resolved issues with sizing differences of the player inventory between pc and mobile platforms.
    -   Fixed the directory client to send the correct IP Address.
    -   Fixed the directory service to handle errors when sending webhooks.

## V0.9.34

### Date: 9/10/2019

### Changes:

-   Improvements
    -   Added the ability to set which IP Addresses should be trusted as reverse proxies.
        -   Setting this value will allow the server to determine the actual IP Address of visiting users and which protocol they are actually using to load data.
        -   Can be controlled with the `PROXY_IP_RANGE` environment variable.
            -   Supports a single IP Address, or a CIDR IP Address range.

## V0.9.33

### Date: 9/10/2019

### Changes:

-   Improvements
    -   Added a service which can send information to the configured directory at periodic intervals.
        -   By default, the information gets sent on startup and every 5 minutes afterwards.
            -   `key`: The SHA-256 hash of the hostname plus the loopback interface's MAC address.
            -   `password`: The password that was generated on the device to authenticate to the directory.
            -   `publicName`: The hostname of the device.
            -   `privateIpAddress`: The IPv4 Address of the first non-loopback interface sorted by interface name. This is supposed to be the LAN IP that the device has.
        -   The directory that the client reports to (the upstream) can be configured using the `UPSTREAM_DIRECTORY` environment variable. If it is not set, then the client is disabled in production.

## V0.9.32

### Date: 9/10/2019

### Changes:

-   Improvements
    -   Changed and condensed the action tags: `onDropInContext()`, `onAnyDropInContext()`, `onDropInInventory()`, `onAnyDropInInventory()`, `onDragOutOfContext()`, `onAnyDragOutOfContext()`, `onDragOutOfInventory()` and `onAnyDragOutOfInventory()` to `onBotDrop()`, `onAnyBotDrop()`, `onBotDrag()`, `onAnyBotDrag()`.
    -   Setup new 1x7 player inventory layout, works with dynamic changes to width, currently not working with dynamic changes to height.
    -   Changed range of `aux.context.inventory.height` from 0 to 1 to instead be 1 to 10 defining the default number of rows to view in the inventory on page load.
    -   Added an API for the AUX Directory.
        -   Stores a list of AUXes and their IP addresses to make it easy to discover AUXPlayers that share the same public IP address with you.
        -   Controllable with the `DIRECTORY_TOKEN_SECRET` and `DIRECTORY_WEBHOOK` environment variables.
        -   If the `DIRECTORY_TOKEN_SECRET` environmenv variable is not specified, then the directory API will not be enabled.
        -   Make sure to use a long secure random value for the `DIRECTORY_TOKEN_SECRET`.
        -   The `DIRECTORY_WEBHOOK` variable specifies the URL that updated entry information should be POSTed to.
            -   The message contains a JSON object with the following data:
                -   `key`: The key/hash that the uniquely identifies the AUX that was updated.
                -   `externalIpAddress`: The external (public facing) IP Address that the AUX is using.
                -   `internalIpAddress`: The internal (non-public facing) IP Address that the AUX is using.
        -   The following API Endpoints have been added:
            -   `GET /api/directory`
                -   Gets a list of AUXPlayers that share the same public IP Address as you.
                -   Each entry in the list contains the name of the AUXPlayer and the URL that it can be accessed at.
            -   `PUT /api/directory`
                -   Creates / Updates the entry for an AUXPlayer.
                -   The request must contain the following values as a JSON object:
                    -   `key`: The unique key identifying the AUXPlayer. Recommended to use a hash of the MAC address and hostname.
                    -   `privateIpAddress`: The local network IP Address that has been assigned to the AUXPlayer.
                    -   `publicName`: The name that can be shown to other users publicly.
                    -   `password`: The password that is required to update the record. If this is the first request for the `key` then the password will be saved such that the record can only be updated in the future when given the same password.
-   Bug Fixes
    -   Unbound `aux.context.player.rotation.x` and `aux.context.player.rotation.y` from one another to let the user only need to fill in one of the fields for player's initial rotation to work.

## V0.9.31

### Date: 9/05/2019

### Changes:

-   Improvements
    -   Added in a `mod.subtract` function to removed certain tags defined by a mod.
    -   Added the ending grid position to the drag and drop context actions.
    -   Added the new `createdBy()` function that get the filter of bots that have been created by another bot.
    -   Set the drag and drop actions to return more consistant variables.
    -   Removed the hamburger menu icon and the menu text from the player's menu.
    -   Player's menu will now open then items are added to it from an empty state.
    -   Removed unneeded function from the project: `getBotsInContext`, `getBotsInStack`, `getFilessAtPosition`, `getNeighboringBots`.
-   Bug Fixes
    -   Set the bot in the drag and drop actions to no longer return multiple bots.
    -   Cleaned up missed text artifact on the loading popup in player.
    -   Setting the initial zoom of the player in the context without setting anything for the rotation will no longer rotate the initial player.
    -   Resolved issue with wall height not getting set correctly when the context the bot is on is moved vertically.
    -   Fix issue with the bot returned from a drag and drop action.
    -   Sheet will now remain open when deleting a bot.
    -   Fixed `onCombine()` actions to pass the other bot as `that.bot`.

## V0.9.30

### Date: 08/28/2019

### Changes:

-   Improvements
    -   Split the player inventory's resizing bar into two and placed them at the top corners of the inventory.
    -   Halved the inventory's gap spacing when on moble for a larger inventory.
    -   Improved the label textbox to resize to fix bot that have a high width value.
    -   The drop action tags: `onDropInContext()`, `onAnyDropInContext()`, `onDropInInventory()` and `onAnyDropInInventory()` now return the previous context the bots were in before the drop.
    -   Allow the context to set the player's default zoom with the tag `aux.context.player.zoom` and its rotation with the tags `aux.context.player.rotation.x` and `aux.context.player.rotation.y`.
    -   Changed the loading popup to have improved readability and removed wanted information from the player's loading popup.
    -   Added the ability to show and scan barcodes.
        -   Barcodes can be shown via the `player.showBarcode(code, format)` function.
            -   The `format` parameter accepts the following options:
                -   [`code128`](https://en.wikipedia.org/wiki/Code_128) (Code 128) (default)
                -   [EAN](https://en.wikipedia.org/wiki/International_Article_Number)
                    -   `ean13` (EAN-13)
                    -   `ean8` (EAN-8)
                    -   `upc` (UPC-A)
                -   [`itf14`](https://en.wikipedia.org/wiki/ITF-14) (ITF-14)
                -   [`msi`](https://en.wikipedia.org/wiki/MSI_Barcode) (MSI)
                -   [`pharmacode`](https://en.wikipedia.org/wiki/Pharmacode) (Pharmacode)
                -   [`codabar`](https://en.wikipedia.org/wiki/Codabar) (Codabar)
        -   The barcode scanner can be opened via the `player.openBarcodeScanner()` function.
            -   The following barcode types can be scanned:
                -   Code 128
                -   Code 39
                -   Code 93
                -   EAN-13
                -   EAN-8
                -   UPC-A
                -   UPC-C
                -   Codeabar
            -   When a barcode is scanned the `onBarcodeScanned()` event will be sent containing the barcode that was detected.
            -   Also supports `onBarcodeScannerOpened()` and `onBarcodeScannerClosed()`.
    -   Added menus back to AUXPlayer.
    -   Added `byMod()` as an additional way to query bots.
        -   Convienent way to query bots by multiple tags at once.
        -   Usage:
            -   `getBots(byMod({ "aux.color": "red", "aux.scale": 2 }))` gets all the bots with `aux.color` set to `"red"` and `aux.scale` set to `2`.
            -   `getBots(byMod({ "aux.color": null, "aux.label": "Hi!" }))` gets all the bots without an `aux.color` but with `aux.label` set to `"Hi!"`.
-   Bug Fixes
    -   Resolved issue with new contexts adding an incorrect tag to the sheet.
    -   Changed the dynamic aspect ratio to a stable one for the inventory scaling.

## V0.9.29

### Date: 08/23/2019

### Changes:

-   Improvements
    -   Changed `hasFileInInventory()` function to `hasBotInInventory()`.
    -   Changed `onMerge()` action tag to `onMod()`.
    -   Changed `aux._editingFile` hidden tag to `aux._editingBot`.
    -   Gave the player inventory an offset from the bottom of the window so that it is floating.
    -   Deselecting one of 2 bots in multiselection mode will return the the sheet to single selection mode.
    -   Removed the direct aux view for now.
    -   Added new feature in sheet where clicking on a bot's tag will select all bots with that tag.
    -   Added a code editor.
        -   Loads only on desktop/laptop.
        -   For the best experience, use with the full size sheet.
        -   Features:
            -   Syntax highlighting for action tags and formulas.
                -   Normal tags don't get syntax highlighting.
            -   Syntax checking.
            -   Autocomplete for tags.
                -   Triggered by typing `#` or by pressing `Ctrl+Space`.
            -   Autocomplete for formula/action API functions.
                -   Triggered by typing or by pressing `Ctrl+Space`.
            -   Find references to API functions across actions/formulas.
                -   Trigger by putting the cursor on the tag and press `Shift+F12`.
            -   Find references to tags across actions/formulas.
                -   Trigger by putting the cursor on the tag and press `Shift+F12`.
            -   Auto formatting
                -   Trigger by typing `Alt+Shift+F`.
            -   Find & Replace
                -   Open the find tool by pressing `Ctrl+F`.
                -   Go to replace mode by toggling the arrow on the left side of the find tool.
        -   Other notes
            -   It is not currently possible to remove formulas using the code editor. Instead, you have to use the small tag input in the table to completely remove formulas.
    -   Changed menu button text of: `Channel doesn't exist. Do you want to create it?` to `Channel doesn't exist. Click here to create it.` for better user direction.
-   Bug Fixes
    -   Resolved issue of the `getBot()` function not working in the search bar.
    -   Allow the use of a channelID made up entirely of numbers.
    -   Resolved issue of `setTag()` not working with multiple files when fed a false or null value to set.
    -   Deleting a bot when in multiselection mode will no longer close the sheet.
    -   The `onPointerExit()` function will now execute before an `onPointerEnter()` function when hovering over multiple bots.
    -   Fixed issue in the `RemoveTags()` function where providing a string with a `.` in its tag section failed to remove the correct tags.
    -   The tag `aux.context` can now be set to a value type of boolean or number.
    -   Increased the timeout time on the `Create Channel` toast message to give it more processing time so it works more consistently.
    -   Fixed inconsistency between actual action tag `onAnyDropInContext` and what was appearing in the tag dropdown `onDropAnyInContext` to read correctly, and other similar cases of this.
    -   Changed the tag `aux.context.inventory.height` to work in the context bot's tag list.

## V0.9.28

### Date: 08/16/2019

### Changes:

-   Improvements
    -   Added the `onPointerUp()` action tag to fire on button release.
-   Bug Fixes
    -   Resolved issue where creating a new tag on one bot, deselecting all bots and attempting to add that same tag to a different bot resulted in a warning.
    -   Resolved issue stopping VR from functioning on Occulus Quest.

## V0.9.27

### Date: 08/14/2019

### Changes:

-   Improvements
    -   Added the context to the `that` of the `onAnyBotClicked()` action tag.
    -   Added the context to the `that` of the `onKeyDown()` and `onKeyUp` action tags.
    -   Removed the trashcan area that appears when dragging a bot.
    -   Added the bot and context to the `that` of the `onPointer` action tags.
    -   Improved the functionality of `getBots()` and `getBot()` by adding the ability to search by multiple parameters.
        -   [Github Issue](https://github.com/casual-simulation/aux/issues/8)
        -   The following functions have been added:
            -   `byTag(tag, value)`: Filters for bots that have the given tag and value.
            -   `inContext(context)`: Filters for bots that are in the given context.
            -   `inStack(bot, context)`: Filters for bots that are in the same stack as the given bot in the given context.
            -   `atPosition(context, x, y)`: Filters for bots that are at the given position in the given context.
            -   `neighboring(bot, context, direction)`: Filters for bots that are neighboring the given bot in the given context in the given direction.
            -   `either(filter1, filter2)`: Filters for bots that match either of the given filters.
            -   `not(filter)`: Filters for bots that do not match the given filter.
        -   As a result, it is now possible to use `getBots()` like this:
            -   `getBots(byTag("abc", 123), byTag("name", "test"))`
            -   `getBots(not(inContext("hello")))`
            -   `getBots(inContext("hello"), not(inStack(this, "hello")))`
            -   `getBots(atPosition("test", 1, 2))`
            -   `getBots(either(byTag("abc", true), byTag("def", true)))`
        -   You can still use the old syntax like `getBot("name", "bob")`.
    -   Improved the server to update a tag indicating whether a user is active or not.
        -   The tag is `aux.user.active` and is on every player bot.
        -   The user frustums have been updated to use this value for detecting if a player is active or not.
    -   Removed the depreciated tags: `aux.context.surface.grid`, `aux.context.surface.defaultHeight`, `aux.input`, `aux.input.target`, and `aux.input.placeholder`.
    -   Made the text editor in sheet go all way to the bottom of the screen when the sheet is toggled to fullscreen mode.
    -   Removed the `event()` function from action scripts.
-   Bug Fixes
    -   Destroying a bot will no longer keep a mod of the bot in the selection.
    -   Modballs will no longer appear as the file rendered when searching for bots.
    -   Added the missing `onPointerDown()` tag to the tag dropdown list.
    -   Fixed an issue that would cause the browser to be refreshed while in the process of Forking an AUX.
    -   The `player.currentChannel()` function will now work in builder.
    -   Fixed actions to be able to support using comments at the end of scripts.
    -   When clicking off of a search for config it will no longer show a mod being selected briefly.

## V0.9.26

### Date: 08/09/2019

### Changes:

-   Improvements
    -   Changed the "Subscribe to Channel" text to "Add Channel" in AUXPlayer.
    -   Changed the "powered by CasualOS" tagline to "CasualOS ☑️".
    -   Added the ability to copy/paste bots directly onto surfaces.
    -   Control clicking a bot and attempting to drag it will now result in cloning the bot.
    -   Removed the outline bars on the player inventory.
    -   Dragging files in AUXPlayer now pulls the selected bot out of the stack.
    -   Updating the `aux.scale.z` or `{context}.z` values on bots now updates the other bots in the same stack.
    -   Improved the sheet to show the filter buttons for every tag namespace.
    -   Added the ability to undo destroying a bot from the sheet.
    -   Changed the "channel does not exist" message to include a better call to action.
    -   Zooming and rotation from a `player.tweenTo()` call can now be canceled by user input.
-   Bug Fixes
    -   The zoom value and orbital values of the `player.tweenTo()` function have been clamped to their set limits to avoid issues.
    -   The inconsistancy of zoom number input between perspective and orthographic cameras with the `tweenTo` function has been fixed.
    -   Fixed the create channel button to refresh the page so that the channel is properly loaded.

## V0.9.25

### Date: 08/08/2019

### Changes:

-   Bug Fixes
    -   Fixed a spelling error in the hamburger menu.
    -   Fixed an issue that would cause recursive formulas to lock-up the channel.

## V0.9.24

### Date: 08/08/2019

### Changes:

-   Improvements
    -   Changed `onPlayerContextEnter()` to `onPlayerEnterContext()`.
    -   Added `player.currentChannel()` for users to query the channel id in player.
-   Bug Fixes
    -   Dragging a mod should no longer show a change in the scale.
    -   Fixed an issue that would show the wrong username if logging in as a guest.
    -   Fixed the "Fork Channel" button to create the new channel.
    -   Changed the "Fork Channel" and "Clear Channel" buttons to only allow admins to run them.
    -   Fixed an issue that would cause the tag input boxes to not accept typing an `=` sign as the first character.
    -   Fixed the `Destroyed {bot ID}` messages to not show when the bot doesn't actually get destroyed.
    -   Getting the mod of a recently changed file will no longer be missing tags.
    -   Fixed isse with new tag input remaining open when verifying a tag vai the enter key.
    -   Fixed issue where `aux.stackable` being false stopped mods from being applied to the bot, mods can now be applied.

## V0.9.23

### Date: 08/06/2019

### Changes:

-   Improvements
    -   Changed `Clear Mod` to `Reset` in the sheet.
    -   Allow the clicking on a bot in the sheet in single selection mode to deselect the bot.
    -   Changed `onCombine()` action tag to `onCombine(#tag:"value")` and set the autofill to not auto add this tag to the sheet.
    -   Added the `aux.context.devices.visible` to allow the hiding of user bots in the player.
-   Bug Fixes
    -   Dragging a bot with no bot selected will no longer select a mod of the dragged bot.

## V0.9.22

### Date: 08/06/2019

### Changes:

-   Improvements
    -   Changed `{context}.index` to `{context}.sortOrder`.
    -   Added another variable to `onClick()` action tag to return a context.
    -   Added another variable to `onCombineEnter()` and `onCombineExit()` action tags to return a context.
    -   Added `onAnyPlayerContextEnter` to trigger on every bot when a player joins a context and changed `onPlayerContextEnter` to trigger on the player bot that joins a context.

## V0.9.21

### Date: 08/05/2019

### Changes:

-   Improvements
    -   Improved the `server.shell()` command to output a bot to the `aux.finishedTasks` channel with the results of the command.
    -   Added the ability to backup channels to Github using Gists.
        -   You can trigger a backup by running `server.backupToGithub(token)` as an admin from the admin channel.
        -   The `token` parameter should be replaced with a string containing a [personal access token](https://help.github.com/en/articles/creating-a-personal-access-token-for-the-command-line) from the account you want the backup to upload to.
        -   During upload a bot will be added to the `aux.runningTasks` context with a progress bar indicating the status of the operation.
        -   When the task is completed the bot will be moved to the `aux.finishedTasks` context and will contain tags indicating the result of the operation.
        -   After finishing the bot will contain a link to the uploaded data.
    -   Added the ability to backup channels as a zip file.
        -   Triggered by running `server.backupAsDownload()` as an admin from the admin channel.
        -   Similar to the Github backup but the zip file is downloaded to your device.
    -   `setTag` function will now accept an array of bots as it's first paramater.
    -   Removed the white circle background from the player's menu button.
    -   Changed `Fork/Upload/Download AUX` to `Fork/Upload/Download Channel`.
    -   Updated connection message.
    -   Allow the deselection of files by clicking on the bot in the sheet during multiselection.
    -   Greatly improved the performance of dragging stacks of bots in AUXPlayer.
    -   Added the `onCombineEnter()` and `onCombineExit()` action tags to fire on all bots being interacted with during a drag operation with combine action tags involved.
-   Bug Fixes
    -   Removed mouse pointer change on player inventory side bars.
    -   Made the multiselect button ui consistant colors.
    -   Made the multiselect button hide itself in multiselect mode.
    -   `aux.label` will now accept numbers as a tag value.
    -   Further restrict the add tag setup to stop unwanted warning popups.
    -   Fixed to let admin users be designers even if the designers list says otherwise.

## V0.9.20

### Date: 07/31/2019

### Changes:

-   Improvements
    -   Increased the Socket.io ping interval and timeout values to better support sending large causal trees.
    -   Updated `aux.inventory.height` to `aux.context.inventory.height`.
    -   Removed the raise and lower option in the context dropdwon menu.
    -   Changed player menu's `Add Channel` to `Subscribe to Channel`.
    -   Set mobile and desktop's default player inventory height to be consistent.
    -   Added a basic console that can be used to view logs from scripts and formulas.
        -   The console can be opened via the `player.openDevConsole()` script function.
    -   Changed the toggle size button's image.
    -   Moved multiselection button to the top right, added new icon for the button.
    -   Added bot image to top of sheet.
    -   Removed deslection button, the minus icon, from the sheets.
    -   Changed destroy bot button text to the trash can icon.
    -   Allow the user to drag bots from the bot image at the top of the sheet section.
-   Bug Fixes
    -   Improved centering of loading popup's `powered by CasualOS` text.
    -   Fixed an issue that would cause `player.currentContext()` to not update until after the `onPlayerContextEnter()` event was fired.
    -   Fixed some issues with the login flow for AUXPlayer.

## V0.9.19

### Date: 07/29/2019

### Changes:

-   Improvements
    -   Added the ability for shouts and whispers to return values.
        -   `shout()` returns a list of results from every bot that ran a script for the shout ordered by bot ID.
        -   `whisper()` returns a list of results from every bot that ran a script for the whisper ordered by the input bot array.
        -   To return a value from a shout/whisper handler, use `return` statements. For example, to return `10` from a shout you would simply write `return 10`.
    -   Changed the tag suggestion list to only show when there are tags that match the input.
    -   Changed the create surface popup's header text to read: `Create Context from Selection`.
    -   Added show surface checkbox to the create context popup.
    -   Removed the text on the sheet's bottom left add tag button.
    -   Added the phrase `powered by CasualOS` to bthe hamburger menu and loading popup.
    -   Removed `Unselect All` from the sheets.
-   Bug Fixes
    -   Fixed an issue that would let users load the admin channel because no file specified session limits for it.
    -   Fixed an issue that would cause formulas which contained indexer expressions to fail.
    -   Fixed the server to not overwrite broke Causal Trees.
    -   Stopped incorrect empty tag warning when attempting to add in a new tag.
    -   Fixed there not being a visible right bar on the player inventory.
    -   Fixed dependency tracking for formulas which get bots by ID. (like `getBots("id")`)

## V0.9.18

### Date: 07/25/2019

### Changes:

-   Bug Fixes
    -   Reverted a change that had the potential to corrupt a tree upon load.

## V0.9.17

### Date: 07/25/2019

### Changes:

-   Improvements
    -   Added the ability to execute remote events on the server.
        -   This lets us do all sorts of administrative tasks while keeping things secure.
        -   These events are sent via scripts.
        -   Depending on the action, it may only be possible to execute them in the correct channel. For example, executing admin tasks is only allowed in the admin channel to help prevent things like clickjacking.
        -   The following functions are supported:
            -   Admin channel only
                -   `server.grantRole(username, role)`: Grants the given role to the user account with the given username if the current player is an admin.
                -   `server.revokeRole(username, role)`: Revokes the given role from the user account with the given username if the current player is an admin.
                -   `server.shell(script)`: Runs the given shell script on the server if the current player is an admin.
    -   Improved the login system to dynamically update based on changes to the admin channel.
        -   This lets us do things like lock user accounts or tokens and have the system automatically handle it.
        -   It even supports formulas!
        -   The login system uses the following tags on bots in the admin channel:
            -   `aux.account.username`: This tag indicates that the bot is a "user account" bot for the given username.
            -   `aux.account.roles`: This tag indicates which roles an account should be granted.
            -   `aux.account.locked`: This tag indicates whether the account is locked and that logging in using it should not be allowed.
            -   `aux.token`: This tag indicates that the bot is a "token" which can be used to login to a user account.
            -   `aux.token.username`: This tag indicates the username of the user account that the token is for.
            -   `aux.token.locked`: This tag indicates whether the token is locked and therefore cannot be used to login to the account.
    -   Improved the login system to automatically give guests the `guest` role.
        -   This allows blocking guests via the `aux.blacklist.roles` tag on the channel config file.
    -   Improved the channel system to only allow loading a channel if it has been created via a bot in the admin channel.
        -   This lets admins control which channels are accessible.
        -   The admin channel is always accessible, but only to admins. This is a safety measure to prevent people from locking themselves out.
        -   To make a channel accessible, load the admin channel and create a bot with `aux.channel` set to the channel you want and `aux.channels` set to `true`.
        -   Alternatively, load the channel you want and click the `Create Channel` toast that pops up. (only works if you're an admin)
    -   Added the ability to view and control how many sessions are allowed.
        -   Allows setting a max sessions allowed value for channels and the entire server.
        -   Per-Channel settings go on the channel file in the admin channel.
            -   The `aux.channel.connectedSessions` tag indicates how many sessions are active for the channel.
            -   The `aux.channel.maxSessionsAllowed` tag specifies how many sessions are allowed for the channel. Admins are not affected by this setting. If this value is not set then there is no limit.
        -   Global settings go on the `config` file in the admin channel.
            -   The `aux.connectedSessions` tag indicates how many sessions are active for the server.
            -   The `aux.maxSessionsAllowed` tag specifies how many sessions are allowed for the entire server. Admins are not affected by this setting. If this value is not set then there is no limit.
    -   Added the ability to query the status information from the server.
        -   Requests to `/api/{channelId}/status` will return a JSON object containing the current number of active connections for the channel.
        -   Requests to `/api/status` will return a JSON object containing the current number of active connections for the server.
    -   Changed `aux.inventory.color` tag to `aux.context.inventory.color`, and allowed the editing of the invenroty color to be done in the context bot's tags.
    -   Added an `aux.context.inventory.visible` tag to toggle the player inventory on and off, it will default to visible.
    -   Reduced width of player inventory and added a left alligned line to it's left side.
    -   Gave the player inventory the ability to be set by a user set inventory context tag.
    -   Added a width maximum to the player inventory.
    -   Added in the `onAnyBotClicked()` function to fire an event when any bot in the scene has been clicked.
-   Bug Fixes
    -   The player's background context color can now be set via fomula.
    -   Fixed scripts to remove deleted files from queries like `getBots()` or `getBot()`.
    -   Fixed the login screen to hide the loading progress when the user needs to scan the token from their other device.
    -   Improved the JavaScript sandbox to prevent common infinite loops.
        -   Loops in JavaScript code now have an energy cost of 1 per iteration.
        -   By default, each formula/action has an energy of `100,000`.
        -   Shouts get their own energy value set at `100,000`. (for now - so it's still possible to get around the energy limit by shouting back and forth)
        -   Exceeding the energy limit causes the formula/action to be terminated so that the application doesn't get locked up.
    -   Corrected misspelled tag name in the tag dropdown list.
    -   Fixed positioning issue with setting `aux.label.anchor` via an interaction.

## V0.9.16

### Date: 07/22/2019

### Changes:

-   Improvements

    -   Added ability to use the enter key on the new tag dropdown to autofill the tag.
    -   The webpage's tab name will now display the channel's ID in designer and the Context name and ID in Player.

-   Bug Fixes
    -   Added another Wall3D optimization with a geometry disposal.
    -   Added a null check to stop an error when trying to drag specifically removed bots.
    -   A mod object will no longer change it's mesh scale while being dragged.
    -   Fixed an issue that would happen if a file was updated and deleted in the same script.

## V0.9.15

### Date: 07/18/2019

### Changes:

-   Improvements
    -   Selecting a tag from the tag suggestions list will now automatically add the tag on click.
    -   Added a plus sign to the `Make mod from selection` butotn's icon.
-   Bug Fixes
    -   Improved Wall3D performance, should no longer take up most memory allocation.
    -   Clicking on a bot will no longer have the mereg ball appear for a second in the file count.

## V0.9.14

### Date: 07/17/2019

### Changes:

-   Improvements
    -   Added a login system
        -   Users are first-come first-serve.
            -   Upon login your device will generate a token that is used to authenticate the device for that user account.
                -   Because this token is unique and secret you must use the new "Login with Another Device" feature in the side menu.
                -   This will show a QR code that can be scanned after trying to login with the same username.
            -   Users can be granted roles via their bot in the `admin` channel.
                -   These roles can be used to allow or deny access to channels.
                -   Users that have the `admin` role are allowed access to every channel. (and bypass the blacklist and whitelist)
        -   The server now decides if a user is able to load an aux.
            -   This means that the server checks `aux.blacklist` and `aux.whitelist` before sending the data.
            -   The following tags have been added to check whether a user is allowed access based on their roles.
                -   `aux.whitelist.roles`: Specifies the list of roles that users must have all of in order to access the channel.
                -   `aux.blacklist.roles`: Specifies the list of roles that users must not have any of in order to access the channel.
            -   By default, the `admin` channel is set to allow only users with the `admin` role.
    -   The login screen now remembers which users you have logged in with previously.
        -   Because tokens are saved on the device it is important to save users and only remove them if explicitly requested by the user.
    -   The `aux.line.style` tag's wall settting will now dynamically scale with bot height and bot stacking.
    -   The inventory viewport now no longer accepts panning input, it will now only zoom and rotate.
    -   Added in an `aux.line.style` tag that changes the design of the `aux.line.to` line.
    -   Added in a resize sheets button to set sheet's to full page width at all times.
    -   Added in an `aux.line.width` tag that changes the width of the `aux.line.to` but only the wall style for now.
    -   Resize the sheets button is now on the far left of the sheets buttons.
    -   Added a new `Make mod from selection` button to the sheet's buttons.
    -   Clicking off of the sheets will now always revert the selected item to an empty bot.
    -   Clicking the `enter` key on a selected tag will automatically open up the `new tag` input section.
    -   Clicking the `escape` key when the `new tag` input section is up will close the input section.
    -   The `new tag` input section will now be left alligned in the sheets.
    -   The tag section buttons will now appear below the bot content in the sheets.
    -   Moved the sheet's `Toggle Size` button to the right side of the sheet.
-   Bug Fixes
    -   Fixed `create()` to dissallow overriding `aux.creator` when a creator is specified.
    -   The center button will no longer effect the rotation in channel designer's viewport.
    -   'Enable AR' button no longer shows up in iOS Chrome which is currently unsupported.
    -   Fixed AR rendering for both AUX Designer and AUX Player.
    -   Fixed the login page to redirect to Channel Designer if the user refreshes the page while on the login screen.
    -   Fixed an issue that would cause `player.currentContext()` to be undefined if it was accessed inside `onConnected()`.
    -   Fixed the link to the `aux-debug` page in Channel Designer.
    -   Fixed an issue where formulas which had circular dependencies would cause other tags referencing the circular tag to not update.
    -   Fixed the parsing logic for filter tags to support curly quotes. (a.k.a. "Smart Quotes" that the iOS keyboard makes)
    -   Adding a new tag to a bot will now automatically focus the new tag whereas before it would not focus it.
    -   Fixed the file table to not interrupt the user's typing when tag value updates are processed.
-   Security Fixes
    -   Updated the `lodash` NPM package to `4.17.14` to mitigate [CVE-2018-16487](https://nvd.nist.gov/vuln/detail/CVE-2018-16487).

## V0.9.13

### Date: 07/10/2019

### Changes:

-   Improvements
    -   Reordered the context menu list to new specifications.
    -   Renamed several items in the context menu list: `Open Context` to `Go to Context` and `Select Context Bot` to `Edit Bot`.
-   Bug Fixes
    -   The `aux.context.locked` will now be properly initially set via the create context popup's tick box.

## V0.9.12

### Date: 07/09/2019

### Changes:

-   Improvements
    -   Added a rotation option to `player.tweenTo`, users can now define an `x` and `y` rotation to define which way the camera views the bot.
    -   New context popup opens with`aux.context.locked` set to false and the text has been change to `Lock Context`.
    -   Changed `aux.mod.tags` to `aux.mod.mergeTags`.
    -   Renamed `aux.movable="mod"` to `aux.movable="cloneMod"`.
    -   `isDiff` function no longer checks for `aux.mod.mergeTags` when determining weather a bot is a diff or not.
    -   Added the `aux.listening` tag to disable, a bot will accept shouts or whispers if this tage is set to true but ignore them it `aux.listening` is set to false.
    -   Removed the `context_` prefix of the default generated name of new contexts.
-   Bug Fixes
    -   The cube that appears on empty bot will now be properly sized.
    -   The center inventory button will now appear when intended.
    -   Fixed typo on the `Requesting site ID` text.
    -   First entered letter on a new bot's label not appearing had been resolved.
    -   The function `onCombine` should not trigger when dragging on a stack of bots but a warning message explaining this has been added it this is attempted.
    -   Dragging the inventory top to change its size will no longer cause the Google Chrome mobile app to refresh the page.
    -   Added in a tween override when user attempts input during a tween that will stop the tween immediately.

## V0.9.11

### Date: 07/01/2019

### Changes:

-   Improvements
    -   Added two new functions that can be used to open URLs.
        -   `player.goToURL(url)`: Redirects the user to the given URL in the same tab/window.
        -   `player.openURL(url)`: Opens the given URL in a new tab/window.
-   Bug Fixes
    -   Fix actions that edit files which get destroyed to not error and cause the rest of the action to fail.

## V0.9.10

### Date: 06/29/2019

### Changes:

-   Bug Fixes
    -   Make the sandboxed iframe fix check if the OS is iOS in addition to checking for Safari. This detects Chrome iOS and therefore applies the workaround.

## V0.9.9

### Date: 06/28/2019

### Changes:

-   Bug Fixes
    -   Make our minifier output ASCII so that Safari can load the web worker from a blob. (which apparently requires ASCII)

## V0.9.8

### Date: 06/28/2019

### Changes:

-   Improvements
    -   Can now click on and drag multiple files at a time, one for each VR controller.
-   Bug Fixes
    -   Fixed loading on Firefox browsers.
        -   Added special case for Firefox browsers to ignore the use of browser crypto since it seems to cause errors despite it being supported.
    -   Always render VR controllers, even if they are not in view of the camera.
        -   This makes sure that you can still see controller pointer lines and cursors even if you are holding the controller out of view.
    -   Fixed loading on Safari by allowing the sandboxed iframe to do more than it should be able to.
        -   Related Bug: https://bugs.webkit.org/show_bug.cgi?id=170075

## V0.9.7

### Date: 06/28/2019

### Changes:

-   Bug Fixes
    -   Inventory camera updates properly again in AUXPlayer.
    -   Added some basic regex URL validation to `aux.iframe` tag.

## V0.9.6

### Date: 06/28/2019

### Changes:

-   **Breaking Changes**
    -   Removed `@` and `#` expressions.
        -   This means that `@id` and `#id` will no longer work.
        -   Instead, use `getBots("#id")` and `getBotTagValues("#id")`.
-   Improvements
    -   The inventory now begins with a top down view.
    -   The center viewport button will now set the rotation to be top down.
    -   Inventory now begins with an increased zoom value.
    -   Manually control when we submit the frame to the VRDisplay
        -   This allows us to be able to do multiple rendering passes on the WebGL canvas and have them all appear in VR correctly.
        -   Before this fix, any elements that were rendered onto the WebGL canvas after the first pass were absent from VR. This was because the `THREE.WebGLRenderer` prematurely submitted the frame to the `VRDisplay`. This was a problem because it appears that the WebVR API ignores subsequent calls to the `VRDisplay.submitFrame` function until the current frame has passed.
    -   Added the `hasTag` function to allow users to check if the file has a specific tag on it.
    -   Moved formula calculations to a background thread.
        -   This helps get a more consistent framerate by running formulas in the background while the scene is rendering.
        -   As a result, the `window` global variable will not be available formulas.
            -   This means formulas like `window.alert()` or `window.location` or `window.navigator.vibrate()` will not work anymore.
            -   This also means that channels are more secure since you should no longer be able to write a formula that directly modifies bots in another channel. (no crossing the streams)
        -   The new system works by tracking dependencies between formulas.
            -   It looks for calls to `getTag()`, `getBot()`, `getBots()` and `getBotTagValues()` to track dependencies.
            -   It is fairly limited and does not yet support using variables for tag names. So `getTag(this, myVar)` won't work. But `getTag(this, "#tag")` will work.
            -   There are probably bugs.
        -   Additional improvements include showing the error message produced from a formula.
            -   If the formula throws an error then it will show up instead of the formula text.
            -   The UI has not been updated so you cannot scroll to read the full error message.
    -   Improved line performance.
    -   Improved label positioning to be more consistent.
    -   Improved users to share inventories, menus, and simulations when they are logged in with the same username.
    -   Old inactive users will now be deleted automatically to keep the data model clear of unused users.
        -   This only affects bots that have the `aux._user` tag set.
    -   Improved our usage of Vue.js to prevent it from crawling the entire game tree to setup property listeners.
        -   This reduces rendering overhead significantly.
    -   Changed the size of the inventory's dragging bar.
-   Bug Fixes
    -   Fixed rendering warning that was caused by `aux.line.to` if the line was too short.
    -   The context will now no longer allow for bot placement if it is not being visualized.
    -   The bot's label should now always appear on page reload.
    -   The bot sheet should now no longer have an incorrect layout upon adding a new bot.
    -   The config ID in sheets will now read as `config` and not `confi`.
    -   Switching contexts in AUXPlayer will now add the old context to the browser history so you can use the back and forward buttons to go back and forth.

## V0.9.5

### Date: 6/19/2019

### Changes:

-   Improvements
    -   `onGridClick()` is now supported in VR.
    -   Changed `mergeBall` tag to `mod`.
    -   Changed `tags` staring tag to `mod`.
    -   Changed `Clear Tags` to `Clear Mod`.
    -   Stop users from adding a blank or only whitespace tag.
    -   Changed `tags.remove()` back to `removeTags()`.
-   Bug Fixes
    -   All camera tweens will now snap to their final (and literal) target destination at the end of the tween.
    -   Bots will get destroyed when dragged over the trashcan in AUX Builder even if it is still on a context surface.
    -   `aux.context.rotation` tags are now being used in AUX Builder to apply rotation to contexts.
    -   Tags starting with `_user` and all other appropriate hidden tags will now correctly sort into the hidden tags section in sheets.
    -   Clearing an empty mod with an added tag on it now clears the added tag.
    -   `aux.label.size.mode` set to `auto` now sizes properly with the orthographic camera.
    -   The inventory in player will now no longer reset it's scale upon resizing the inventory.

## V0.9.4

### Date: 06/18/2019

### Changes:

-   Improvements
    -   Label rendering is now longer overdrawn on the main scene.
        -   This fixes issues with rendering labels in VR.
-   Bug Fixes
    -   Labels are now rendered in both the left and right eye in VR.
    -   Fixed flickering labels due to z-fighting with the geometry it was anchored to

## V0.9.3

### Date: 06/18/2019

### Changes:

-   Improvements
    -   Changed labels to read "Bot" instead of "File".

## V0.9.2

### Date: 06/18/2019

### Changes:

-   **Breaking Changes**
    -   We changed how tags are used in formulas. Now, instead of using the dot (`.`) operator to access a tag in a file, you must use the new `getTag(file, tag)` and `setTag(file, tag)` functions.
        -   For example, instead of:
            -   `this.aux.color = "red"`
        -   You would use:
            -   `setTag(this, "#aux.color", "red")`
        -   Likewise for getting tags:
            -   `alert(this.aux.color)`
        -   You should now use:
            -   `alert(getTag(this, "#aux.color"))`
-   Improvements
    -   Added several functions indended to replace the @ and # expression syntax.
        -   `getBot(tag, value)`, Gets the first file with the given tag and value.
        -   `getBots(tag, value (optional))`, Gets all files with the given tag and optional value. This replaces the `@tag(value)` syntax.
        -   `getBotTagValues(tag)`, Gets all the values of the given tag. This replaces the `#tag` syntax.
        -   `getTag(file, tag)`, Gets the value stored in the given tag from the given file. This replaces using dots (`.`) to access tags.
        -   `setTag(file, tag, value)` Sets the value stored in the given tag in the given file. This replaces using dots (`.`) to set tag values.
    -   Renamed several functions to use the "bots" terminology instead of "files".
        -   `getFilesInContext() -> getBotsInContext()`
        -   `getFilesInStack() -> getBotsInStack()`
        -   `getNeighboringFiles() -> getNeighboringBots()`
        -   `player.getFile() -> player.getBot()`

## V0.9.1

### Date: 06/13/2019

### Changes:

-   Improvements
    -   VR mode is reimplemented.
        -   On a VR device, you can enter VR mode by clicking on `Enter VR` in the menu.
        -   VR controllers can be used to click on files as well as drag them around in both AUX Player and AUX Builder.
        -   `onPointerEnter()` and `onPointerExit()` work for VR controllers in AUX Player.
    -   AR mode is back to its previous working state (along with inventory!)
    -   Changed the function tag `player.isBuilder()` to `player.isDesigner()`.
    -   Clicking on the same file as the selected file will now open the sheet if it has been closed.
    -   Added a `Select Context File` seciton in the workspace dropdown. This will select the file responsible for the workspace and open up it's sheet.
    -   Added ability to drag to change the height of the inventory viewport in the player.
    -   Added a new `aux.inventory.height` tag that when applied to the config file will set a default height of the player's inventory.
-   Bug Fixes
    -   Clicking on the same file as the selected file will no longer deselect the file in single selection mode.
    -   Fixed accidental double render when running in AUX Builder.

## V0.8.11

### Date: 06/07/2019

### Changes:

-   Improvements
    -   Removed unused top grid spaces of empty an empty file.
    -   The tag autocomplete is now in alphabetical order.
    -   The id tag value is now centered in the sheets.
    -   The `Clear Diff` section of the sheets has been renamed `Clear Tags`.
    -   The tooltip for the surface button has been changed from `create surface from selection` to `create surface` in mergeBall mode.
-   Bug Fixes
    -   Changed the resulting `diff-` id of file to `merge` when adding tag to empty file.
    -   Changed header of the create worspace popup from `Create Surface from Selection` to `Create Surface` when opened on a merge file.

## V0.8.10

### Date: 06/07/2019

### Changes:

-   Improvements
    -   Change `diff` key word to `merge` or `mergeBall`.
        -   EX: The tag function `aux.diff` has been changed to `aux.mergeBall` and `aux.diffTags` has been changed to `aux.mergeBall.tags` and the `diff` id tag value has been changed to `merge`.

## V0.8.9

### Date: 06/06/2019

### Changes:

-   Improvements
    -   Changed `diff.save` and `diff.load` to `diff.export` and `diff.import` respectfully.
    -   Changed function `saveDiff` to automatically include the `loadDiff` function within it to clean up the resulting output.
    -   `diff.save` will now return a cleaner JSON than it was before.
-   Bug Fixes
    -   Duplicate tags will now not show up in a closed tag section's tag count.
    -   Stopped additon of extra whitespace on left side of screen when multi selecting too many files.

## V0.8.8

### Date: 06/05/2019

### Changes:

-   Improvements
    -   Improved how diffs are created from files so that they don't contain any tags which are for contexts.
        -   This means that moving a file will only give you a diff of tags that are not related to a context.
        -   Examples are `aux.color`, `aux.label`, etc.
        -   As a result, applying the diff to a file won't cause it to be moved.
    -   The hidden tag section has been changed from `aux._` to `hidden`.
    -   The action and hidden tag sections will now appear when only one tag meets the criteria for the section.
    -   The add tag auto complete will now check for a match of the start if the string and not a substring.
    -   The add tag autocomplete will hide the `aux._` tags until `aux._` is input.
    -   When clicking the background in multi-file selection mode, it will deselect the files and keep a diff of the last selected.
    -   Improved file diffs to keep the existing diff selected after merging it into a file.
    -   Added tag `aux.inventory.color` to global file that allows the user to set the inventory background color in player.
-   Bug Fixes
    -   Fixed an issue that would cause file diffs to apply their context positions to other files.
    -   Clicking the `minus` button of the final file in sheets will now switch to diff without the `minus` or `unselect all` buttons that don't do anything.

## V0.8.7

### Date: 06/05/2019

### Changes:

-   Improvements
    -   Added the ability to show hidden tags by toglging hidden tag section instead of the hidden tags button which has been removed.
    -   Edited hexagon button to be filled and have a larger plus icon to improve uniformity.
-   Bug Fixes
    -   Tag `#` section will no longer remain if there are no tags fitting the criteria.

## V0.8.6

### Date: 06/05/2019

### Changes:

-   Improvements
    -   Added the ability to automatically convert curly quotes (`U+2018`, `U+2019`, `U+201C`, `U+201D`) into normal quotes (`U+0008`, `U+0003`).
-   Bug Fixes
    -   Fixed an issue where tag diffs would appear like normal files.
    -   Fixed an issue that prevented users from moving the camera when tapping/clicking on a worksurface.

## V0.8.5

### Date: 06/04/2019

### Changes:

-   Bug Fixes
    -   Fixed an issue that caused diffs to not be draggable from the mini file in the upper right hand corner of the screen.
    -   Fixed some conflicts between the default panel opening logic and the new dragging logic on mobile.
    -   Fixed an issue that prevented users from dragging file IDs out from the file panel on mobile.

## V0.8.4

### Date: 06/04/2019

### Changes:

-   Improvements
    -   Made AUX Builder remove any context-related tags when cloning/duplicating a file.
        -   This prevents diff files from magically appearing in other contexts when dragging them.
        -   It is accomplished by deleting any tag that is hidden (starts with an underscore) or is related to a context made by an `aux.context` tag in another file.
    -   Added `diff.save()` and `diff.load()` AUX Script functions.
        -   `diff.save(diffToSave)`: Takes the given diff and returns JSON that can be stored in a tag.
        -   `diff.load(diffToLoad)`: Renamed from `diff.create()`, `diff.load()` is now able to take some JSON and returns a diff that can be applied to a file using `applyDiff()`.
    -   Numbers in tags can now start with a decimal instead of having to start with a digit.
        -   For example, `.0123` is now allowed and equals `0.0123`.
    -   Added the ability to customize user colors via the following tags:
        -   `aux.color`: Setting this tag on a user's file will cause that user to be the given color.
        -   `aux.scene.user.player.color`: Setting this tag on the globals file will cause all users in AUX Player to appear as the given color.
        -   `aux.scene.user.builder.color`: Setting this tag on the globals file will cause all users in AUX Builder to appear with the given color.
    -   Made AUX Player users default to a yellow color instead of blue.
    -   Renamed the `globals` file to `config`.
    -   Renamed the following tags/actions:
        -   `aux.context.surface.{x,y,z}` -> `aux.context.{x,y,z}`
        -   `aux.context.surface.rotation.{x,y,z}` -> `aux.context.rotation.{x,y,z}`
        -   `aux._creator` -> `aux.creator`
        -   `aux.builders` -> `aux.designers`
        -   `onSave()` -> `onSaveInput()`
        -   `onClose()` -> `onCloseInput()`
    -   Changed the `"Switch to Player"` button text to be `"Open Context in New Tab"`.
    -   Changed the title of AUX Builder to `"Channel Designer"`.
    -   Improved the file table to automatically focus the first input for newly added tags.
    -   Added an `onDiff()` event that is triggered on the file that a diff was applied to.
        -   The `that` parameter is an object with the following properties:
            -   `diffs`: The array of diffs that were applied to the file.
-   Bug Fixes
    -   Fixed the color picker input to not error when the edited tag doesn't have a value.
    -   Fixed the color picker basic input subtype to have the correct width so that the colors line up properly.
    -   Fixed an issue with showing an input box during the `onSaveInput()` or `onCloseInput()` callback from another input.
    -   Added in ability to drag file or diff out of file selection dropdown button.
    -   The sheet section will now hide itself when dragging a file from it and reopen itself when the drag is completed.
    -   Changed `Create Workspace` button tooltip to `Create Surface from Selection`.
    -   Removed the `Destroy File` and `Clear Diff` buttons from an empty diff sheet.
    -   Removed the `Destroy File` and replaced it with the `Clear Diff` button on a non-empty diff sheet.
    -   Fixed `player.tweenTo()` from affecting the inventory camera if the target file doesnt exist in it.

## V0.8.3

### Date: 06/03/2019

### Changes:

-   Improvements
    -   Replaced `aux.context.surface` with `aux.context.visualize`
        -   This allows specifying how a context should be visualized in AUX Builder.
        -   The previous option only allowed specifying whether a context is visualized, not how.
        -   There are currently 3 possible options:
            -   `false`: Means that the context will not be visible in AUX Builder. (default)
            -   `true`: Means that the context will be visible in AUX Builder but won't have a surface.
            -   `surface`: Means that the context will be visible with a surface in AUX Builder.

## V0.8.2

### Date: 05/31/2019

### Changes:

-   Improvements
    -   Added `onGridClick()`
        -   Triggered when the user clicks on an empty grid space in AUX Player.
        -   Runs on every simulaiton.
        -   The `that` parameter is an object with the following properties:
            -   `context`: The context that the click happened inside of. If the click occurred in the main viewport then this will equal `player.currentContext()`. If the click happened inside the inventory then it will equal `player.getInventoryContext()`.
            -   `position`: The grid position that was clicked. Contains `x` and `y` properties.
    -   Added the `aux.builders` tag which allows setting a whitelist for AUX Builder.
        -   `aux.whitelist` and `aux.blacklist` still exist and can be used to whitelist/blacklist users across both AUX Builder and AUX Player.
        -   If `aux.builders` is present then only users in the builder list can access AUX Builder.
        -   If `aux.builders` is not present then AUX Builder falls back to checking the whitelist and blacklist.
    -   Added support for `aux.movable=diff`.
        -   This mode acts like `clone` but the cloned file is a diff.
        -   You can control the tags that are applied from the diff by setting the `aux.movable.diffTags` tag.
    -   Added `player.isBuilder()` function for AUX Script.
        -   Determines if the current player is able to load AUX Builder without being denied. For all intents and purposes, this means that their name is in the `aux.builders` list or that there is no `aux.builders` list in the globals file.
    -   Added `player.showInputForTag(file, tag, options)` function for AUX Script.
        -   Shows an input dialog for the given file and tag using the given options.
        -   Options are not required, but when specified the following values can be used:
            -   `type`: The type of input dialog to show.
                -   Supported options are `text` and `color`.
                -   If not specified it will default to `text`.
            -   `subtype`: The specific version of the input type to use.
                -   Supported options are `basic`, `advanced`, and `swatch` for the `color` type.
                -   If not specified it will default to `basic`.
            -   `title`: The text that will be shown as the title of the input box.
            -   `foregroundColor`: The color of the text in the input box.
            -   `backgroundColor`: The color of the background of the input box.
            -   `placeholder`: The placeholder text to use for the input box value.
    -   Added autofill feature to the add tag input box for improved tag adding.
    -   Center camera button is only shown when at a specified distance from the world center.
    -   Placed camera type toggle back inside the menu for both AUX Builder and AUX Player.
    -   Changed hexagon image to include a plus sign to make is match with other 'add item' buttons.
    -   Added ability to remove files from a search, will convert any remaining files into a multiselected format.
    -   Removed bottom left diff brush from builder. Diffs need to be dragged from their file ID in the sheets menu now.
    -   Changed the default placholder in the search bar from `search`, `[empty]`, and `[diff-]` to just be `search / run`.
    -   Edited the `RemoveTags()` function to allow it to use Regular Expressions to search for the tag sections to remove.

## V0.8.1

### Date: 05/29/2019

### Changes:

-   Improvements

    -   Added in the `RemoveTags(files, tagSection)` function to remove any tag on the given files that fall into the specified tag section. So triggering a `RemoveTags(this, "position")` will remove all tags such as `position.x` and `position.random.words` on this file.
    -   Added the `aux.destroyable` tag that prevents files from being destroyed when set to `false`.
    -   Made the globals file not destroyable by default.
    -   Reimplemented ability to click File ID in the sheet to focus the camera on it.
    -   Added the `aux.editable` tag that can be used to prevent editing a file in the file sheet.
    -   Added events for `onKeyDown()` and `onKeyUp()`.
        -   These are triggered whenever a key is pressed or released.
        -   The `that` parameter is an object containing the following fields:
            -   `keys` The list of keys that were pressed/released at the same time.
        -   See https://developer.mozilla.org/en-US/docs/Web/API/KeyboardEvent/key/Key_Values for a list of possible key values.
    -   Added new formula functions:
        -   `getFilesInStack(file, context)` gets the list of files that are in the same position as the given file.
        -   `getNeighboringFiles(file, context, direction)` gets the list of files that are next to the given file in the given direction.
            -   Possible directions: `left`, `right`, `front`, `back`.
            -   If a direction is not specified, then the function returns an object containing every possible direction and the corresponding list of files.
        -   `player.importAUX(url)` loads an .aux file from the given URL and imports it into the current channel.
    -   Improved the `whisper()` function to support giving it an array of files to whisper to.
    -   Set an empty diff file as the selected file if no other files are selected, this will allow new files to be dragged out drom this diff's id as a new file.
        -   Selection count is set to 0 in this instance as not files are meant to be shown as selected.
    -   Added a "Create Worksurface" button to the file sheet.
        -   This will create a new worksurface and place all the selected files on it.
        -   The worksurface will use the given context name and can be locked from access in AUX Player.
        -   The new worksurface file will automatically be selected.
        -   The system will find an empty spot to place the new worksurface.
    -   Added camera center and camera type buttons to lower right corner of AUX Builder and AUX Player.
        -   Inventory in AUX Player also has a camera center button.
        -   Camera center will tween the camera back to looking at the world origin (0,0,0).
        -   Camera type will toggle between perspective and orthographic cameras. The toggle button that used to do this has been removed from the main menus.

-   Bug Fixes
    -   Fixed `tweenTo` function not working after changing the camera type.
    -   Fixed the file sheet to not have a double scroll bar when the tags list becomes longer than the max height of the sheet.
    -   Fixed an issue that would add a file to the "null" context when dragging it out by it's ID.

## V0.8.0

### Date: 05/25/2019

### Changes:

-   Improvements
    -   Replaced 2D slot-based inventory with a full 3D inventory context view on the lower portion of the screen.
        -   You can drag files seamlessly in and out of the inventory and current player context.
        -   Inventory has seperate camera control from the player context.
        -   Inventory is now unlimited in capacity as it is just another 3d context to place files in and take with you.
    -   Added a tag section check for multiple action tags, will now compress them into the `actions()` section.
    -   Add a docker-compose file for arm32 devices.
    -   Add the ability to execute a formula and get file events out of it.
    -   Add a play button to the search bar that executes the script.
-   Bug Fixes
    -   Fixed ability to click on files with `aux.shape` set to `sprite`.
    -   Hide the context menu on mobile when clicking the background with it open.
    -   Refactored progress bars to be more performant.
    -   Progress bars no longer interfere with input.
    -   Allow queries to return values that are not null or empty strings.
    -   Remove context menu on mobile when clicking on background.
    -   Make users that are in AUX Player appear blue.

## V0.7.8

### Date: 05/23/2019

### Changes:

-   Bug Fixes
    -   Made adding a tag put the new tag in the correct position in the sheet so it doesn't jump when you edit it.
    -   Fixed the ability to see other players.

## V0.7.7

### Date: 05/23/2019

### Changes:

-   Improvements
    -   The show hidden tag button and new tag button have swapped places.
    -   The sheets section will automatically appear when the search bar is changed.
    -   New create new file button art has been implemented.
    -   Several tags have changed:
        -   `aux.context.movable` -> `aux.context.surface.movable`
        -   `aux.context.x` -> `aux.context.surface.x`
        -   `aux.context.y` -> `aux.context.surface.y`
        -   `aux.context.z` -> `aux.context.surface.z`
        -   `aux.context.grid` -> `aux.context.surface.grid`
        -   `aux.context.scale` -> `aux.context.surface.scale`
        -   `aux.context.minimized` -> `aux.context.surface.minimized`
    -   Added `aux.context.surface` as a way to determine if a surface should show up in AUX Builder.
        -   Defaults to `false`.
    -   Changed how contexts are configured:
        -   You can now configure a context by setting `aux.context` to the context.
        -   Previously, this was done by creating a special tag `{context}.config`.
    -   Added `aux.context.locked` as a way to determine if a context should be able to be loaded in AUX Player.
        -   Defaults to `true` for contexts that do not have a file that sets `aux.context` for it.
        -   Defaults to `false` for contexts that have a file that sets `aux.context` for it and do not have a `aux.context.locked` tag.
    -   Changed how the globals file is created:
        -   It no longer has a label.
        -   It is now movable by default. (but you have to put it in a context first)
        -   It now defines the "global" context instead of a random context.
        -   It is not in the "global" context by default. (so there's just a surface with no files)
-   Bug Fixes
    -   The tags in sheets will now be sorted aplhabetically on show/hide tag sections.

## V0.7.6

### Date: 05/21/2019

### Changes:

-   Improvements
    -   Tag compression now happens when there are at least 2 similar starting sections.
    -   Tag sections now begin with or are replaced by `#`.
    -   Tag sections now truncate if they are over 16 characters.
    -   Tag sections now begin all turned on when opening the sheets.
    -   Tag sections now account for hidden tags and only show a tag section button if the amount of visible hidden tags is greater than 2.
    -   Made the channel ID parsing logic follow the same rules we use for the URLs.
    -   Added a toast message that will be shown whenever a file is deleted via the file table or the trash can.
-   Bug Fixes
    -   Fixed the `isBuilder` and `isPlayer` helper variables.

## V0.7.5

### Date: 05/21/2019

### Changes:

-   Improvements
    -   Tag compression to the table for tags with 3 or more similar starting sections(The series of characters before the first period in the tag).
    -   Made switching contexts in AUX Player via `player.goToContext()` fast by not triggering a page reload.
    -   Forced each channel in AUX Player to display the same context as the primary context.
    -   Added in ability to drag a block out of the sheet's ID value.
    -   Added the `diff.create(file, ...tags)` function.
        -   This creates a diff that takes the specified tags from the given file.
        -   Tags can be strings or regex.
        -   The result can be used in `applyDiff()` or in `create()`.
        -   Example:
            -   `diff.create(this, /aux\..+/, 'fun')`
            -   Creates a new diff that copies all the `aux.*` and `fun` tags.
    -   Added the `player.currentContext()` function.
        -   This returns the context that is currently loaded into AUX Player.
    -   Added the `onPlayerContextEnter()` event.
        -   This is triggered whenever AUX Player loads or changes a context.
        -   The `that` variable is an object containing the following properties:
            -   `context` - the context that was loaded.
    -   Added convenience functions for accessing the first and last elements on an array.
        -   `array.first()` will get the first element.
        -   `array.last()` will get the last element.
-   Changes
    -   Changed the @ and # formula expressions to always return a list of values.
        -   The values will always be sorted by the ID of the file that it came from.
            -   For @ expressions this means that the files will be sorted by ID.
            -   For # expressions this means that the values will be sorted by which file they came from.
        -   Because of this change, users should now use the `.first()` function to get the first file returned from a query.
-   Bug Fixes
    -   Fixed the wording when adding and removing channels.

## V0.7.4

### Date: 05/20/2019

### Changes:

-   Improvements
    -   Added the `NODE_PORT` environment variable to determine which port to use for HTTP in production.
-   Bug Fixes
    -   Fixed SocketManager to build the connection url correctly.

## V0.7.3

### Date: 05/20/2019

### Changes:

-   Bug Fixes
    -   Updated sharp to v0.22.1

## V0.7.2

### Date: 05/20/2019

### Changes:

-   Bug Fixes
    -   Fixed an issue where the server would return the wrong HTML page for AUX Player.

## V0.7.1

### Date: 05/20/2019

### Changes:

-   Bug Fixes
    -   Fixed an issue with running AUX on a .local domain that required HTTPs.

## V0.7.0

### Date: 05/20/2019

### Changes:

-   Improvements
    -   Search bar will now always remain across the top of builder.
    -   Made the `aux.context.grid` tag not use objects for hex heights.
    -   Made `auxplayer.com/channel` load AUX Builder and `auxplayer.com/channel/context` load AUX Player.
    -   Added `onConnected()` and `onDisconnected()` events to notify scripts when the user becomes connected for disconnected from the server.
    -   Added `player.isConnected()` to help formulas easily determine if the player is currently connected.
        -   Works by checking the `aux.connected` tag on the user's file.
-   Bug Fixes
    -   Allow for the expansion and shrinking of hexes after they have been raised or lowered.
    -   Clicking on the diff bursh in builder will now make the sheets appear correctly.
    -   Selecting the file ID in builder will now no longer change the zoom that sent the camera too far away.
    -   Upon shrinking the hex grid, hexes will now remain if a file is on top of it.
    -   Clicking on a non centeral hex did not show correct raise and lower options, now it does.
    -   Fixed an issue that would cause a formula to error if evaluating an array which referenced a non-existant tag.
        -   In the test scenario, this made it appear as if some blocks were able to be moved through and other blocks were not.
        -   In reality, the filter was breaking before it was able to evaluate the correct block.
        -   This is why re-creating a file sometimes worked - because the new file might have a lower file ID which would cause it to be evaluated before the broken file was checked.
    -   Fixed an issue that would cause the formula recursion counter to trigger in non-recursive scenarios.

## V0.6.5

### Date: 05/10/2019

-   Improvements
    -   Added `aux.iframe` tag that allows you to embed HTML pages inside an AUX.
        -   Related iframe tags:
            -   `aux.iframe`: URL of the page to embed
            -   `aux.iframe.x`: X local position
            -   `aux.iframe.y`: Y local position
            -   `aux.iframe.z`: Z local position
            -   `aux.iframe.size.x`: Width of the iframe plane geometry
            -   `aux.iframe.size.y`: Height of the iframe plane geometry
            -   `aux.iframe.rotation.x`: X local rotation
            -   `aux.iframe.rotation.y`: Y local rotation
            -   `aux.iframe.rotation.z`: Z local rotation
            -   `aux.iframe.element.width`: The pixel width of the iframe DOM element
            -   `aux.iframe.scale`: The uniform scale of the iframe plane geometry

## V0.6.4

### Date: 05/09/2019

### Changes:

-   Changes
    -   Made cloned files **not** use the creation hierarchy so that deleting the original file causes all child files to be deleted.
-   Bug Fixes
    -   Fixed the "Destroy file" button in the file sheet to allow destroying files while searching.

## V0.6.3

### Date: 05/09/2019

### Changes:

-   Improvements
    -   Made cloned files use the creation hierarchy so that deleting the original file causes all child files to be deleted.
-   Bug Fixes
    -   Fixed an issue that caused clonable files to not be cloned in AUX Player.

## V0.6.2

### Date: 05/09/2019

### Changes:

-   Improvements
    -   Allow users to determine which side of the file they have clicked on by using `that.face` variable on an `onClick` tag.
    -   Removed `aux.pickupable` and replaced it with special values for `aux.movable`.
        -   Setting `aux.movable` to `true` means it can be moved anywhere.
        -   Setting `aux.movable` to `false` means it cannot be moved.
        -   Setting `aux.movable` to `clone` means that dragging it will create a clone that can be placed anywhere.
        -   Setting `aux.movable` to `pickup` means it can be moved into any other context but not moved within the context it is currently in (only applies to AUX Player).
        -   Setting `aux.movable` to `drag` means it can be moved anywhere within the context it is currently in but not moved to another context. (only applies to AUX Player).
    -   Added the ability to destroy files from the file sheet.
    -   Added the ability to display a QR Code from formula actions.
        -   Use `showQRCode(data)` and `hideQRCode()` from formula actions.
    -   Added the ability to create a new empty file from the file sheet.
        -   Doing so will automatically select the new file and kick the user into multi-select mode.
    -   Added the ability to whitelist or blacklist users by using `aux.whitelist` and `aux.blacklist`.
        -   For example, setting `aux.whitelist` to `Kal` will ensure that only users named `Kal` can access the session.
        -   Similarly, setting `aux.blacklist` to `Kal` will ensure that users named `Kal` cannot access the session.
        -   In the case of a name being listed in both, the whitelist wins.
-   Bug Fixes
    -   Fixed an issue where long tapping on a file would register as a click on mobile.
    -   Dragging a minimized workspace will no longer change its z value for depth, only its x and y.

## V0.6.1

### Date: 05/07/2019

### Changes:

-   Bug Fixes
    -   Fixed the Copy/Paste shortcuts to make `Cmd+C` and `Cmd+V` work on Mac.

## V0.6.0

### Date: 05/07/2019

### Changes:

-   Improvements

    -   Added an `aux.progressBar` tag that generates a progressbar above the file, this tag can be set to any value form 0 to 1.
        -   This new tag also has additionally: `aux.progressBar.color` and `aux.progressBar.backgroundColor` to color the progressbar's components.
        -   This tag also has: `aux.progressBar.anchor` to set the facing direction of the progress bar relative to the file.
    -   Added `aux.pickupable` to control whether files can be placed into the inventory in the player or not, will be true (able to be put in inventory) by default.
        -   If `aux.pickupable` is true but `aux.movable` is false, the file can still be dragged into the inventory without moving the file position. It can also be dragged out of the inventory by setting the file position only until is is placed, then not allowing position changes again as `aux.movable` is still false.
    -   Added the ability to load additional channels into an AUX Player channel.
        -   Channels can be loaded from any reachable instance of AUX Server. (auxplayer.com, a boobox, etc.)
        -   To add a channel to your AUX Player, simply open the hamburger menu and click "Add Channel".
            -   Enter in the ID of the channel you want to load.
            -   There are several options:
                -   A URL (`https://auxplayer.com/channel/context`)
                -   A remote context ID (`auxplayer.com/channel/context`)
                -   A local context ID (`channel/context`)
                -   A local channel ID (`channel`)
        -   To remove a channel, open the hamburger menu and click on the one you want to remove.
        -   Channels can also be loaded by putting them in the query string of the URL.
            -   This is done by adding a parameter named `channels` set to the ID of the channel that you want to load.
            -   For example, `channels=abc/test` will load the `abc/test` channel.
            -   As a result, the URL ends up looking something like this `https://auxplayer.com/channel/context?channels=abc/test&channels=other/channel`.
            -   Note that you can only add channels this way. You must go to the hamburger menu to remove a channel.
                -   Sharing URLs will cause all the channels you have loaded to show up for someone else but it won't remove any channels they already have loaded.
        -   Added several new formula functions:
            -   `superShout(event, arg)` performs a shout that goes to every loaded channel. This is the only way for channels to communicate with each other.
            -   `player.loadChannel(id)` loads the channel with the given ID.
            -   `player.unloadChannel(id)` unloads the channel with the given ID.
        -   Additionally, the following events are always sent to every channel:
            -   `onQRCodeScannerOpened()`
            -   `onQRCodeScannerClosed()`
            -   `onQRCodeScanned()`
            -   `onTapCode()`
        -   How it works
            -   Channels are loaded by creating files in the user's "simulation context".
                -   You can get the user's simulation context by using `player.getFile().aux._userSimulationsContext`.
            -   AUX Player looks for these files and checks if they have a `aux.channel` tag.
                -   For files that do, then the `aux.channel` tag value is used as a channel ID and then AUX Player loads it for each file.
                -   Files that don't are ignored.
            -   Note that because we have multiple channels loaded there are multiple user files and global files.
                -   This is fine because channels cannot lookup files that other channels have.
                -   Because of this, a user also has multiple simulation contexts.
                -   This works out though, because we merge all the simulation contexts and remove duplicate channels.
                -   When `player.unloadChannel(id)` is called, we only remove simulation files that are in the channel that the script is running in.
                -   As a result, if another channel has called `player.loadChannel(id)` with the same ID the channel will remain loaded because at least one channel has requested that it be loaded.
    -   Added in a tween for the zoom that fires once a file has been focused on, it will tween to file position then zoom to the set zoom value.
    -   Added `whisper(file, event, argument)` formula function that sends shouts to a single file.
    -   Added a `aux.version` tag to the globals file which will be used to help determine when breaking changes in the AUX file format occur.
    -   Added the ability to copy and paste file selections in AUX Builder.
        -   Pressing `Ctrl+C` or `Cmd+C` will cause the currently selected files to be copied to the user's clipboard.
        -   Pressing `Ctrl+V` or `Cmd+V` will cause the currently selected files to be pasted into the world where the user's cursor is.
        -   Does not interfere with normal copy/paste operations like copying/pasting in input boxes.
        -   If a worksurface is included in the user's selection the new worksurface will be duplicated from it.
            -   This allows you to do things like copy the context color.
            -   Any files that are being copied from the old worksurface to the new one will also maintain their positions.
    -   Added the ability to copy worksurfaces AUX Builder using the new `"Copy"` option in the context menu.
        -   Using the `Ctrl+V` keybinding after copying the worksurface will paste a duplicate worksurface with duplicates of all the files that were on the surface.
    -   Added the ability to drag `.aux` files into AUX Builder.
        -   This will upload them just like the upload option in the hamburger menu.
    -   Added `player.hasFileInInventory(file)` formula function that determines if the given file or list of files are in the current player's inventory.
        -   As a part of this change, it is now possible to use the other user-related functions in formulas.
    -   Moved the `handlePointerEnter` and `handlePointerExit` function logic to only work in `PlayerInteractionManager`.
    -   Added the `handlePointerDown` to `PlayerInteractionManager` so down events in general can be collected on the player.
    -   Clicking on the `Raise` and `Lower` options on the workspace dropdown will now effect the entrire workspace if it has been expanded.

## V0.5.4

### Date: 04/29/2019

### Changes:

-   Improvements
    -   Changed AUX Player's default background color to match the dark background color that AUX Builder uses.
    -   Changed the globals file to look like a normal file when created and be labeled as "Global".
    -   Updated all the formula functions to use the new naming scheme.
    -   Added the ability to drag worksurfaces when they are minimized.
        -   Setting `aux.context.movable` to `false` will prevent this behavior.
    -   Selecting an item in the inventory no longer shows a selection indicator.
-   Bug Fixes
    -   The inventory placeholders should now always appear square.
    -   Dragging an item out of the inventory will now always remove the image of that item in the inventory.

## V0.5.3

### Date: 04/26/2019

### Changes:

-   Bug Fixes
    -   Fixed an issue that would cause data loss on the server.
        -   The issue was caused by not cleaning up some resources completely.
        -   Because some services were left running, they would allow a session to run indefinitely while the server was running but were not saving any new data to the database.
        -   As a result, any changes that happened after the "cleanup" would be lost after a server restart.

## V0.5.2

### Date: 04/26/2019

### Changes:

-   Improvements
    -   Set builder's default background color to dark gray. Player remains the light blue.
    -   Changed the `onDragAny/onDropAny` actions to be `onAnyDrag/onAnyDrop`.
    -   `formula-lib.ts` has changed `isPlayerInContext` export to `player.isInContext`.
    -   `formula-lib.ts` has changed `makeDiff` export to `diff`.
    -   Made the mini file dots much smaller.
    -   Added the ability to show and hide a QR Code Scanner using the `openQRCodeScanner()` and `closeQRCodeScanner()` functions.
        -   Upon scanning a QR Code the `onQRCodeScanned()` event is triggered with the `that` variable bound to the scanned QR code.
        -   The `onQRCodeScannerOpened()` event is triggered whenever the QR Code Scanner is opened.
        -   The `onQRCodeScannerClosed()` event is triggered whenever the QR Code Scanner is closed.
    -   Moved the file sheet to the right side of the screen.
-   Bug Fixes
    -   Fixed an issue with trying to load a WebP version of the "add tag" icon in Safari.
        -   Safari doesn't support WebP - so we instead have to load it as a PNG.
    -   Fixed the proxy to return the original content type of images to Safari.
        -   Because Safari doesn't support WebP we can't automatically optimize the images.

## V0.5.1

### Date: 04/25/2019

### Changes:

-   Improvements
    -   Automatically log in the user as a guest if they attempt to got to as context without being logged in.
-   Bug Fixes
    -   Stopped a new Guest's username from saying `guest_###` upon logging into a new guest account for the first time.
    -   Fixed highlighting issues when dragging files around.
    -   Totally removed the AUX Player toolbar so that it doesn't get in the way of input events. (Was previously just transparent)
    -   Fixed an issue with files not responding to height changes on a hex when the config file wasn't in the same context.

## V0.5.0

### Date: 04/25/2019

### Changes:

-   Improvements
    -   Restricted onCombine feature to only fire in aux-player and restrict it from happening on aux-builder.
    -   Removed the `clone()` function.
    -   Improved the `create()` function to be able to accept lists of diffs/files.
        -   This allows you to quickly create every combination of a set of diffs.
        -   For example, `create(this, [ { hello: true }, { hello: false } ])` will create two files. One with `#hello: true` and one with `#hello: false`.
        -   More complicated scenarios can be created as well:
            -   `create(this, [ { row: 1 }, { row: 2 } ], [ { column: 1 }, { column: 2 } ])` will create four files for every possible combination between `row: 1|2` and `column: 1|2`.
            -   `create(this, { 'aux.color': 'red' }, [ makeDiff.addToContext('context_1'), makeDiff.addToContext('context_2') ])` will create two files that are both red but are on different contexts.
            -   `create(this, @aux.color('red'), { 'aux.color': 'green' })` will find every file that is red, duplicate them, and set the new files' colors to green.
    -   Improved how we position files to prevent two files from appearing at the same index.
        -   Creating new files at the same position will now automatically stack them.
        -   Stacking is determined first by the index and second by the file ID.
    -   Added a zoom property to the `tweenPlayerTo` function to set a consistent zoom on file focus.
    -   Moved the worksurface context menu options to files mode.
    -   Moved the channel name to the hamburger menu and added the QR Code to the menu as well.
    -   Worksurface improvements
        -   Removed the header in AUX Player so that only the hamburger menu is shown.
        -   Removed the option to enter into worksurfaces mode.
            -   If users are already in worksurfaces mode then they can still exit.
        -   Removed the ability to snap or drag worksurfaces.
        -   Removed the ability to change the worksurface color.
    -   Removed the change background color context menu.
    -   Made the globals file generate as a worksurface.
    -   File Sheet/Search improvements
        -   Removed the edit icon and replaced it with a search icon at the top right of the top bar.
        -   Added the ability to save a `.aux` file from the current selection/search.
        -   Moved the "+tag" button to the left side of the panel and added an icon for it.
        -   Added another "Add Tag" button to the bottom of the tags list.
        -   Added the ability to show the list of selected file IDs in the search bar.
-   Bug Fixes
    -   Stopped sheet closing bug from taking multiple clicks to reopen.

## V0.4.15

### Date: 04/22/2019

### Changes:

-   Improvements

    -   Added a basic proxy to the server so that external web requests can be cached for offline use.
        -   Only works when the app is served over HTTPS.
        -   Uses service workers to redirect external requests to the server which can then download and cache the resources.
            -   Shouldn't be a security/privacy issue because all cookies and headers are stripped from the client requests.
            -   As a result this prevents users from adding resources which require the use of cookies for authorization.
            -   A nice side-effect is that it also helps prevent advertisers/publishers from tracking users that are using AUX. (Cookie tracking and Browser Fingerprinting are prevented)
        -   Currently, only the following image types are cached:
            -   `PNG`
            -   `JPG`
            -   `GIF`
            -   `WEBP`
            -   `BMP`
            -   `TIFF`
            -   `ICO`
        -   Upon caching an image, we also optimize it to WEBP format to reduce file size while preserving quality.
    -   Added `onPointerEnter()` and `onPointerExit()` events that are triggered on files that the user's cursor hovers.
    -   Added a pre-commit task to automatically format files.
    -   Formatted all of the source files. (TS, JS, Vue, JSON, HTML, CSS)
    -   Added an option to the dropdown in aux-builder to jump to aux-player for the current context
    -   `formula-lib.ts` has added a `isPlayerInContext` function to determine if path is in the expected context in aux-player.
    -   `formula-lib.ts` has changed `tweenTo` function to `tweenPlayerTo` for better clarity on the function's use.

## V0.4.14

### Date: 04/19/2019

### Changes:

-   Improvements
    -   Users that join as a guest will now have a cleaner visible name of `Guest`.
    -   Removed the builder checkbox on the new workspace popup to make the feature cleaner.
    -   Added the ability to zoom to a file by tapping/clicking its ID in the file sheet.
    -   Added a couple script functions:
        -   `tweenTo(file or id)` causes the current user's camera to tween to the given file. (just like how the sheet does it)
        -   `toast(message)` causes a toast message to pop up with the given message. It will automatically go away after some time.

## V0.4.13

### Date: 04/18/2019

### Changes:

-   Improvements
    -   Can load external images by setting `aux.image` to an image url.
        -   **NOTE:** The remote server must be CORS enabled in order to allow retrieval of the image.
    -   Added `sprite` as an option for `aux.shape`.
        -   This is a camera facing quad that is great for displaying transparent images.
    -   Added several events:
        -   `onCreate()` is called on the file that was created after being created.
        -   `onDestroy()` is called on the file just before it is destroyed.
        -   `onDropInContext()` is called on all the files that a user just dragged onto a context. (`that` is the context name)
        -   `onDragOutOfContext()` is called on all the files that a user just dragged out of a context. (`that` is the context name)
        -   `onDropAnyInContext()` is called on all files when any file is dragged onto a context. (`that` is an object that contains the `context` and `files`)
        -   `onDragAnyOutOfContext()` is called on all files when any file is dragged out of a context. (`that` is an object that contains the `context` and `files`)
        -   `onDropInInventory()` is called on the file that a user just dragged into their inventory.
        -   `onDragOutOfInventory()` is called on the file that a user just dragged out of their inventory.
        -   `onDropAnyInInventory()` is called on all files when any file is dragged into the user's inventory. (`that` is the list of files)
        -   `onDragAnyOutOfInventory()` is called on all files when any file is dragged out of the user's inventory. (`that` is the list of files)
        -   `onTapCode()` is called on every file whenever a 4 digit tap code has been entered. (`that` is the code)
            -   It is recommended to use an `if` statement to filter the tap code.
            -   This way you won't get events for tap code `1111` all the time due to the user tapping the screen.
        -   All of the drag/drop events are triggered once the user is done dragging. (not during their drag)
    -   Added checkboxes the new workspace modal to allow users to set whether it should show up in builder, player, or both.

## V0.4.12

### Date: 04/17/2019

### Changes:

-   **Breaking Changes**
    -   Changed worksurfaces and player config files to use `{context}.config` instead of `aux.builder.context` and `aux.player.context`.
        -   This also allows people to specify formulas on a per-context basis.
        -   We call these new tags "config tags".
        -   For example, you can show the `hello` context in both AUX Builder and AUX Player by setting the `hello.config` tag to `true`.
        -   Because of this change, existing worksurfaces no longer work. To regain your worksurfaces, do a search for `@aux.builder.context` and then create a config tag for the worksurfaces that are found.
    -   Changed worksurface config values to use `aux.context.{value}` instead of `aux.builder.context.{value}`.
        -   Removing `builder` from the name makes it easier to understand that the tags are describing the contexts that the file is configuring.
    -   Renamed `aux._parent` to `aux._creator`.
    -   Moved functions that create file diffs to their own namespace.
        -   `xyzDiff()` is now `makeDiff.xyz()`
        -   so `addToContextDiff()` is now `makeDiff.addToContext()`
-   Bug Fixes
    -   Fixed an issue that would prevent some files from showing up in Aux Builder due to being created with incorrect data.
    -   Fixed the ability to shrink worksurfaces.
-   Improvements
    -   Added the ability to pass arguments in `shout()`.
        -   For example, you can pass the number 11 to everything that has a `handleMessage()` tag using `shout("handleMessage", 11)`.
    -   Added `isBuilder` and `isPlayer` variables to formulas.
        -   This allows formulas to tell whether they are being run in AUX Builder or AUX Player.
        -   Using these variables in combination with config tags allows specifying whether a context should show up in AUX Builder or AUX Player.
        -   For example, the `hello` context will only show up in AUX Builder when the `hello.config` tag is set to `=isBuilder`.
    -   Added the ability to pass an array of files to `clone()` and `destroy()`.
    -   Changed the generated context ID format from `aux._context_{uuid}` to `context_{short-uuid}`.
    -   Added `aux.mergeable` so control whether diffs can be merged into other files.
    -   Added `md-dialog-prompt` to `GameView` to allow users to set custom contexts for new workspaces.
    -   Removed the `_destroyed` tag. Setting it now does nothing.
    -   Aux Player now uses `aux.context.color` value as the scene's background color.
        -   If `aux.context.color` has no value or is undefined, then it will fall back to `aux.scene.color`.
    -   Made diff toolbar in AUX Builder transparent and Inventory toolbar in AUX Player mostly transparent (slots are still lightly visible.)
    -   Added a trash can that shows up when dragging a file.
        -   Dragging files onto this trash can causes the file to be deleted.
        -   Dragging a diff onto the trash can causes the diff to be cleared.
    -   Added support for `aux.label.anchor` to allow positioning of the label.
        -   Supported values are:
            -   top (default)
            -   left
            -   right
            -   front
            -   back
            -   floating (word bubble)

## V0.4.11

### Date: 04/12/2019

### Changes:

-   Improvements
    -   Updated mesh materials and scene lighting to provide a cleaner look and more accurate color representation.
    -   Dragging files off of worksurfaces no longer deletes them but simply removes them from the context.
    -   Functions:
        -   The `clone()` and `copy()` functions have been changed to accept the first parameter as the creator. This means instead of `clone(this)` you would do `clone(null, this)`. Because of this change, `cloneFrom()` and `copyFrom()` are redundant and have been removed.
        -   The `clone()` and `copy()` functions now return the file that was created.
        -   New Functions:
            -   `addToContextDiff(context, x (optional), y (optional), index (optional))` returns an object that can be used with `create()`, `clone()`, or `applyDiff()` to create or add a file to the given context.
            -   `removeFromContextDiff(context)` returns an object that can be used with `create()`, `clone()`, or `applyDiff()` to remove a file from the given context.
            -   `addToContext(file, context)` adds the given file to the given context.
            -   `removeFromContext(file, context)` removes the given file from the given context.
            -   `setPositionDiff(context, x (optional), y (optional), index (optional))` returns a diff that sets the position of a file in the given context.
            -   `addToMenuDiff()` returns a diff that adds a file to the user's menu.
            -   `removeFromMenuDiff()` returns a diff that removes a file from the user's menu.
        -   Other changes
            -   `create()`, `clone()`, and `createMenuItem()` all support using files as diffs.

## V0.4.10

### Date: 04/11/2019

### Changes:

-   Bug Fixes
    -   Fixed an issue that prevented shouts from adding menu items to the user's menu.
    -   Fixed an issue that caused all users to have hexes.

## V0.4.9

### Date: 04/11/2019

### Changes:

-   Bug Fixes
    -   Fixed a build error.
-   Other improvements
    -   Fudging orthographic camera user context position based on its zoom level. This is not a perfect implementation but does provide a better sense of “where” ortho are when using zoom.

## V0.4.8

### Date: 04/11/2019

### Changes:

-   Bug Fixes
    -   Fixed some broken tests.

## V0.4.7

### Date: 04/11/2019

### Changes:

-   Bug fixes
    -   Typing `=` into a cell should no longer cause issues.
-   Improvements
    -   Menus
        -   Files can now be added to the user's menu.
        -   The items will only show up in AUX Player.
        -   Several functions have been added to help with adding and creating menu items:
            -   `createMenuItem(category, label, actionScript, data (optional))` will create a new file and add it to the current user's menu.
            -   `destroyMenuItem(category)` will destroy any files in the current user's menu with the given category.
            -   `destroyAllMenuItems()` will destroy all files in the current user's menu.
            -   `addToMenu(file)` will add the given file to the current user's menu.
            -   `removeFromMenu(file)` will remove the given file from the current user's menu.
        -   In addition, the following tags control various properties on menu items.
            -   `aux.label` controls the text on the menu item.
            -   `aux.label.color` controls the text color of the menu item.
            -   `aux.color` controls the background color of the menu item.
            -   `onClick()` is called when the menu item is clicked.
            -   `aux.input` turns the menu item into an input that allows modification of the given tag name.
                -   Clicking on the menu item will show a dialog with an input box.
            -   `aux.input.target` indicates the file that the input tag should be set on.
                -   for example, setting `aux.input.target` to `=@name("joe")` will cause the input to change the tag on the file that has the `name` tag set to `joe`.
            -   `aux.input.placeholder` sets the placeholder text to use for the input box.
            -   `onSave()` is called after the user chooses to save their changes.
            -   `onClose()` is called after the dialog has been closed, regardless of whether the changes were saved or not.

## V0.4.6

### Date: 04/11/2019

### Changes:

-   Improvements

    -   Camera is now orthographic by default for both AUX Builder and AUX Player.
        -   There is a toggle button in the menu for builder and player that lets you toggle a perspective camera on/off.

## V0.4.5

### Date: 04/10/2019

### Changes:

-   Bug Fixes
    -   Fixed scrolling in the file panel.

## V0.4.4

### Date: 04/10/2019

### Changes:

-   Improvements:
    -   Diffballs
        -   The recent files list is now a "brush" that takes properties from the last file or tag that was modified.
        -   This means that you can now drag out a file on top of another file to paint the brush's tags onto another file.
        -   The effect is that you can copy and paste tags onto other files.
    -   File Selection
        -   The file panel now only shows the number of selected files when in multi-select mode.
        -   When in single select mode the "Unselect All" button is now a "Multi Select" button to transition to multi select mode.
        -   Hiding or showing the file panel no longer changes the file selection mode.
        -   Selecting the file brush at the bottom of the screen now opens the file panel to show the tags on the brush.
        -   When the brush is selected, the "Muti Select" button becomes a "Clear Diff" button which resets the brush to an empty file.

## V0.4.3

### Date: 04/09/2019

### Changes:

-   Improvements:

    -   Loading screen will show error if one occurs during load.
    -   Can close loading screen if error occurs by pressing the `DISMISS` button.

## V0.4.2

### Date: 04/09/2019

### Changes:

-   Added loading screen to Aux Builder and Aux Player.

## V0.4.1

### Date: 4/05/2019

### Changes:

-   Improvements
    -   File Selection
        -   There are now two file selection modes:
        -   Single select
            -   Users in single select mode are able to click files to automatically show the sheet for the selected file.
            -   Clicking in empty space will clear the selection.
            -   Holding control and selecting another file will add the clicked file to the user's selection and switch to multi-select mode.
            -   Closing the sheet or clicking "Unselect All" will cause the user's selection to be cleared.
        -   Multi select
            -   Works like the old way.
            -   Opening the sheet causes multi-select mode to be enabled.
            -   Alternatively, selecting a file while holding the control key will also cause multi-select mode to be enabled.
            -   While in multi select mode the sheet can be closed just like normal.
            -   Clicking "Unselect All" will cause the selection to be cleared and will switch back to single select mode.
    -   File Sheet
        -   Search
            -   The file sheet now includes a search icon that can be used to show a search bar.
            -   The search bar allows the user to type in formulas and see the results in realtime.
            -   Any files returned from the search are editable in the table.
            -   Other results (like numbers) are shown in a list.
            -   Using the `Ctrl+F` (`Cmd` is difficult to intercept) keyboard shortcut will open the sheet and automatically focus the search bar.
            -   Pressing `Enter` or the green checkmark next to the search bar will finish the search and automatically select any files returned from the search.

## V0.4.0

### Date: 4/04/2019

### Changes:

-   Bug Fixes:
    -   Fixed an issue with having multiple tabs open that caused the tabs to send events as each other.
        -   This was previously fixed but was re-broken as part of a bit of rework around storing atoms.
        -   The issue is that storage is shared between tabs so we need to make sure we're storing the data separately per tab.
        -   So the signatures were valid because they were sharing the same keys.
        -   Maybe something like a copy-on-write mechanism or splitting trees based on the site IDs could fix this in a way that preserves offline capabilities.
        -   Upon reload we would check local storage for currently used site IDs and pick one of the local site IDs that is not in use.
    -   Fixed an issue with scaling and user positions. The user positions were not being scaled to match the context that they were in.
    -   Made the server clear and re-create trees that get corrupted after a reload.
        -   This is a dangerous operation, we'll need to spend some dev time coming up with an acceptible solution to corrupted trees so that data doesn't get lost.
        -   Basically the issue is that we currently don't have a way to communicate these issues to users and make informed decisions on it.
        -   Also because of the issue with multiple tabs, we're always trying to load the tree from the server so we can't have the client send its state to recover.
        -   So, in the meantime, this is potentially an acceptible tradeoff to prevent people from getting locked out of simulations.
-   Other improvements

    -   Redirects
        -   Added the ability to redirect to `https://auxplayer.com` when accessing a context in a simulation.
        -   Added the ability to redirect to `https://auxbuilder.com` when accessing a simulation without a context.
    -   Dynamic client configuration
        -   The client now requests a configuration from the server on startup.
        -   This lets us handle some configuration tasks for the client at runtime from the server.
        -   Will be useful for managing URLs and other functionality for deployments to Raspberry PIs.
    -   Multi-line Editor
        -   Added the ability to show a multi-line text editor for tag values.
        -   This makes editing things like actions and formulas much easier.
    -   File Sheet Axis
        -   Improved the File Sheet to use CSS Grids instead of table elements.
        -   This gives us the capability to dynamically switch between row and column modes.
        -   Also gives us more control over sizing of elements and responsiveness.
    -   Inventory bar adjusts to mobile screen resolutions.
    -   Users are now represented as a semi-transparent square cone mesh.
    -   Scripting Improvements
        -   Added the ability to set tag values on files that are returned from `@` queries.
            -   For example, `@name('bob').name = 'joe'` changes the name of `bob` to `joe`.
            -   Caveats:
                -   Setting individual array values is not supported.
                -   So doing `this.colors[1] = 'blue'` would not change the second element of the `colors` tag to `blue`.
        -   Added the `aux._parent` tag that contains the ID of the file that a file is childed to.
        -   When `destroy(file)` is called all files that have `aux._parent` matching `file.id` will also be destroyed. This happens recursively.
        -   Added a new function `cloneFrom(file, ...newData)`.
            -   Similar to `clone(file, ...newData)` but sets `aux._parent` on the new file to `file.id`.
            -   The new file will have tags copied from `file` and the given list of objects.
        -   Added a new function `createFrom(file, data)`.
            -   Similar to `create(data)` but sets `aux._parent` on the new file to `file.id`.
            -   The new file will have tags from the given `data` parameter.

## V0.3.26

### Date: 4/01/2019

### Changes:

-   Bug Fixes
    -   Fixed worksurfaces to update when their `aux.builder.context` tag is updated.
-   Other improvements
    -   Improved the server to cleanup trees from memory that aren't in active memory.

## V0.3.25

### Date: 4/01/2019

### Changes:

-   Bug Fixes
    -   Fixed HTML Element targets not being captured as intended when using touch.
        -   This fixes inventory dragging for mobile.
    -   Fixed the ability to use indexer expressions in filters after @ or # queries.
        -   `=@nums()[0]` gets the first file with the `nums` tag on it.
    -   Fixed the ability to call functions in filters after @ or # queries.
        -   `=#nums().map(num => num + 10)` now works and produces a list of numbers where each number has 10 added to it.
    -   Fixed the ability to upload AUX files.
    -   Improved garbage collection so that it avoids expensive operations when there is nothing to remove.
    -   Fixed offline mode to work offline(!).
-   Other improvements
    -   Formulas now support using dots after @ or # queries. For example `=@name('bob').name` now works.
    -   Debug Page
    -   The debug page for AUX Builder has been moved to be after the simulation ID. So to access the debug page for `test` you would go to `https://auxbuilder.com/test/aux-debug`.
    -   The debug page now has a search bar that allows entering a formula to search through the file state.
    -   Added the ability for the debug page to search through destroyed files.
    -   Atom signatures are now only checked when adding individual atoms. This greatly improves loading performance.
    -   Refactored some of the logic around propagating file updates so that they can be more performant in the future.
    -   Destroying files by dragging them off of a worksurface or using the `destroy()` function in an action now uses the causal tree instead of setting the `_destroyed` tag to `true`. (Allows better garbage collection in the future)
    -   Improved first load performance by reducing the amount of work the browser needs to do to store a tree in IndexedDB.
    -   Improved performance for inserting atoms into the weave.

## V0.3.24

### Date: 3/28/2019

### Changes:

-   Features:
    -   Can drag files to and from user's inventory in AUX Player.
    -   Added support for cryptograhpically signing and verifiying events.
    -   Renamed `scale.x`, `scale.y`, and `scale.z` to `aux.scale.x`, `aux.scale.y`, and `aux.scale.z`.
    -   Added the ability to use `aux.scale` to uniformly scale the file.
-   Bug Fixes
    -   Use context.z position has an offset from the calculated display z position in Aux Builder.
        -   Making context.z act as an offset allows context.z value of 0 to place the file on the “ground” regardless of tile height in Aux Builder and always place the file on the ground in Aux Builder.
        -   No more file clipping issues due to grid planes being at different heights between Aux Builder and Aux Player.
    -   Don't clear out tags that end with `.x`, `.y`, or `.z` when dragging new files from the recent files list.
    -   Fixed an issue with trees that could cause sibling atoms to be ignored or ordered improperly.
-   Other Improvements
    -   Builder context file now defaults to flat, clear, and not movable.

## V0.3.23

### Date: 3/26/2019

### Changes:

-   Features
    -   Can drag and combine files in AUX Player.
-   Buf Fixes

    -   Can snap hexes together again as long as there is no file on it (currently this includes the builder context file as well).
    -   Fixed an issue that allowed files representing worksurfaces to be dragged even if `aux.movable` was set to `false`.
    -   Fixed an issue that allowed files to be stacked on top of invisible files that were representing users.

## V0.3.22

### Date: 3/26/2019

### Changes:

-   Bug Fixes
    -   Fixed an issue where atoms could be placed in the wrong spot.
    -   Fixed an issue with importing atoms where the tree could become invalid.
-   Other Improvements
    -   Added some core functionality for the infinite mathematical grid in AUX Player.

## V0.3.21

### Date: 3/24/2019

### Changes:

-   Bug Fixes
    -   Fixed an issue where the server would start handing out old site IDs after a restart.
    -   Added the ability to reject events that become corrupted while in transit.

## V0.3.20

### Date: 3/23/2019

### Changes:

-   Bug Fixes
    -   Fixed another scenario where duplicate atoms could be added to a weave.

## V0.3.19

### Date: 3/23/2019

### Changes:

-   Bug Fixes
    -   Fixed Weaves to prevent duplicate atoms from being added in specific scenarios.
        -   This would cause peers to reject changes from each other.
        -   If the issue happened on the server then every client would reject data from the server until the server was restarted.
        -   The restart would cause the server to reload the atoms from the database, eliminating any duplicates.
    -   Fixed signing out and signing back in on AUX Player to put the user back in the context they were previously in.
    -   Fixed an issue that caused users to be invisible the first time they signed into an AUX Player context.

## V0.3.18

### Date: 3/23/2019

### Changes:

-   Bug Fixes
    -   Fixed so that users can actually log out.
    -   Fixed AR mode in AUX Player.
-   Other Improvements
    -   Added a progress spinner to the login pages.
    -   Added lerping to the user meshes so the position updates look more natural.

## V0.3.17

### Date: 3/22/2019

### Changes:

-   Bug Fixes
    -   Fixed so that updates are only sent every 1/2 second instead of up to every frame.

## V0.3.16

### Date: 3/22/2019

### Changes:

-   Bug Fixes
    -   Fixed an issue that would cause two browser tabs to go to war over which was the real tab for that user.
    -   Fixed an issue that would cause two browser tabs to potentially become inconsistent with each other because they were sharing the same site ID.
-   Other Changes
    -   Added a couple extra logs to MongoDBTreeStore.
    -   Added additional safegards against invalid events.

## V0.3.15

### Date: 3/22/2019

### Changes:

-   Bug Fixes
    -   Fixed an issue that prevented users from creating new simulations.
    -   Fixed an issue that caused duplicate files to be created in the game view.
    -   Fixed issues with logging in as the same user from different devices.
    -   Fixed an issue that would cause newly created trees to have garbage collection disabled.
-   Other Improvements
    -   Improved word bubble performance.
    -   Improved performance when loading large causal trees.
    -   Added additional validations when importing trees to prevent errors down the road.
    -   Improved the server to add a root atom if loading a tree that has no atoms.

## V0.3.14

### Date: 3/22/2019

### Changes:

-   Bug Fixes
    -   Fixed CausalTreeServer to save imported atoms.
    -   Fixed CausalTreeServer to not re-store atoms each time it loads the tree from the database.
    -   Make CausalTree export version 3 trees.
    -   Make CausalTree collect garbage after importing.
-   Other Changes
    -   Enable some debug logs.

## V0.3.13

### Date: 3/21/2019

### Changes:

-   Bug Fixes
    -   Reduced memory usage of worksurfaces. This makes it easier to create large worksurfaces.
    -   Fixed not being able to drag the camera around when tapping/clicking on a worksurface while in files mode.
    -   Added indexes to MongoDB collections so that queries won't be so slow.

## V0.3.12

### Date: 3/21/2019

### Changes:

-   Bug Fixes
    -   Fixed issues with slowdowns caused by continually re-saving the entire history.
    -   Fixed several performance issues related to labels and word bubbles.
    -   Changed the branding to AUX Builder from File Simulator.
    -   Fixed several issues with files and contexts in AUX Player.
        -   Files marked as `_destroyed` now no longer display.
        -   Fixed a loading order issue that would occur when a file was its own context.
        -   Fixed an issue that would cause the player to ignore the file removed event for the context file.
    -   Fixed Word Bubbles so that they scale with labels when `aux.label.size.mode` is set to `auto`.
-   AUX Player Improvements
    -   Users now show up inside contexts in both AUX Builder and AUX Player.
    -   The `_lastActiveTime` tag is now per-context. (i.e. `context_a._lastActiveTime`)
-   AUX Builder Improvements
    -   Added the ability to fork simulations.
-   Other Improvements
    -   Added the ability to transparently upgrade our storage formats.
        -   Works for both MongoDB and IndexedDB.
    -   Made the server respond to the local IP Addresses by default in Development mode.
        -   This makes it easier to do development with a mobile device.
        -   Use `npm run watch:player` to have it serve the AUX Player by default. Otherwise it will serve the AUX Builder.
    -   Improved formula query expresions to support tags with dots in them.
        -   Before you would have to wrap the tag in a string.
        -   Now you can simply do `@aux.label` or `#aux.label` as long as each part is a valid [JS identifier](https://developer.mozilla.org/en-US/docs/Glossary/Identifier).

## V0.3.11

### Date: 3/19/2019

### Changes:

-   Bug Fixes
    -   Fixed dragging worksurfaces while in files mode.
    -   Fixed an issue in Aux Player that caused a file to still be visible even if it was destroyed.
    -   Fixed a login issue that would cause the user to get stuck in a redirect loop.
    -   Fixed shouts.
    -   Fixed AUX File upload to overwrite existing state instead of trying to merge the two trees.
        -   This allows us to keep better consistency across multiple devices.
    -   Fixed user labels.
-   Formula Improvements
    -   Improved formulas allow using normal dot syntax for tags with dots in them.
        -   This means you can now do `this.aux.color` instead of `this['aux.color']`
        -   As a result of this change, primitive values (number, string, boolean) are converted to objects.
        -   So to do equality comparisions you must use the `==` operator instead of either `!` or `===`.
        -   Numerical operators and other comparision operators still work fine.
        -   You can alternatively use the `valueOf()` function to convert the object back into a primitive value.
    -   Added the ability to change a file value simply by changing it.
        -   This means instead of doing `copy(this, { "aux.color": "red" })` you can now do `this.aux.color = "red"`.
        -   Additionally, we no longer destroy files by default.
        -   This means that the destroy/recreate pattern is basically deprecated. This pattern worked in simple scenarios, but for more complex scenarios it could easily cause race conditions where duplicate files are created because users clicked the same file at the same time.
-   Other Improvements
    -   Improved the `goToContext()` formula function to be able to accept a single parameter that indicates the context to go to.
        -   The function will infer the current simulation ID from the URL.

## V0.3.10

### Date: 3/18/2019

### Changes:

-   Fixed aux upload.

## V0.3.9

### Date: 3/18/2019

### Changes:

-   Fixed Aux Player file added event ordering.
-   Reworked actions function to take an arbitrary number of files.
-   Added ability to have tag filters that match everything.
-   Added `shout` formula function.
    ```
    shout(eventName)
    ```
-   Added `goToContext` formula function.
    ```
    goToContext(simulationId, contextId)
    ```
-   Calling `onClick` action on file that gets clicked by the user in Aux Player.
-   Fixed Aux Player showing destroyed files.

## V0.3.8

### Date: 3/18/2019

### Changes:

-   Changed configurations to allow auxplayer.com and auxbuilder.com

## V0.3.7

### Date: 3/17/2019

### Changes:

-   Added InventoryContext to hold onto user’s inventory data much in the same way Context3D does (WIP). Ported over some MiniFile stuff from Aux Projector to get inventory display framework up (WIP).
-   Renamed pointOnGrid to pointOnWorkspaceGrid for clarification.

## V0.3.6

### Date: 3/15/2019

### Changes:

-   Changed to using Causal Trees for history.
    -   **This is a breaking change**
    -   This gives us the ability to support offline mode and keep action history.
    -   Because of how the system is designed, every merge conflict can be resolved in a reasonable manner.
    -   This is a new storage format, so data needs to be migrated.
    -   This is also fairly new, so it may have some weird bugs.
-   Removed file types.
    -   **This is a breaking change**
    -   This allows any file to visualize any grouping of files. (e.g. look like a worksurface)
    -   As a result, the only difference between a file and a worksurface is what tags the file has.
    -   This means that new worksurfaces will have a file on them by default. This file is the data for the worksurface.
    -   To create a workspace:
        -   Make a file that has `builder.context` set to any value.
        -   This value is the context that the file is visualizing.
        -   _To make other files show up in this context you simply create a tag with the same name as the context as set its value to `true`._
        -   **Note that when you create a worksurface in worksurface mode we do this for you automatically.**
    -   A couple tags were changed:
        -   `_position`
            -   Split into 3 different tags. (x, y, z)
            -   To change the position of a file you use `{context}.x`, `{context}.y`, and `{context}.z` as the tag names.
        -   `_workspace`
            -   Now to place a file on a workspace you set the `{context}` tag to `true`
        -   All existing tags have been moved to the `aux` namespace.
            -   This affects `color`, `scale`, `stroke`, `line`, `label`, `movable`, and `stackable`.
            -   They have been changed to `aux.color`, `aux.scale`, `aux.stroke`, `aux.line`, `aux.label`, `aux.movable`, and `aux.stackable`.
        -   `_hidden`
            -   This option has been removed in favor of setting the `aux.color` tag to `transparent` or `clear`.
            -   To remove the lines you simply need to set the `stroke.color` tag to `transparent`/`clear`.
    -   Several new tags were added:
        -   `builder.context`
            -   Setting this to a value will cause the file to visualize the context that was specified.
            -   This means appearing like a worksurface and showing any files that have the related `{context}` tag set to `true`.
        -   `builder.context.x`, `builder.context.y`, `builder.context.z`,
            -   These tags specify the X, Y, and Z positions that the center of the worksurface is placed at.
        -   `builder.context.scale`
            -   This tag specifies the scale of the worksurface. (how big it is)
        -   `builder.context.grid.scale`
            -   This tag specifies the scale of the grid relative to the worksurface. (how big the grid squares are)
        -   `builder.context.defaultHeight`
            -   This tag specifies how tall the hexes on the worksurface are by default.
        -   `builder.context.size`
            -   This tag specifies how many hexes from the center the worksurface contains.
        -   `builder.context.minimized`
            -   This tag specifies whether the worksurface is minimized.
        -   `builder.context.color`
            -   This tag specifies the color that the worksurface is.

## V0.3.5

### Date: 2/26/2019

### Changes:

-   Fixed AR mode.
-   Restoring original background color when exiting AR mode.

## V0.3.4

### Date: 2/25/2019

### Changes:

-   Added stub for AUX Player.
-   Added subdomains for File Simulator (projector.filesimulator.com) and AUX Player (player.filesimulator.com).
-   Lots of file reorganization.
    -   `aux-projector` and `aux-player` are now togethor underneath `aux-web` along with any other common/shared files.
-   Fixed combining.

## V0.3.3

### Date: 2/21/2019

### Changes:

-   Implemented a word bubble to help make file labels more readable.

## V0.3.2

## Data: 2/21/2019

### Changes:

-   Nothing, just trying to get npm flow setup.

## V0.3.1

### Date: 2/20/2019

### Changes:

-   Added the ability to delete files by dragging them off a workspace.
-   Fixed the `destroy()` function in action scripts.

## V0.3.0

### Date: 2/14/2019

### Changes:

-   Added a recursion check to the formula evaluation code to prevent infinite loops from locking up the system.

## V0.2.30

### Date: 2/13/2019

### Changes:

-   Added Aux Debug page that can be reached by prepending `/aux-debug/` to your simulation id in the url.
    -   This page presents the AUX data in its raw JSON form and is updated live when changes arrive from the server.
    -   If you wanted to see the raw data for a simulation called `RyanIsSoCool` you would go to: `filesimulator.com/aux-debug/RyanIsSoCool`.
-   Add the ability to drag a stack of files
    -   For some reason the stack doesn't always move at the same time.
    -   It's some weird issue with not updating them fast enough or something.
-   Debounce updates to the recents list so that we're not forcing re-renders of the mini files all the time
-   Fix so that dragging new files doesn't cause a ton to get created
-   Cause formulas to be run when evaluating filters
    -   This also fixes the issue of numbers and true/false values not matching filters
-   Allow combining files that were just dragged from the file queue
-   Hide files without workspaces

    -   Also log out the file ID when this happens.

## V0.2.29

### Date: 2/13/2019

### Changes:

-   Fixed workspace mesh not updating properly.
-   Remove workspace if size is 0.
    -   Only allow shrinking of a workspace to 0 if there are no files on the workspace.
-   Implemented cleanup of a file's arrows/lines when it is destroyed.

## V0.2.28

### Date: 2/12/2019

### Changes:

-   Make the recent files list use 3D renders of the actual files.
-   Fixed issues with the lines not updating when worksurfaces minimize.
-   Disabled shadows.

## V0.2.27

### Date: 2/11/2019

### Changes:

-   Fix the weirdest bug that was caused by an internal error in Vue.js.
    -   It would do something to stop the touch events from being emitted.
    -   I'm not sure how it did that. Maybe changing focus or something.

## V0.2.26

### Date: 2/11/2019

### Changes:

-   Fixed touch scrolling.
-   Fixed an issue that would prevent immovable files from being dragged off of the recent files list.
-   Fixed an issue that allowed players to place files on minimized worksurfaces.
-   Fixed an issue that allowed minimized worksurfaces to snap together.
-   Made the recents list have 3 files at most.
-   Made files in the recents list not duplicate as long as their normal values are the same.
-   Made selecting a file in the recents list move the selected file to the front.
-   Made the first file in the list larger than the others.
-   Made dragging a file from the recents list not move the dragged file to the front of the list.

## V0.2.25

### Date: 2/11/2019

### Changes:

-   Added the first version of the file toolbar.
    -   This is a list of the user's recently edited files.
    -   Users can select a file from the toolbar to tap and place.
    -   They can also click and drag files out into the world.
-   Made minimized hexes 1/3 the scale of normal hexes.
-   Added the ability to minimize hexes while in file mode.
-   Moved extra buttons like the AR mode to the app sidebar.
-   Made the login email box into a name box.
-   Fixed destroyed blocks not dissapearing.
-   Made the tag input field use a placeholder instead of filling with actual text.
-   Fixed some input issues.

## V0.2.24

### Date: 2/8/2019

### Changes:

-   Scaled down color picker, removed scrolling, and made it slightly wider to accommodate mobile screens.
-   It is now possible to close the Color Picker by tapping on empty space (it will no longer open immediately when tapping of of it).
-   Allow camera dragging when performing click operation on file that is incompatible with the current user mode.
-   Prevent the user from changing the background color when in AR mode.
-   Added the ability to see other people and what they are looking at.
-   Added the ability to minimize worksurfaces.
    -   While minimized they can still be dragged around but changing the size and height is not allowed.
    -   The color can still be changed though.
-   Fixed an issue where everyone would try to initialize the globals file with the default color and get a merge conflict if it was different.

## V0.2.23

### Date: 2/7/2019

### Changes:

-   Made the info box default to closed.
-   Added initial version of WebXR support.
    -   Note that this is Mozilla's old crotchety WebXR and not the official standardized version.
    -   As such, it only works in Mozilla's WebXR Viewer app thing.
    -   Hopefully it doesn't break WebVR support.
-   Changed color picker to swatches style.
-   Can only change scene background color while in workspaces mode.
-   Changed `stroke.linewidth` to be `stroke.width`.

## V0.2.22

### Date: 2/7/2019

### Changes:

-   Color Picker component is now more generic. It invokes a callback function every time the color value changes that you can use to get the color value.
-   Made the QR code larger.
-   Change the scene’s background color by clicking on it and using the color picker.
-   Make basically all the text gray (title bar text, mode switch, add buttons, and the hamburger).
-   Changed color picker type to Compact style.

## V0.2.21

### Date: 2/7/2019

### Changes:

-   Changed the top bar and other buttons to have a white background.
-   Changed the red badge on the pencil to be a neutral gray.
-   Changed the actions icon.
-   Added a grid that is visible in hex edit mode.

## V0.2.20

### Date: 2/7/2019

### Changes:

-   Added color picker component.
-   Can change workspace color using color picker from the context menu.
-   Inverted touch input vertical rotation.
-   Clamping vertical rotation so that you can’t rotate underneath the ground plane.

## V0.2.19

### Date: 2/6/2019

### Changes:

-   Added `stroke.linewidth` to control how thick the stroke lines are.
-   Removed the Skybox.
-   Added the ability to change the vertical tilt of the camera by using two fingers and panning up and down.
-   Reworked the files panel to be easier to use.
    -   Added "+action" button for creating actions.
    -   Moved the "+tag" and "+action" buttons above the file table.
    -   Moved the "Clear selection" button to the header row on the file table.
    -   It still needs some of the scrolling features like not scrolling the header while scrolling the body of the table but for the most part it's done.
    -   Also needs the auto-zoom feature for users. After looking at possible implementations I've discovered that it should be easier to do this when the "seeing other people" update arrives.

## V0.2.18

### Date: 2/5/2019

### Changes:

-   Button polling is now implemented in `InputVR` for vr controllers: `getButtonDown`, `getButtonHeld`, `getButtonUp`.
-   Replaced `GameView.workspacePlane` with mathematical plane for workspace dragging.
    -   This fixes not being able to drag workspaces after we disabled the ground plane mesh.
-   Forcing touch input when being used on a VR capable device in non-VR mode. This fixes traditional browser input on devices like the Oculus Go.

## V0.2.17

### Date: 2/5/2019

### Changes:

-   Moved VR controller code to `InputVR` class.
-   Forcefully disconnecting the controller when exiting VR, this fixes bug with GamePad API when returning to VR mode.
-   Disabled visibility of scene’s ground plane.
-   `ControllerMesh` is now a special `Object3D` that is added to the root controller `Object3D` node.

## V0.2.16

### Date: 2/5/2019

### Changes:

-   Controller is represented as a red pointer arrow. It doesnt not currently allow you to interact yet.
-   Disabling shadows when in VR. Shadows are a significant performance cost in its current state, disabling them gives us 20-30+ fps boost in VR.
-   VR button is now hidden when WebVR is not detected.

## V0.2.15

### Date: 2/5/2019

#### Changes:

-   Changed the default cube color to be white.
-   Changed the default cube outline color to gray instead of invisible.
-   Fixed an issue with action filters where some values weren't able to be matched to a filter.
    -   This happened for some tag values that would be parsed from strings into their semantic equivalents.
    -   For example, `"true"` would get converted to `true` and `"123.456"` would get converted to `123.456`.
    -   This conversion was being ignored for filter values, so they would never match in these scenarios.
-   Fixed an issue with action scripts where copying a file would not copy its formulas.
-   Improved the `copy()` function used in action scripts to be able accept any number of arguments.
    -   This allows cascading scenarios like `copy(this, that, @name("joe"), @name("bob"))`.

## V0.2.14

### Date: 2/4/2019

#### Changes:

-   Added `scale.x`, `scale.y`, and `scale.z` tags to allow changing the scale of the cubes.
    -   `x` and `y` are width and thickness. `z` is height.
-   Dragging worksurfaces now no longer snaps to the center but stays relative to the cursor position.
-   Added `label.size` and `label.size.mode` tags.
    -   `label.size` sets the size of the label. Setting it to 1 means the default size and setting it to 2 means twice the default size.
    -   Setting `label.size.mode` to `"auto"` causes the label to appear a constant size no matter where the user's camera is in the scene.
-   Changed the renderer settings to render the 3D scene at the full device resolution.
    -   This will likely increase the accuracy of rendering results but may also cause performance to drop due to rendering a lot more pixels.
    -   Was previously using the browser-default pixel ratio.
-   Added beta support for Web VR devices.
-   Fixed an issue where worksurfaces that did not have default heights and were merged into other worksurfaces would cause those tiles to incorrectly appear with a height of `0`.
    -   The worksurfaces that did not have default heights were from old versions that did not allow changing heights.
-   Added the number of selected cubes to the info box toggle

## V0.2.13

### Date: 2/1/2019

#### Changes:

-   Camera now handles going from two touch -> one touch without jumping around.
-   Removed time instance in `Time.ts`.
-   Input and Time are both updated manually through `GameView`, we need less `requestAnimationFrame` calls when possible.
-   Fixed bug in `Input` that would cause touches to overwrite old ones on browsers that reuse `TouchEvent` identifiers.
-   Remaining `TouchData` finger indexes get normalized when touches are removed.
    -   i.e. if there are two touches and touch 0 gets removed, then touch 1 becomes touch 0.

## V0.2.12

### Date: 2/1/2019

#### Changes:

-   Added `#stroke.color` which sets an outline on the cube.
-   Added the ability to download `.aux` files.
-   Added the ability to upload `.aux` files into the current session.
-   Changed the URLs to not use `#`. (breaking change!)
-   Changed the home screen to be the root path (`/`) so sessions are now just `filesimulator.com/mysession`. (breaking change!)
-   Changed the login screen to be at `/login`. (So `login` is not a valid session ID anymore) (breaking change!)
-   Fixed an issue where destroyed objects were being returned in action script queries.
-   Fixed an issue that allowed files to be combined with themselves. (Sorry Jeremy!)
-   Fixed an issue where offline users would always overwrite file `_index` values if the index was at `0.`
-   Minor changes:
    -   Add a "continue as guest" button.
    -   Replace "File Simulator" with the session code unless they are in the default session.
    -   Disable auto-capitalization and autocorrect on the input fields.
    -   Change the "Add worksurface" and "Add file" buttons to just be a "+" icon.
    -   Change the mode switch to use icons instead of text for the label.
    -   Make the mode switch always appear white.
    -   Remove color integration from FileValue.
    -   Change "Nuke the site" to something a little more friendly.
    -   Change "+ New Tag" to "+tag".
    -   Change the deselect file button to a grey color.
    -   Change the info box header to "Selected Files".
    -   Change the info icon to a pencil icon.

## V0.2.11

### Date: 1/31/2019

#### Changes:

-   Changed the "X" used to deselect files into a "-" sign.
-   Added the ability to show a QR code linking to the session the current user is in.

## V0.2.10

### Date: 1/31/2019

#### Changes:

-   Added two different modes to help control what the user is interacting with
    -   The "Files" mode allows dragging files and making new files.
    -   The "Worksurfaces" mode allows dragging worksurfaces, making new worksurfaces, and interacting via clicking on them.
-   Re-added the ability to combine files
    -   Dragging a file onto another file will combine them if possible.
    -   If no filters match then the files will stack.

## V0.2.9

### Date: 1/31/2019

#### Changes:

-   Camera zooming with trackpad pinching is now supported.
-   Input now handles `WheelEvent` from the browser.
    -   `getWheelMoved()` - Returns true when wheel movemented detected.
    -   `getWheelData()` - Return wheel event data for the current frame.

## V0.2.8

### Date: 1/31/2019

#### Changes:

-   Disabled double-tap to zoom functionality that is added by iOS and Android by default.
-   Fixed an issue where files would all appear in the same spot upon first load of a session.
-   Added the Session ID to the top header.
-   After logging in, the user will now be redirected back to the session they first tried accessing.
-   Fixed some typos.

## V0.2.7

### Date: 1/30/2019

#### Changes:

-   Added `line.to` and `line.color` tags. `line.to` creates an arrow that points from the source file to the target file. An array of files is also supported.
-   Added formula support for `label`, `label.color`.
-   Added some functions to `FileCalculations` to help with handling of short file ids:
    -   `getShortId` - Return the short id for the file.
    -   `fileFromShortId` - Find file that matches the short id.
    -   `filesFromShortIds` - Find files that match the short ids.
-   Disabled depth buffer writing for the new SDF rendered font.
-   Running `updateMatrixWorld` function for `FileMesh` when its position is updated.
    -   This allows child objects to have accurate world positioning the moment its parent is moved instead of waiting for ThreeJS to run the next render update frame.

## V0.2.6

### Date: 1/28/2019

#### Changes:

-   Improved the game window to resize the renderer and camera automatically
-   Improved how the files window scales for small devices
-   Move the toolbar into a floating action button
-   Closing the info box now shows an icon in its place that can be used to reopen it
-   Selecting/changing files no longer re-opens the info box
-   Tags that the user adds to the info box are no longer automatically hidden

## V0.2.5

### Date: 1/28/2019

#### Changes:

-   Rotation with touch input now spins in the correct direction.
-   3D text rendering is now done with SDF (Signed Distance Field). This gives us a much cleaner and crisper text representation.
-   Added `label.color` tag that allows you to change the color of the label text.

## V0.2.4

### Date: 1/28/2019

In this version we improved workspaces and made other minor quality of life improvements.

#### Changes:

-   Added the ability to change hex heights
-   Added the ability to stack cubes on top of each other
-   Added the ability to drag single hex tiles onto other workspaces
-   Added a `list()` formula function that is able to calculate which files are stacked on top of each other.
-   Made the square grid tiles visible only if they are over a related hex tile
-   Made hexes have a short height by default
-   Made hexes larger by default
-   Made cubes always attach to a workspace
-   Made only the grid that a cube is being dragged onto visible

##V0.2.1
###Date: 1/22/2019
In this version we added support for multiple simultaneous sessions. When logging in users can optionally provide a “Session ID” that will put them into that session. Alternatively, they can type the Session ID into the URL and go there directly. Sharing URLs to share your session is also supported.

#### Changes:

-   Multi-Session Support
    -   Users enter in a Session ID to go to a sandbox all their own.
    -   They can also share the URL with other people to be put directly into that session.
-   Hexes no longer have bevels.
-   In Formulas, hashtag expressions which have only a single result now return that result directly instead of in an array.
    -   For example, If there was only one file with a #sum set to “10” and there was a formula “=#sum”
        -   In v0.2.0 the formula would equal “[10]”
        -   In v0.2.1 the formula would equal “10”

## V0.2.0

### Date: 1/16/2019

In this version we added support for offline mode and made general improvements to the user interface.

#### Changes:

-   Added offline mode
    -   After loading the app over HTTPS, the user will be able to go completely offline (airplane mode) and still be able to access everything. This means:
        -   The app should load
        -   The user should be able to create new files and workspaces
        -   They should be able to edit tags and perform actions.
    -   When new app versions are available, the user will be prompted to refresh the page to use the new version.
        When the user goes back online the app will attempt to sync with the server. If successful, then everyone else will be able to see their changes because they have been synced.
    -   If syncing is not successful, then this is because of one or more merge conflicts between the user’s version and the server’s version.
        -   Merge conflicts happen when two users edit the same tag to different values.
        -   The computer doesn’t know which is the most valid so it has to ask the user.
    -   When merge conflicts happen a notification will pop up and prompt the user to fix them.
        -   This prompt will also be in the side bar underneath the hamburger menu.
    -   Until the user fixes the merge conflicts any changes they make will not be synced to the server.
    -   When the user fixes the merge conflicts, their state is synced to the server and everyone is able to see it.
    -   The sidebar will show the current online/offline synced/not synced status. Right clicking it will give the option to force the app into offline mode for testing and vice versa.
-   Added a nuke button
    -   This button allows the user to delete everything in the website.
    -   This is only for testing so don’t expect it to work in all cases. In particular, don’t expect it to work super well when there are multiple people on the site at a time.
-   Removed test buttons from the sidebar
-   Changed the version number to be based on the latest annotated git tag. This will let us have full control over the version numbers while making them a lot more human readable. Upon hover it will also show the git commit hash that the build was made from.<|MERGE_RESOLUTION|>--- conflicted
+++ resolved
@@ -6,12 +6,10 @@
 
 ### :rocket: Improvements
 
-<<<<<<< HEAD
 -   Added a server sandbox based on [Deno](https://deno.land/).
     -   Security feature to prevent scripts that are running on the server from harming the underlying system or other stories.
     -   It additionally prevents scripts from accessing random Node.js modules by using `require("module")`.
     -   Finally, it prevents a script from denying service to other stories because the sandbox is run inside a separate process.
-=======
 -   Improved the sheet portal to display scripts with a monospace font in the sheet cells.
 
 ### :bug: Bug Fixes
@@ -20,7 +18,6 @@
 -   Fixed an issue where deleting a tempLocal bot that was updated in the same script would crash the runtime.
 -   Fixed an issue with the `player.showInput()` modal where Android devices using the Google GBoard keyboard wouldn't send input correctly.
 -   Fixed an issue where a `@onPlayerPortalChanged` event would be incorrectly triggered after reconnecting to the server.
->>>>>>> 52a8ffdd
 
 ## V1.2.0
 
