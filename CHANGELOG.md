# AUX Changelog

<<<<<<< HEAD
## V0.11.12

### Date: TBD

### Changes:

-   **Breaking Changes**

    -   Removed `auxStackable` and replaced it with `auxPositioningMode`.
        -   `auxPositioningMode` has two possible values:
            -   `stack` - Indicates that the bot will stack on top of other bots (default)
            -   `absolute` - Indicates that the bot will ignore other bots when positioning.
=======
## V0.11.13

### Date: 12/13/2019

### Changes:

-   Bug Fixes
    -   Fixed an issue where having duplicate bot atoms could cause the bot values to be locked because it would chose the wrong bot to update.

## V0.11.12

### Date: 12/12/2019

### Changes:

-   Bug Fixes
    -   Fixed an issue where script bots were not being converted back into normal bots correctly.
>>>>>>> d94649b5

## V0.11.11

### Date: 12/12/2019

### Changes:

-   **Breaking Changes**

    -   Changed `create()` and `createTemp()` to automatically set `auxCreator` to the current `this` bot.
        -   `create()` no longer takes a bot/bot ID as the first parameter. Instead, you need to use the `from()` function to set the creator ID.
        -   e.g. `create(from(bot))`.
    -   Renamed all listen tags to not use the `()` at the end.
        -   Every tag is now the same. This means that `()` to the end of a tag does nothing special.
        -   i.e. There is no difference between a "normal" tag and a "listen" tag.
        -   Instead, tags can listen by prefixing their script with a `@` symbol.
        -   e.g. `player.toast("Hi!")` becomes `@player.toast("Hi!")`.
    -   Renamed `mod()` to `applyMod()`.
    -   Renamed `mod.addToMenu()` to `addToMenuMod()`.
    -   Renamed `mod.removeFromMenu()` to `removeFromMenuMod()`.
    -   Renamed `mod.addToContext()` to `addToContextMod()`.
    -   Renamed `mod.removeFromContext()` to `removeFromContextMod()`.
    -   Renamed `mod.setPosition()` to `setPositionMod()`.
    -   Renamed `mod.subtract()` to `subtractMods()`.
    -   Renamed `mod.import()` to `getMod()`.
    -   Removed `mod.export()`.

-   Improvements
    -   Added a `creator` variable to scripts and formulas which gets the bot that created the `this` bot.
        -   `creator` is null if the current bot has no creator.
    -   Added a `raw` variable to scripts and formulas which gets direct access to the `this` bot's tag values.
        -   This is similar to the `tags` variable but does not do any pre-processing on the tag value. This means you will get formula scripts back instead of the calculated formula values.
    -   Improved the `tags` variable to handle setting tag values on it.
        -   This lets you write scripts like `tags.name = "joe"` or `bot.tags.myContext = true`.
        -   Also works with the `raw` variable.
    -   Improved bots returned from `getBots()` and `getBot()` to support setting tag values on their `tags` property.
        -   This lets you write things like `myBot.tags.name = "bob"`.
        -   Should also work with bots in the `that` variable.
    -   Added a `data` variable which equals `that`.
    -   Added the `player.hideHtml()` function which hides the HTML modal.
    -   Added in inventory tags to limit panning movements on the inventory context: `auxContextInventoryPannableMinX`, `auxContextInventoryPannableMaxX`, `auxContextInventoryPannableMinY`, `auxContextInventoryPannableMaxY`.
    -   Reformatted new selection id logic by removing the `._` character from its return.

## V0.11.10

### Date: 12/9/2019

### Changes:

-   Bug Fixes
    -   Resolved issue of hidden tags showing up when no filter has been selected on the table.

## V0.11.9

### Date: 12/6/2019

### Changes:

-   **Breaking Changes**
    -   `removeTags()` now checks if a tag starts with the given search value.
        -   Previously it would check if the search value matched the first part of a tag up do the dot (`.`).
        -   Now, it will remove all tags that start with the given search value.
        -   e.g. `removeTags(bot, "hello")` will remove `hello`, `helloAbc`, and `helloX`.
    -   The bot table tag blacklist has been updated to support camel cased tags.
    -   Renamed several functions:
        -   Renamed `onAnyAction()` to `onChannelAction()`.
        -   Renamed `player.currentChannel()` to `player.getCurrentChannel()`.
        -   Renamed `player.currentContext()` to `player.getCurrentContext()`.
        -   Renamed `mod.apply()` to `mod()`.
            -   All the other `mod.` functions remain the same.
            -   ex. `mod.export()` still works.
    -   Renamed all of the built-in tags to use `camelCase` instead of `dot.case`.
        -   Renamed all the scene tags to channel tags.
            -   `aux.scene.color` is now `auxChannelColor`
            -   `aux.scene.user.player.color` is now `auxChannelUserPlayerColor`
            -   `aux.scene.user.builder.color` is now `auxChannelUserBuilderColor`
        -   Renamed `aux.inventory.height` to `auxInventoryHeight`.
        -   Renamed `aux.channel` to `auxChannel`.
        -   Renamed `aux.connectedSessions` to `auxConnectedSessions`.
        -   Renamed `aux.color` to `auxColor`.
        -   Renamed `aux.creator` to `auxCreator`.
        -   Renamed `aux.draggable` to `auxDraggable`.
        -   Renamed `aux.draggable.mode` to `auxDraggableMode`.
        -   Renamed `aux.stackable` to `auxStackable`.
        -   Renamed `aux.destroyable` to `auxDestroyable`.
        -   Renamed `aux.editable` to `auxEditable`.
        -   Renamed `aux.stroke.color` to `auxStrokeColor`.
        -   Renamed `aux.stroke.width` to `auxStrokeWidth`.
        -   Renamed `aux.line.to` to `auxLineTo`.
        -   Renamed `aux.line.width` to `auxLineWidth`.
        -   Renamed `aux.line.style` to `auxLineStyle`.
        -   Renamed `aux.line.color` to `auxLineColor`.
        -   Renamed `aux.label` to `auxLabel`.
        -   Renamed `aux.label.color` to `auxLabelColor`.
        -   Renamed `aux.label.size` to `auxLabelSize`.
        -   Renamed `aux.label.size.mode` to `auxLabelSizeMode`.
        -   Renamed `aux.label.anchor` to `auxLabelAnchor`.
        -   Renamed `aux.listening` to `auxListening`.
        -   Renamed `aux.shape` to `auxShape`.
        -   Renamed `aux.scale` to `auxScale`.
        -   Renamed `aux.scale.x` to `auxScaleX`.
        -   Renamed `aux.scale.y` to `auxScaleY`.
        -   Renamed `aux.scale.z` to `auxScaleZ`.
        -   Renamed `aux.image` to `auxImage`.
        -   Renamed `aux.iframe` to `auxIframe`.
        -   Renamed `aux.iframe.x` to `auxIframeX`.
        -   Renamed `aux.iframe.y` to `auxIframeY`.
        -   Renamed `aux.iframe.z` to `auxIframeZ`.
        -   Renamed `aux.iframe.size.x` to `auxIframeSizeX`.
        -   Renamed `aux.iframe.size.y` to `auxIframeSizeY`.
        -   Renamed `aux.iframe.rotation.x` to `auxIframeRotationX`.
        -   Renamed `aux.iframe.rotation.y` to `auxIframeRotationY`.
        -   Renamed `aux.iframe.rotation.z` to `auxIframeRotationZ`.
        -   Renamed `aux.iframe.element.width` to `auxIframeElementWidth`.
        -   Renamed `aux.iframe.scale` to `auxIframeScale`.
        -   Renamed `aux.progressBar` to `auxProgressBar`.
        -   Renamed `aux.progressBar.color` to `auxProgressBarColor`.
        -   Renamed `aux.progressBar.backgroundColor` to `auxProgressBarBackgroundColor`.
        -   Renamed `aux.progressBar.anchor` to `auxProgressBarAnchor`.
        -   Renamed `aux._selection` to `_auxSelection`.
        -   Renamed `aux._user` to `_auxUser`.
        -   Renamed `aux.user.active` to `auxUserActive`.
        -   Renamed `aux.version` to `auxVersion`.
        -   Renamed `aux._userChannel` to `_auxUserChannel`.
        -   Renamed `aux._userContext` to `_auxUserContext`.
        -   Renamed `aux._userInventoryContext` to `_auxUserInventoryContext`.
        -   Renamed `aux._userMenuContext` to `_auxUserMenuContext`.
        -   Renamed `aux._userSimulationsContext` to `_auxUserChannelsContext`.
        -   Renamed `aux._editingBot` to `_auxEditingBot`.
        -   Renamed `aux._selectionMode` to `_auxSelectionMode`.
        -   Renamed `aux.runningTasks` to `auxRunningTasks`.
        -   Renamed `aux.finishedTasks` to `auxFinishedTasks`.
        -   Renamed `aux.task.output` to `auxTaskOutput`.
        -   Renamed `aux.task.error` to `auxTaskError`.
        -   Renamed `aux.task.time` to `auxTaskTime`.
        -   Renamed `aux.task.shell` to `auxTaskShell`.
        -   Renamed `aux.task.backup` to `auxTaskBackup`.
        -   Renamed `aux.task.backup.type` to `auxTaskBackupType`.
        -   Renamed `aux.task.backup.url` to `auxTaskBackupUrl`.
        -   Renamed `aux.context` to `auxContext`.
        -   Renamed `aux.context.color` to `auxContextColor`.
        -   Renamed `aux.context.locked` to `auxContextLocked`.
        -   Renamed `aux.context.grid.scale` to `auxContextGridScale`.
        -   Renamed `aux.context.visualize` to `auxContextVisualize`.
        -   Renamed `aux.context.x` to `auxContextX`.
        -   Renamed `aux.context.y` to `auxContextY`.
        -   Renamed `aux.context.z` to `auxContextZ`.
        -   Renamed `aux.context.rotation.x` to `auxContextRotationX`.
        -   Renamed `aux.context.rotation.y` to `auxContextRotationY`.
        -   Renamed `aux.context.rotation.z` to `auxContextRotationZ`.
        -   Renamed `aux.context.surface.scale` to `auxContextSurfaceScale`.
        -   Renamed `aux.context.surface.size` to `auxContextSurfaceSize`.
        -   Renamed `aux.context.surface.minimized` to `auxContextSurfaceMinimized`.
        -   Renamed `aux.context.surface.defaultHeight` to `auxContextSurfaceDefaultHeight`.
        -   Renamed `aux.context.surface.movable` to `auxContextSurfaceMovable`.
        -   Renamed `aux.context.player.rotation.x` to `auxContextPlayerRotationX`.
        -   Renamed `aux.context.player.rotation.y` to `auxContextPlayerRotationY`.
        -   Renamed `aux.context.player.zoom` to `auxContextPlayerZoom`.
        -   Renamed `aux.context.devices.visible` to `auxContextDevicesVisible`.
        -   Renamed `aux.context.inventory.color` to `auxContextInventoryColor`.
        -   Renamed `aux.context.inventory.height` to `auxContextInventoryHeight`.
        -   Renamed `aux.context.inventory.pannable` to `auxContextInventoryPannable`.
        -   Renamed `aux.context.inventory.resizable` to `auxContextInventoryResizable`.
        -   Renamed `aux.context.inventory.rotatable` to `auxContextInventoryRotatable`.
        -   Renamed `aux.context.inventory.zoomable` to `auxContextInventoryZoomable`.
        -   Renamed `aux.context.inventory.visible` to `auxContextInventoryVisible`.
        -   Renamed `aux.context.pannable` to `auxContextPannable`.
        -   Renamed `aux.context.pannable.min.x` to `auxContextPannableMinX`.
        -   Renamed `aux.context.pannable.max.x` to `auxContextPannableMaxX`.
        -   Renamed `aux.context.pannable.min.y` to `auxContextPannableMinY`.
        -   Renamed `aux.context.pannable.max.y` to `auxContextPannableMaxY`.
        -   Renamed `aux.context.zoomable` to `auxContextZoomable`.
        -   Renamed `aux.context.zoomable.min` to `auxContextZoomableMin`.
        -   Renamed `aux.context.zoomable.max` to `auxContextZoomableMax`.
        -   Renamed `aux.context.rotatable` to `auxContextRotatable`.
        -   Renamed `stripe.publishableKey` to `stripePublishableKey`.
        -   Renamed `stripe.secretKey` to `stripeSecretKey`.
        -   Renamed `stripe.charges` to `stripeCharges`.
        -   Renamed `stripe.successfulCharges` to `stripeSuccessfulCharges`.
        -   Renamed `stripe.failedCharges` to `stripeFailedCharges`.
        -   Renamed `stripe.charge` to `stripeCharge`.
        -   Renamed `stripe.charge.receipt.url` to `stripeChargeReceiptUrl`.
        -   Renamed `stripe.charge.receipt.number` to `stripeChargeReceiptNumber`.
        -   Renamed `stripe.charge.description` to `stripeChargeDescription`.
        -   Renamed `stripe.outcome.networkStatus` to `stripeOutcomeNetworkStatus`.
        -   Renamed `stripe.outcome.reason` to `stripeOutcomeReason`.
        -   Renamed `stripe.outcome.riskLevel` to `stripeOutcomeRiskLevel`.
        -   Renamed `stripe.outcome.riskScore` to `stripeOutcomeRiskScore`.
        -   Renamed `stripe.outcome.rule` to `stripeOutcomeRule`.
        -   Renamed `stripe.outcome.sellerMessage` to `stripeOutcomeSellerMessage`.
        -   Renamed `stripe.outcome.type` to `stripeOutcomeType`.
        -   Renamed `stripe.errors` to `stripeErrors`.
        -   Renamed `stripe.error` to `stripeError`.
        -   Renamed `stripe.error.type` to `stripeErrorType`.
-   Improvements
    -   Added the `renameTagsFromDotCaseToCamelCase()` function to help with updating bots from the old tag style to the new tag style.
        -   Use this function on bots that were using the old tag naming style but you want to use the new style.
        -   Note that this only renames the tags already existing on the bot. It does not fix any code that might be stored in the bot.
        -   Usage: `renameTagsFromDotCaseToCamelCase(bot)`
    -   Added the `bot` variable to all functions and formulas.
        -   Replacement for `this`.
    -   Added the `getMod()` function to be able to get all the tags on a bot.
        -   Returns a mod containing all the tag values on the bot.
        -   The returned mod is always up to date with the bot's current values.
        -   Calling `mod.export()` on the returned mod will save the tag code to JSON.
            -   For example, if you have a formula `=123`, then `mod.export(getMod(bot))` will return JSON containing `tag: "=123"` instead of `tag: 123`.
    -   Added the `tags` variable to all functions and formulas.
        -   This is a quick shortcut for `let tags = getMod(bot)` at the beginning of a script/formula.
        -   The `tags` variable has some caveats when used in formulas. Namely that the formulas won't be automatically updated when another tag referenced from the formula is updated. (Use `getTag()` for full support)
        -   Supports autocomplete for all tags.

## V0.11.8

### Date: 12/3/2019

### Changes:

-   Improvements
    -   Added a new system for managing causal trees.
        -   This new system has improvements for performance and reliability.
        -   It also adds support for revision history. (The controls will be coming in a future update)
        -   Every new channel will use the new system while old channels will continue to use the old one.
        -   Everything should function exactly the same as before.
    -   Changed the .aux file format.
        -   The new format is based on the bots state and is easily human readable/writable.
        -   This is different from the old format where a list of atoms was stored.
        -   Downloading a channel will give you a .aux file with the new format.
        -   Uploading a channel supports both the old format and the new format.

## V0.11.7

### Date: 11/27/2019

### Changes:

-   Improvements
    -   Changed the functionality of the table view's filterying system to be inverted.
    -   Attempting to drag a bot onto a bot with `aux.stackable` set to false will now cause the dragged bot to pass through the other bot as if it was not there.
-   Bug Fixes
    -   Resolved issue of player inventory resizing showing a reset on each change.
    -   Tag values that are objects are displayed as JSON.Stringified text. ie `{ field: "myValue" }`
        -   Known Issue: Modifying these displayed strings will convert the tag value to a string
    -   When Moving the camera via `player.MoveTo()`, the pan distance is now set correctly so pan limits are absolute.

## V0.11.6

### Date: 11/6/2019

### Changes:

-   Improvements
    -   Added the `server.setupChannel(channel, botOrMod)` function.
        -   This sends a `setup_channel` action to the server which, if executed using `action.perform()`, will create a channel if it doesn't already exist and place a clone of the given bot or mod in it.
        -   Takes 2 parameters:
            -   `channel` - The channel that should be created.
            -   `botOrMod` - (Optional) The bot or mod that should be cloned and placed inside the new channel. `onCreate()` is triggered after the bot or mod is created so you can use that to script custom setup logic.
        -   As mentioned above, you have to receive the `device` action in `onAnyAction()` and do an `action.perform(that.action.event)` to allow channels to be setup via this function.

## V0.11.5

### Date: 10/31/2019

### Changes:

-   Improvements
    -   Added the `player.replaceDragBot(botOrMod)` function.
        -   When used inside of `onBotDrag()` or `onAnyBotDrag()`, it will set the bot/mod that the user is dragging.
        -   Use this to implement clone or cloneAsMod style functionality.
    -   Added the ability to create temporary bots using the `createTemp()` function.
        -   This function behaves exactly the same as `create()` but the created bot is temporary, which means it won't be shared and will be deleted upon refresh.
-   Changes
    -   Renamed `aux.movable` to `aux.draggable`.
        -   `aux.draggable` now only woks with `true` and `false` values.
        -   The `pickup` and `drag` options have been moved to a new tag `aux.draggable.mode`.
        -   The `clone` and `cloneMod` options have been removed.
            -   You will need to use the new `player.replaceDragBot()` API to replicate `clone` and `cloneMod` behavior.
    -   Removed the `aux.mergeable` tag.
        -   It has been replaced with the `aux.stackable` tag.
    -   Removed the `aux.mod` and `aux.mod.mergeTags` tags.
    -   Renamed the `local` bot to the `cookie` bot.
        -   This is supposed to help make it clear that the bot data is stored in the browser and will be cleared when the browser's data is cleared.
    -   Renamed the `aux.users` context to `aux-users`.
    -   Added the `aux.inventory.height` tag which controls the default height of the inventory on all contexts when set of the config bot.
        -   The `aux.context.inventory.height` tag has been updated to only work on the context bot.
    -   Removed names from the other player frustums.
    -   Removed `aux.whitelist`, `aux.blacklist`, and `aux.designers`.
-   Bug Fixes
    -   Fixed an issue that would cause duplicate users to be created all the time.
    -   Fixed an issue that prevented other users from being rendered.
    -   Fixed an issue that caused all users to use channel designer colors.

## V0.11.4

### Date: 10/29/2019

### Changes:

-   Bug Fixes
    -   Fixed an issue in production builds that pre-processed the QR Code scanner code with babel. As a result, async code in the QR Code scanner failed because the babel polyfill is not being used.

## V0.11.3

### Date: 10/28/2019

### Changes:

-   Improvements
    -   Improved the vendor JavaScript bundle size by removing unused code.
        -   Refactored `three-vrcontroller-module` to use the `three` package instead of `three-full` so we don't duplicate Three.js.
        -   Removed unused shims (PEP.js, `webrtc-adapter`).
        -   Refactored `lodash` imports to directly import the modules that are used.
            -   This helps with dead code eliminiation.
    -   Added the ability to save and load files.
        -   New functions:
            -   `server.saveFile(filename, data, options)`
                -   `filename` is a string and should start with `/drives/`.
                -   `data` is a string of the data to store.
                -   `options` is an object with the following properties:
                    -   `callbackShout` A shout that should happen on the server when the file is done saving.
                    -   `overwriteExistingFile` A boolean that indicates if existing files should be overwritten. (defaults to false)
            -   `server.loadFile(filename, options)`
                -   `filename` is a string and should start with `/drives/`.
                -   `options` is an object with the following properties:
                    -   `callbackShout` A shout that should happen on the server when the file is done loading.
        -   Note that the save file and load file tasks must be enabled via the `onAnyAction()` listener.
            -   You can enable it via using this code:
            ```javascript
            if (that.action.type === 'device') {
                if (
                    ['save_file', 'load_file'].indexOf(
                        that.action.event.type
                    ) >= 0
                ) {
                    action.perform(that.action.event);
                }
            }
            ```
        -   All files from USB drives are stored under the `/drives` directory and the USB drives themselves are numbered starting with 0.
            -   To load a file from USB drive #1, use `server.loadFile("/drives/0/myFile")`.
            -   To save a file to USB drive #2, use `server.saveFile("/drives/1/myFile", data)`.
    -   Removed several options from the side menu:
        -   Removed the channel name from the top of the menu.
        -   Removed the login status from the top of the menu.
        -   Removed the login/logout options from the menu.
            -   The "Logout" option will still be available if you are logged in as a non-guest.
            -   Once you are logged out, then the option will dissapear.
        -   Removed the "Add Channel" option from the menu in AUXPlayer.
-   Bug Fixes
    -   Fixed an issue that prevented the `removeTags()` function from working when given an array of bots.

## V0.11.2

### Date: 10/23/2019

### Changes:

-   Improvements
    -   Improved initial loading time by up to 70%.
    -   Added the ability to choose which camera is used for QR and Barcode scanning.
        -   The following functions have been improved:
            -   `player.openQRCodeScanner(camera)`
            -   `player.openBarcodeScanner(camera)`
        -   The `camera` parameter is optional and takes 2 values: `"front"` or `"rear"`.
    -   Add the `LOCAL_IP_ADDRESS` environment variable which controls the private IP Address that the directory client reports.
    -   Added the ability to serve files from an external folder.
        -   Makes it easy for us to map USB drives into the folder and have them be automatically served to AUX users.
-   Changes
    -   User bots no longer register their own context. Instead, a new bot has been created to host the `aux.users` context.
        -   Improves performance of AUXes with many user bots with the same username.
        -   Existing user bots are not affected. They will be deleted automatically if given enough time. Alternatively, you can delete them using `destroy(getBots("#aux._user"))`.
-   Bug Fixes
    -   Fixed an issue where bots would have the incorrect height because of conflicts in a caching mechanism.
    -   Audio will now trigger on ios devices and on the safari browser.

## V0.11.1

### Date: 10/21/2019

### Changes:

-   Improvements
    -   Added in `player.playSound()` function, will play a sound, given by the url path, once.
-   Bug Fixes
    -   Fixed issue where default panning tag locked the vertical movement in player.

## V0.11.0

### Date: 10/18/2019

### Changes:

-   Improvements
    -   Made the menu item count badge a lighter gray.
    -   Removed the item count badge from the menu.
    -   Removed the dropdown aspect of the menu.
-   Changes

    -   Made the menu item count badge a lighter gray.
    -   Removed the admin channel and admin-channel specific functionality.
        -   This means that there are no more user account bots or channel bots.
            -   You can login as anyone from any device without requiring additional authentication.
            -   You can access any channel. No need to create a channel first. (because there are no channel bots anymore)
            -   The connection counts are now stored in the config bot of the channel.
            -   Connection limits no longer work since they were set on the channel bot in the admin channel.
            -   Username whitelists and blacklists still work, but they rely on client-side script execution instead of server-side execution.
        -   It also means there is no admin role. For now, everyone has admin permissions.
        -   `action.perform()` now needs to be used to run actions on the server.
            -   You can send an action to the server using the `remote()` function.
            -   The server will receive the action in its `onAnyAction()` as `that.action.type === "device"`
            -   `onAnyAction()` has to detect remove events and execute the inner action via `action.perform(that.action.event)`.
        -   The following functions have been removed:
            -   `server.grantRole()`
            -   `server.revokeRole()`
        -   The following functions are not executed by default and require a custom `onAnyAction()` to handle them.
            -   `server.backupAsDownload()`
            -   `server.backupToGithub()`
            -   `server.shell()`
        -   `server.backupAsDownload()` has been updated to accept a "session selector" which determines which session the ZIP file should be sent to.
            -   ex. `server.backupAsDownload({ username: getTag(player.getBot(), "#aux._user") })`
        -   Removed the `aux._lastEditedBy` tag.
            -   This tag was automatically set to the ID of the user whenever a bot was edited.
            -   Currently, it is extra cruft that is not needed and could be easily implemented via `onAnyAction()`.
    -   Centered the menu above the player inventory.
    -   Increased menu text size.
    -   Added in new camera range tags: `aux.context.zoomable.min`, `aux.context.zoomable.max` `aux.context.pannable.min.x`, `aux.context.pannable.max.x`, `aux.context.pannable.min.y`, `aux.context.pannable.max.y`.

-   Bug Fixes
    -   Removed hidden inventory dragging hitboxes when inventory is set to non-visible.

## V0.10.10

### Date: 10/11/2019

### Changes:

-   Bug Fixes
    -   Fixed an issue where sometimes DependencyManager would be given a bot that was undefined which would crash the simulation.

## V0.10.9

### Date: 10/11/2019

### Changes:

-   Bug Fixes
    -   Fixed the ability to make other users admins.

## V0.10.8

### Date: 10/09/2019

### Changes:

-   Improvements
    -   Added a Content-Security-Policy to HTML Modals which prevents them from including scripts of any kind.
        -   This prevents malicious users from executing cross-channel scripting attacks.
        -   Scripts are still allowed in iframes loaded from external domains. (like youtube)
-   Bug Fixes
    -   Disabled the site-wide Content-Security-Policy.
        -   Many devices enforce Content-Security-Policy differently and so it is difficult to find an option which is secure and compatible.

## V0.10.7

### Date: 10/09/2019

### Changes:

-   Bug Fixes
    -   Added a workaround for an issue with Amazon Kindle tablets that caused the Content-Security-Policy to not work correctly.
        -   Downside is that security is less effective since now HTML modals can load whatever scripts they want. (XSS threat)
        -   As a result, this workaround is only applied to Kindle devices.

## V0.10.6

### Date: 10/08/2019

### Changes:

-   Bug Fixes
    -   Fixed labels.

## V0.10.5

### Date: 10/08/2019

### Changes:

-   Improvements
    -   Added the `player.showHtml(html)` function that shows a modal with the given HTML.
        -   Optimized for embedding YouTube videos but works with any arbitrary HTML.
        -   Embedding JavaScript is not supported.
-   Bug Fixes
    -   Fixed an issue that prevented tabs with the same URL from seeing each other's changes to the local bot.

## V0.10.4

### Date: 10/08/2019

### Changes:

-   Improvements
    -   Added `onAnyAction()` action tag to intercept and change actions before they are executed.
        -   `onAnyAction()` runs for every action, including when a bot is created, changed, or deleted.
        -   Every action is an object with a `type` property.
            -   The `type` property is a string that indicates what the action does.
            -   Here is a partial list of types:
                -   `add_bot`: A bot should be added (i.e. created).
                -   `remove_bot`: A bot should be removed (i.e. deleted).
                -   `update_bot`: A bot should be updated.
                -   `apply_state`: The given bot state should be applied. (i.e. a set of bots should be created/updated)
                -   `shout`: A shout should be executed.
                -   `show_toast`: A toast message should be shown on the device.
                -   `show_barcode`: A barcode should be shown.
                -   `tween_to`: The camera should be tweened to show a bot.
        -   `that` is an object with the following properties:
            -   `action`: The action that is going to be executed.
        -   Forking a channel clears the `onAnyAction()` on the config bot.
            -   This is so that you can recover from broken states and also gives the person who forked the AUX full control over the fork.
    -   Added two new script functions:
        -   `action.reject(action)`: Prevents the given action from being performed. Returns the rejection action.
        -   `action.perform(action)`: Adds the given action to the performance queue so it will be performed. This can be used to re-enable an action after it has been rejected (you can also reject the rejection action). Returns the action that will be performed.
    -   Added a `local` bot which is stored in the browser's local storage.
        -   The `local` bot is a bot that is unique to the device and channel.
        -   You can access the bot by querying for it: `getBot("#id", "local")`.
    -   Renamed `onShout()` to `onAnyListen()`.
    -   Added `onListen()` which is an alternative to `onAnyListen()` that is only called on the targeted bots.
    -   Added ability to set duration of toast, `plater.toast("message", durationNum)`.
    -   Made the background for the menu label gray.

## V0.10.3

### Date: 10/04/2019

### Changes:

-   Improvements
    -   Added tags to control panning, zooming, and rotating the main camera.
        -   `aux.context.pannable`: Controls whether the main camera is able to be panned.
        -   `aux.context.zoomable`: Controls whether the main camera is able to be zoomed.
        -   `aux.context.rotatable`: Controls whether the main camera is able to be rotated.
    -   Added `player.moveTo()` to instantly tween the camera to a bot.
        -   In the future, custom tween durations will be supported.
    -   Changed the low camera angle limit to 32 degrees from 10 degrees.
    -   `onCombineExit` action will now fire alongside the `onCombine` action.
    -   Newly created contexts will no longer be autoselected.
    -   Toast messages will now only remain on screen for 2 seconds.
    -   Added the ability to send webhooks from the server.
        -   You can also tell the server to send a webhook via `remote(webhook())`.
        -   This is useful for getting around CORS issues.
-   Bug Fixes
    -   Fixed `player.tweenTo()` to not change the zoom level when it is not specified.
    -   Tweens will now work better with the `onPlayerEnterContext` action.

## V0.10.2

### Date: 09/27/2019

### Changes:

-   Bug Fixes
    -   Resolved issues with context changing affecting base simulation identifier.
    -   Invoke a camera reset upon changing contexts via `player.goToContext()`.

## V0.10.1

### Date: 09/26/2019

### Changes:

-   Improvements
    -   Browser tab will now update to correct context when switched to with `player.goToContext()`.
-   Bug Fixes
    -   Resolved error in inventory setup causing runtime issues.

## V0.10.0

### Date: 09/25/2019

### Changes:

-   Improvements
    -   Added the ability to send and receive webhooks.
        -   Send webhooks using the following functions:
            -   `webhook(options)` - options is an object that takes the following properties:
                -   `method` - The HTTP Method that should be used for the request.
                -   `url` - The URL that the request should be made to.
                -   `responseShout` - (Optional) The shout that should happen when a response is received from the server.
                -   `headers` - (Optional) The HTTP headers that should be sent with the request.
                -   `data` - (Optional) The data that should be sent with the request.
            -   `webhook.post(url, data, options)` - Sends a HTTP Post request.
                -   `url` - The URL that the request should be made to.
                -   `data` - (Optional) The data that should be sent with the request.
                -   `options` - (Optional) An object that takes the following properties:
                    -   `responseShout` - (Optional) The shout that should happen when a response is received from the server.
                    -   `headers` - (Optional) The headers that should be sent with the request.
        -   Receive webhooks by registering a handler for the `onWebhook()` action and send requests to `https://auxplayer.com/{context}/{channel}/whatever-you-want`.
            -   `onWebhook()` is shouted to the channel that the request was made to and `that` is an object with the following properties:
                -   `method` - The HTTP Method that the request was made with.
                -   `url` - The URL that the request was made to.
                -   `data` - The JSON data that the request included.
                -   `headers` - The HTTP headers that were included with the request.
    -   Added the ability to spy on shouts and whispers via the `onShout()` event.
        -   `onShout()` is executed on every bot whenever a shout or whisper happens.
            -   It is useful for tracking what shouts are being made and modifying responses.
            -   Also useful for providing default behaviors.
            -   `that` is an object with the following properties:
                -   `name` is the name of the action being shouted.
                -   `that` is the argument which was provided for the shout.
                -   `targets` is an array of bots that the shout was sent to.
                -   `listeners` is an array of bots that ran a script for the shout.
                -   `responses` is an array of responses that were returned from the listeners.
    -   Added events to notify scripts when channels become available.
        -   The following events have been added:
            -   `onChannelSubscribed()` - happens the first time a channel is loaded. Sent to every channel that is currently loaded.
            -   `onChannelUnsubscribed()` - happens when a channel is unloaded. Sent to every channel that remains after the channel is unloaded.
            -   `onChannelStreaming()` - happens when a channel is connected and fully synced. Sent to every channel that is currently loaded.
            -   `onChannelStreamLost()` - happens when a channel is disconnected and may not be fully synced. Sent to every channel that is currently loaded.
            -   For all events, `that` is an object with the following properties:
                -   `channel` - The channel that the event is for.
        -   The following events have been removed:
            -   `onConnected()`
            -   `onDisconnected()`
    -   Added in tags to change the state of the inventory's camera controls:
        -   `aux.context.inventory.pannable` enables and disables the inventory's ability to pan, off by default.
        -   `aux.context.inventory.resizable` enables and disables the inventory's drag to resize functionality, on by default.
        -   `aux.context.inventory.rotatable` enables and disables the inventory's ability to rotate, on by default.
        -   `aux.context.inventory.zoomable` enables and disables the inventory's ability to zoom, on by default.
-   Bug Fixes
    -   Resolved issue with the near cliiping plane for the sheet's minifile image.
    -   Resolved issues with the create empty bot button not functioning sometimes on mobile.

## V0.9.40

### Date: 09/20/2019

### Changes:

-   Improvements
    -   Reworked the login functionality to use popups instead of dedicated pages.
        -   The login page has been split into two popups:
            -   The login popup (account selector).
            -   The authorization popup (QR Scanner).
        -   The login popup has the following functions:
            -   It can be opened by the "Login/Logout" button in the menu.
            -   It will display a list of accounts that can be used to login.
            -   If no accounts are available, then a username box will be shown.
            -   If accounts are available, a new account can be added by clicking the "+" button at the bottom of the list.
            -   At any time, the user can close the popup to keep their current login.
            -   They can also select the "Continue as Guest" option to login as a guest.
        -   The authorization popup has the following functions:
            -   It is opened automatically when the user needs to scan an account code.
            -   It contains the QR Code scanner to scan the account code.
            -   It also contains an input box to manually enter the code.
            -   Closing the popup automatically logs the user in as a guest.
    -   Made the account QR Code blue.
    -   Added the ability to click the account QR Code to copy it to the clipboard.
-   Bug Fixes
    -   Fixed a couple communication issues between the server and client during login.
        -   One such issue could potentially leave the client in state where future changes would not be synced to the server.

## V0.9.39

### Date: 09/19/2019

### Changes:

-   Improvements
    -   Added support for accepting payments via Stripe.
        -   To get started with Stripe, first register for an account on [their website](https://dashboard.stripe.com/register).
        -   Second, copy your publishable key from the stripe dashboard and add it to the channel's config file in the `stripe.publishableKey` tag.
        -   Third, make a new channel. This will be the "processing" channel which will contain all the information actually needed to charge users for payments. And contain the code to actually complete a charge.
            -   In this channel, add your Stripe secret key to the config file in the `stripe.secretKey` tag.
        -   At this point, you are all setup to accept payments. Use the following functions:
            -   `player.checkout(options)`: Starts the checkout process for the user. Accepts an object with the following properties:
                -   `productId`: The ID of the product that is being purchased. This is a value that you make up to distinguish different products from each other so you know what to charge.
                -   `title`: The title message that should appear in the checkout box.
                -   `description`: The description message that should appear in the checkout box.
                -   `processingChannel`: The channel that payment processing should happen on. This is the channel you made from step 3.
                -   `requestBillingAddress`: Whether to request billing address information with the purchase.
                -   `paymentRequest`: Optional values for the "payment request" that gives users the option to use Apple Pay or their saved credit card information to checkout. It's an object that takes the following properties:
                    -   `country`: The two-letter country code of your Stripe account.
                    -   `currency`: The three letter currency code. For example, "usd" is for United States Dollars.
                    -   `total`: The label and amount for the total. An object that has the following properties:
                        -   `label`: The label that should be shown for the total.
                        -   `amount`: The amount that should be charged in the currency's smallest unit. (cents, etc.)
            -   `server.finishCheckout(options)`: Finishes the checkout process by actually charging the user for the product. Takes an object with the following properties:
                -   `token`: The token that was produced from the `onCheckout()` call in the processing channel.
                -   `amount`: The amount that should be charged in the currency's smallest unit.
                -   `currency`: The three character currency code.
                -   `description`: The description that should be included in the receipt.
                -   `extra`: Extra data that should be sent to the `onPaymentSuccessful()` or `onPaymentFailed()` actions.
        -   Additionally, the following actions have been added:
            -   `onCheckout()`: This action is called on both the normal channel and the processing channel when the user submits a payment option to pay for the product/service. `that` is an object with the following properties:
                -   `token`: The Stripe token that was created to represent the payment details. In the processing channel, this token can be passed to `server.finishCheckout()` to complete the payment process.
                -   `productId`: The ID of the product that is being purchased. This is useful to determine which product is being bought and which price to charge.
                -   `user`: (Processing channel only) Info about the user that is currently purchasing the item. It is an object containing the following properties:
                    -   `username`: The username of the user. (Shared for every tab & device that the user is logged into)
                    -   `device`: The device ID of the user. (Shared for every tab on a single device that the user is logged into)
                    -   `session`: The session ID of the user. (Unique to a single tab)
            -   `onPaymentSuccessful()`: This action is called on the processing channel when payment has been accepted after `server.finishCheckout()` has completed. `that` is an object with the following properties:
                -   `bot`: The bot that was created for the order.
                -   `charge`: The info about the charge that the Stripe API returned. (Direct result from [`/api/charges/create`](https://stripe.com/docs/api/charges/create))
                -   `extra`: The extra info that was included in the `server.finishCheckout()` call.
            -   `onPaymentFailed()`: This action is called on the processing channel when payment has failed after `server.finishCheckout()` was called. `that` is an object with the following properties:
                -   `bot`: The bot that was created for the error.
                -   `error`: The error object.
                -   `extra`: The extra info that was included in the `server.finishCheckout()` call.
    -   Added the ability to send commands directly to users from the server via the `remote(command, target)` function.
        -   For example, calling `remote(player.toast("hi!"), { username: 'test' })` will send a toast message with "hi!" to all sessions that the user "test" has open.
        -   This is useful for giving the user feedback after finishing the checkout process.
        -   Currently, only player commands like `player.toast()` or `player.goToURL()` work. Shouts and whispers are not supported yet.

## V0.9.38

### Date: 09/16/2019

### Changes:

-   Improvements
    -   Added the ability for the directory client to automatically connect to an AUX Proxy.
        -   Can be controlled by using the `PROXY_TUNNEL` environment variable which should be set to the WebSocket URL that the client should try to tunnel to.
        -   Also needs to have the `UPSTREAM_DIRECTORY` environment variable set to the URL of the directory that the client should register with and get its tokens from.
        -   The `casualsimulation/aux-proxy` docker image is a tunnel server that can handle automatically accepting and managing tunnels for directory clients.
        -   For example, you can get a basic tunnel system going by setting up the `casualsimulation/aux-proxy` docker image at a URL like `proxy.auxplayer.com` and setting the `PROXY_TUNNEL` environment variable for the `casualsimulation/aux` image to `wss://proxy.auxplayer.com`.
            -   When the client grabs a token from the configured `UPSTREAM_DIRECTORY`, it will then try to connect to `wss://proxy.auxplayer.com` to establish a tunnel for the `external-{key}` subdomain.
            -   Once the tunnel is established, any traffic directed at `external-{key}.auxplayer.com` which is routed to the same server that hosts `proxy.auxplayer.com` will be forwarded onto the tunnel client which will then server the AUX experience.
            -   In effect, this lets a AUXPlayer experience hosted from an internal network be accessible from outside the network via using a reverse tunnel server. (This lets us get around NAT without things like UPNP)
-   Bug Fixes
    -   Copying the workspace will now copy the context bot as well.
    -   Removing a bot via code it should no longer set the selection to a mod.

## V0.9.37

### Date: 9/13/2019

### Changes:

-   Improvements
    -   Added an AUX Proxy web service that can temporarilly authorize a proxy connection for a local AUX.
    -   Added a package that provides the ability to create tunnels via websockets.

## V0.9.36

### Date: 9/13/2019

### Changes:

-   Bug Fixes
    -   Fixed an issue with dragging files on a non-default grid scale in AUXPlayer.

## V0.9.35

### Date: 9/11/2019

### Changes:

-   Improvements
    -   Changing the player inventory's height via the height slider will now set the inventory items to be correctly bottom aligned.
-   Bug Fixes
    -   Resolved issues with dragging bots and minimized contexts onto the background in builder.
    -   Resolved issues with sizing differences of the player inventory between pc and mobile platforms.
    -   Fixed the directory client to send the correct IP Address.
    -   Fixed the directory service to handle errors when sending webhooks.

## V0.9.34

### Date: 9/10/2019

### Changes:

-   Improvements
    -   Added the ability to set which IP Addresses should be trusted as reverse proxies.
        -   Setting this value will allow the server to determine the actual IP Address of visiting users and which protocol they are actually using to load data.
        -   Can be controlled with the `PROXY_IP_RANGE` environment variable.
            -   Supports a single IP Address, or a CIDR IP Address range.

## V0.9.33

### Date: 9/10/2019

### Changes:

-   Improvements
    -   Added a service which can send information to the configured directory at periodic intervals.
        -   By default, the information gets sent on startup and every 5 minutes afterwards.
            -   `key`: The SHA-256 hash of the hostname plus the loopback interface's MAC address.
            -   `password`: The password that was generated on the device to authenticate to the directory.
            -   `publicName`: The hostname of the device.
            -   `privateIpAddress`: The IPv4 Address of the first non-loopback interface sorted by interface name. This is supposed to be the LAN IP that the device has.
        -   The directory that the client reports to (the upstream) can be configured using the `UPSTREAM_DIRECTORY` environment variable. If it is not set, then the client is disabled in production.

## V0.9.32

### Date: 9/10/2019

### Changes:

-   Improvements
    -   Changed and condensed the action tags: `onDropInContext()`, `onAnyDropInContext()`, `onDropInInventory()`, `onAnyDropInInventory()`, `onDragOutOfContext()`, `onAnyDragOutOfContext()`, `onDragOutOfInventory()` and `onAnyDragOutOfInventory()` to `onBotDrop()`, `onAnyBotDrop()`, `onBotDrag()`, `onAnyBotDrag()`.
    -   Setup new 1x7 player inventory layout, works with dynamic changes to width, currently not working with dynamic changes to height.
    -   Changed range of `aux.context.inventory.height` from 0 to 1 to instead be 1 to 10 defining the default number of rows to view in the inventory on page load.
    -   Added an API for the AUX Directory.
        -   Stores a list of AUXes and their IP addresses to make it easy to discover AUXPlayers that share the same public IP address with you.
        -   Controllable with the `DIRECTORY_TOKEN_SECRET` and `DIRECTORY_WEBHOOK` environment variables.
        -   If the `DIRECTORY_TOKEN_SECRET` environmenv variable is not specified, then the directory API will not be enabled.
        -   Make sure to use a long secure random value for the `DIRECTORY_TOKEN_SECRET`.
        -   The `DIRECTORY_WEBHOOK` variable specifies the URL that updated entry information should be POSTed to.
            -   The message contains a JSON object with the following data:
                -   `key`: The key/hash that the uniquely identifies the AUX that was updated.
                -   `externalIpAddress`: The external (public facing) IP Address that the AUX is using.
                -   `internalIpAddress`: The internal (non-public facing) IP Address that the AUX is using.
        -   The following API Endpoints have been added:
            -   `GET /api/directory`
                -   Gets a list of AUXPlayers that share the same public IP Address as you.
                -   Each entry in the list contains the name of the AUXPlayer and the URL that it can be accessed at.
            -   `PUT /api/directory`
                -   Creates / Updates the entry for an AUXPlayer.
                -   The request must contain the following values as a JSON object:
                    -   `key`: The unique key identifying the AUXPlayer. Recommended to use a hash of the MAC address and hostname.
                    -   `privateIpAddress`: The local network IP Address that has been assigned to the AUXPlayer.
                    -   `publicName`: The name that can be shown to other users publicly.
                    -   `password`: The password that is required to update the record. If this is the first request for the `key` then the password will be saved such that the record can only be updated in the future when given the same password.
-   Bug Fixes
    -   Unbound `aux.context.player.rotation.x` and `aux.context.player.rotation.y` from one another to let the user only need to fill in one of the fields for player's initial rotation to work.

## V0.9.31

### Date: 9/05/2019

### Changes:

-   Improvements
    -   Added in a `mod.subtract` function to removed certain tags defined by a mod.
    -   Added the ending grid position to the drag and drop context actions.
    -   Added the new `createdBy()` function that get the filter of bots that have been created by another bot.
    -   Set the drag and drop actions to return more consistant variables.
    -   Removed the hamburger menu icon and the menu text from the player's menu.
    -   Player's menu will now open then items are added to it from an empty state.
    -   Removed unneeded function from the project: `getBotsInContext`, `getBotsInStack`, `getFilessAtPosition`, `getNeighboringBots`.
-   Bug Fixes
    -   Set the bot in the drag and drop actions to no longer return multiple bots.
    -   Cleaned up missed text artifact on the loading popup in player.
    -   Setting the initial zoom of the player in the context without setting anything for the rotation will no longer rotate the initial player.
    -   Resolved issue with wall height not getting set correctly when the context the bot is on is moved vertically.
    -   Fix issue with the bot returned from a drag and drop action.
    -   Sheet will now remain open when deleting a bot.
    -   Fixed `onCombine()` actions to pass the other bot as `that.bot`.

## V0.9.30

### Date: 08/28/2019

### Changes:

-   Improvements
    -   Split the player inventory's resizing bar into two and placed them at the top corners of the inventory.
    -   Halved the inventory's gap spacing when on moble for a larger inventory.
    -   Improved the label textbox to resize to fix bot that have a high width value.
    -   The drop action tags: `onDropInContext()`, `onAnyDropInContext()`, `onDropInInventory()` and `onAnyDropInInventory()` now return the previous context the bots were in before the drop.
    -   Allow the context to set the player's default zoom with the tag `aux.context.player.zoom` and its rotation with the tags `aux.context.player.rotation.x` and `aux.context.player.rotation.y`.
    -   Changed the loading popup to have improved readability and removed wanted information from the player's loading popup.
    -   Added the ability to show and scan barcodes.
        -   Barcodes can be shown via the `player.showBarcode(code, format)` function.
            -   The `format` parameter accepts the following options:
                -   [`code128`](https://en.wikipedia.org/wiki/Code_128) (Code 128) (default)
                -   [EAN](https://en.wikipedia.org/wiki/International_Article_Number)
                    -   `ean13` (EAN-13)
                    -   `ean8` (EAN-8)
                    -   `upc` (UPC-A)
                -   [`itf14`](https://en.wikipedia.org/wiki/ITF-14) (ITF-14)
                -   [`msi`](https://en.wikipedia.org/wiki/MSI_Barcode) (MSI)
                -   [`pharmacode`](https://en.wikipedia.org/wiki/Pharmacode) (Pharmacode)
                -   [`codabar`](https://en.wikipedia.org/wiki/Codabar) (Codabar)
        -   The barcode scanner can be opened via the `player.openBarcodeScanner()` function.
            -   The following barcode types can be scanned:
                -   Code 128
                -   Code 39
                -   Code 93
                -   EAN-13
                -   EAN-8
                -   UPC-A
                -   UPC-C
                -   Codeabar
            -   When a barcode is scanned the `onBarcodeScanned()` event will be sent containing the barcode that was detected.
            -   Also supports `onBarcodeScannerOpened()` and `onBarcodeScannerClosed()`.
    -   Added menus back to AUXPlayer.
    -   Added `byMod()` as an additional way to query bots.
        -   Convienent way to query bots by multiple tags at once.
        -   Usage:
            -   `getBots(byMod({ "aux.color": "red", "aux.scale": 2 }))` gets all the bots with `aux.color` set to `"red"` and `aux.scale` set to `2`.
            -   `getBots(byMod({ "aux.color": null, "aux.label": "Hi!" }))` gets all the bots without an `aux.color` but with `aux.label` set to `"Hi!"`.
-   Bug Fixes
    -   Resolved issue with new contexts adding an incorrect tag to the sheet.
    -   Changed the dynamic aspect ratio to a stable one for the inventory scaling.

## V0.9.29

### Date: 08/23/2019

### Changes:

-   Improvements
    -   Changed `hasFileInInventory()` function to `hasBotInInventory()`.
    -   Changed `onMerge()` action tag to `onMod()`.
    -   Changed `aux._editingFile` hidden tag to `aux._editingBot`.
    -   Gave the player inventory an offset from the bottom of the window so that it is floating.
    -   Deselecting one of 2 bots in multiselection mode will return the the sheet to single selection mode.
    -   Removed the direct aux view for now.
    -   Added new feature in sheet where clicking on a bot's tag will select all bots with that tag.
    -   Added a code editor.
        -   Loads only on desktop/laptop.
        -   For the best experience, use with the full size sheet.
        -   Features:
            -   Syntax highlighting for action tags and formulas.
                -   Normal tags don't get syntax highlighting.
            -   Syntax checking.
            -   Autocomplete for tags.
                -   Triggered by typing `#` or by pressing `Ctrl+Space`.
            -   Autocomplete for formula/action API functions.
                -   Triggered by typing or by pressing `Ctrl+Space`.
            -   Find references to API functions across actions/formulas.
                -   Trigger by putting the cursor on the tag and press `Shift+F12`.
            -   Find references to tags across actions/formulas.
                -   Trigger by putting the cursor on the tag and press `Shift+F12`.
            -   Auto formatting
                -   Trigger by typing `Alt+Shift+F`.
            -   Find & Replace
                -   Open the find tool by pressing `Ctrl+F`.
                -   Go to replace mode by toggling the arrow on the left side of the find tool.
        -   Other notes
            -   It is not currently possible to remove formulas using the code editor. Instead, you have to use the small tag input in the table to completely remove formulas.
    -   Changed menu button text of: `Channel doesn't exist. Do you want to create it?` to `Channel doesn't exist. Click here to create it.` for better user direction.
-   Bug Fixes
    -   Resolved issue of the `getBot()` function not working in the search bar.
    -   Allow the use of a channelID made up entirely of numbers.
    -   Resolved issue of `setTag()` not working with multiple files when fed a false or null value to set.
    -   Deleting a bot when in multiselection mode will no longer close the sheet.
    -   The `onPointerExit()` function will now execute before an `onPointerEnter()` function when hovering over multiple bots.
    -   Fixed issue in the `RemoveTags()` function where providing a string with a `.` in its tag section failed to remove the correct tags.
    -   The tag `aux.context` can now be set to a value type of boolean or number.
    -   Increased the timeout time on the `Create Channel` toast message to give it more processing time so it works more consistently.
    -   Fixed inconsistency between actual action tag `onAnyDropInContext` and what was appearing in the tag dropdown `onDropAnyInContext` to read correctly, and other similar cases of this.
    -   Changed the tag `aux.context.inventory.height` to work in the context bot's tag list.

## V0.9.28

### Date: 08/16/2019

### Changes:

-   Improvements
    -   Added the `onPointerUp()` action tag to fire on button release.
-   Bug Fixes
    -   Resolved issue where creating a new tag on one bot, deselecting all bots and attempting to add that same tag to a different bot resulted in a warning.
    -   Resolved issue stopping VR from functioning on Occulus Quest.

## V0.9.27

### Date: 08/14/2019

### Changes:

-   Improvements
    -   Added the context to the `that` of the `onAnyBotClicked()` action tag.
    -   Added the context to the `that` of the `onKeyDown()` and `onKeyUp` action tags.
    -   Removed the trashcan area that appears when dragging a bot.
    -   Added the bot and context to the `that` of the `onPointer` action tags.
    -   Improved the functionality of `getBots()` and `getBot()` by adding the ability to search by multiple parameters.
        -   [Github Issue](https://github.com/casual-simulation/aux/issues/8)
        -   The following functions have been added:
            -   `byTag(tag, value)`: Filters for bots that have the given tag and value.
            -   `inContext(context)`: Filters for bots that are in the given context.
            -   `inStack(bot, context)`: Filters for bots that are in the same stack as the given bot in the given context.
            -   `atPosition(context, x, y)`: Filters for bots that are at the given position in the given context.
            -   `neighboring(bot, context, direction)`: Filters for bots that are neighboring the given bot in the given context in the given direction.
            -   `either(filter1, filter2)`: Filters for bots that match either of the given filters.
            -   `not(filter)`: Filters for bots that do not match the given filter.
        -   As a result, it is now possible to use `getBots()` like this:
            -   `getBots(byTag("abc", 123), byTag("name", "test"))`
            -   `getBots(not(inContext("hello")))`
            -   `getBots(inContext("hello"), not(inStack(this, "hello")))`
            -   `getBots(atPosition("test", 1, 2))`
            -   `getBots(either(byTag("abc", true), byTag("def", true)))`
        -   You can still use the old syntax like `getBot("name", "bob")`.
    -   Improved the server to update a tag indicating whether a user is active or not.
        -   The tag is `aux.user.active` and is on every player bot.
        -   The user frustums have been updated to use this value for detecting if a player is active or not.
    -   Removed the depreciated tags: `aux.context.surface.grid`, `aux.context.surface.defaultHeight`, `aux.input`, `aux.input.target`, and `aux.input.placeholder`.
    -   Made the text editor in sheet go all way to the bottom of the screen when the sheet is toggled to fullscreen mode.
    -   Removed the `event()` function from action scripts.
-   Bug Fixes
    -   Destroying a bot will no longer keep a mod of the bot in the selection.
    -   Modballs will no longer appear as the file rendered when searching for bots.
    -   Added the missing `onPointerDown()` tag to the tag dropdown list.
    -   Fixed an issue that would cause the browser to be refreshed while in the process of Forking an AUX.
    -   The `player.currentChannel()` function will now work in builder.
    -   Fixed actions to be able to support using comments at the end of scripts.
    -   When clicking off of a search for config it will no longer show a mod being selected briefly.

## V0.9.26

### Date: 08/09/2019

### Changes:

-   Improvements
    -   Changed the "Subscribe to Channel" text to "Add Channel" in AUXPlayer.
    -   Changed the "powered by CasualOS" tagline to "CasualOS ☑️".
    -   Added the ability to copy/paste bots directly onto surfaces.
    -   Control clicking a bot and attempting to drag it will now result in cloning the bot.
    -   Removed the outline bars on the player inventory.
    -   Dragging files in AUXPlayer now pulls the selected bot out of the stack.
    -   Updating the `aux.scale.z` or `{context}.z` values on bots now updates the other bots in the same stack.
    -   Improved the sheet to show the filter buttons for every tag namespace.
    -   Added the ability to undo destroying a bot from the sheet.
    -   Changed the "channel does not exist" message to include a better call to action.
    -   Zooming and rotation from a `player.tweenTo()` call can now be canceled by user input.
-   Bug Fixes
    -   The zoom value and orbital values of the `player.tweenTo()` function have been clamped to their set limits to avoid issues.
    -   The inconsistancy of zoom number input between perspective and orthographic cameras with the `tweenTo` function has been fixed.
    -   Fixed the create channel button to refresh the page so that the channel is properly loaded.

## V0.9.25

### Date: 08/08/2019

### Changes:

-   Bug Fixes
    -   Fixed a spelling error in the hamburger menu.
    -   Fixed an issue that would cause recursive formulas to lock-up the channel.

## V0.9.24

### Date: 08/08/2019

### Changes:

-   Improvements
    -   Changed `onPlayerContextEnter()` to `onPlayerEnterContext()`.
    -   Added `player.currentChannel()` for users to query the channel id in player.
-   Bug Fixes
    -   Dragging a mod should no longer show a change in the scale.
    -   Fixed an issue that would show the wrong username if logging in as a guest.
    -   Fixed the "Fork Channel" button to create the new channel.
    -   Changed the "Fork Channel" and "Clear Channel" buttons to only allow admins to run them.
    -   Fixed an issue that would cause the tag input boxes to not accept typing an `=` sign as the first character.
    -   Fixed the `Destroyed {bot ID}` messages to not show when the bot doesn't actually get destroyed.
    -   Getting the mod of a recently changed file will no longer be missing tags.
    -   Fixed isse with new tag input remaining open when verifying a tag vai the enter key.
    -   Fixed issue where `aux.stackable` being false stopped mods from being applied to the bot, mods can now be applied.

## V0.9.23

### Date: 08/06/2019

### Changes:

-   Improvements
    -   Changed `Clear Mod` to `Reset` in the sheet.
    -   Allow the clicking on a bot in the sheet in single selection mode to deselect the bot.
    -   Changed `onCombine()` action tag to `onCombine(#tag:"value")` and set the autofill to not auto add this tag to the sheet.
    -   Added the `aux.context.devices.visible` to allow the hiding of user bots in the player.
-   Bug Fixes
    -   Dragging a bot with no bot selected will no longer select a mod of the dragged bot.

## V0.9.22

### Date: 08/06/2019

### Changes:

-   Improvements
    -   Changed `{context}.index` to `{context}.sortOrder`.
    -   Added another variable to `onClick()` action tag to return a context.
    -   Added another variable to `onCombineEnter()` and `onCombineExit()` action tags to return a context.
    -   Added `onAnyPlayerContextEnter` to trigger on every bot when a player joins a context and changed `onPlayerContextEnter` to trigger on the player bot that joins a context.

## V0.9.21

### Date: 08/05/2019

### Changes:

-   Improvements
    -   Improved the `server.shell()` command to output a bot to the `aux.finishedTasks` channel with the results of the command.
    -   Added the ability to backup channels to Github using Gists.
        -   You can trigger a backup by running `server.backupToGithub(token)` as an admin from the admin channel.
        -   The `token` parameter should be replaced with a string containing a [personal access token](https://help.github.com/en/articles/creating-a-personal-access-token-for-the-command-line) from the account you want the backup to upload to.
        -   During upload a bot will be added to the `aux.runningTasks` context with a progress bar indicating the status of the operation.
        -   When the task is completed the bot will be moved to the `aux.finishedTasks` context and will contain tags indicating the result of the operation.
        -   After finishing the bot will contain a link to the uploaded data.
    -   Added the ability to backup channels as a zip file.
        -   Triggered by running `server.backupAsDownload()` as an admin from the admin channel.
        -   Similar to the Github backup but the zip file is downloaded to your device.
    -   `setTag` function will now accept an array of bots as it's first paramater.
    -   Removed the white circle background from the player's menu button.
    -   Changed `Fork/Upload/Download AUX` to `Fork/Upload/Download Channel`.
    -   Updated connection message.
    -   Allow the deselection of files by clicking on the bot in the sheet during multiselection.
    -   Greatly improved the performance of dragging stacks of bots in AUXPlayer.
    -   Added the `onCombineEnter()` and `onCombineExit()` action tags to fire on all bots being interacted with during a drag operation with combine action tags involved.
-   Bug Fixes
    -   Removed mouse pointer change on player inventory side bars.
    -   Made the multiselect button ui consistant colors.
    -   Made the multiselect button hide itself in multiselect mode.
    -   `aux.label` will now accept numbers as a tag value.
    -   Further restrict the add tag setup to stop unwanted warning popups.
    -   Fixed to let admin users be designers even if the designers list says otherwise.

## V0.9.20

### Date: 07/31/2019

### Changes:

-   Improvements
    -   Increased the Socket.io ping interval and timeout values to better support sending large causal trees.
    -   Updated `aux.inventory.height` to `aux.context.inventory.height`.
    -   Removed the raise and lower option in the context dropdwon menu.
    -   Changed player menu's `Add Channel` to `Subscribe to Channel`.
    -   Set mobile and desktop's default player inventory height to be consistent.
    -   Added a basic console that can be used to view logs from scripts and formulas.
        -   The console can be opened via the `player.openDevConsole()` script function.
    -   Changed the toggle size button's image.
    -   Moved multiselection button to the top right, added new icon for the button.
    -   Added bot image to top of sheet.
    -   Removed deslection button, the minus icon, from the sheets.
    -   Changed destroy bot button text to the trash can icon.
    -   Allow the user to drag bots from the bot image at the top of the sheet section.
-   Bug Fixes
    -   Improved centering of loading popup's `powered by CasualOS` text.
    -   Fixed an issue that would cause `player.currentContext()` to not update until after the `onPlayerContextEnter()` event was fired.
    -   Fixed some issues with the login flow for AUXPlayer.

## V0.9.19

### Date: 07/29/2019

### Changes:

-   Improvements
    -   Added the ability for shouts and whispers to return values.
        -   `shout()` returns a list of results from every bot that ran a script for the shout ordered by bot ID.
        -   `whisper()` returns a list of results from every bot that ran a script for the whisper ordered by the input bot array.
        -   To return a value from a shout/whisper handler, use `return` statements. For example, to return `10` from a shout you would simply write `return 10`.
    -   Changed the tag suggestion list to only show when there are tags that match the input.
    -   Changed the create surface popup's header text to read: `Create Context from Selection`.
    -   Added show surface checkbox to the create context popup.
    -   Removed the text on the sheet's bottom left add tag button.
    -   Added the phrase `powered by CasualOS` to bthe hamburger menu and loading popup.
    -   Removed `Unselect All` from the sheets.
-   Bug Fixes
    -   Fixed an issue that would let users load the admin channel because no file specified session limits for it.
    -   Fixed an issue that would cause formulas which contained indexer expressions to fail.
    -   Fixed the server to not overwrite broke Causal Trees.
    -   Stopped incorrect empty tag warning when attempting to add in a new tag.
    -   Fixed there not being a visible right bar on the player inventory.
    -   Fixed dependency tracking for formulas which get bots by ID. (like `getBots("id")`)

## V0.9.18

### Date: 07/25/2019

### Changes:

-   Bug Fixes
    -   Reverted a change that had the potential to corrupt a tree upon load.

## V0.9.17

### Date: 07/25/2019

### Changes:

-   Improvements
    -   Added the ability to execute remote events on the server.
        -   This lets us do all sorts of administrative tasks while keeping things secure.
        -   These events are sent via scripts.
        -   Depending on the action, it may only be possible to execute them in the correct channel. For example, executing admin tasks is only allowed in the admin channel to help prevent things like clickjacking.
        -   The following functions are supported:
            -   Admin channel only
                -   `server.grantRole(username, role)`: Grants the given role to the user account with the given username if the current player is an admin.
                -   `server.revokeRole(username, role)`: Revokes the given role from the user account with the given username if the current player is an admin.
                -   `server.shell(script)`: Runs the given shell script on the server if the current player is an admin.
    -   Improved the login system to dynamically update based on changes to the admin channel.
        -   This lets us do things like lock user accounts or tokens and have the system automatically handle it.
        -   It even supports formulas!
        -   The login system uses the following tags on bots in the admin channel:
            -   `aux.account.username`: This tag indicates that the bot is a "user account" bot for the given username.
            -   `aux.account.roles`: This tag indicates which roles an account should be granted.
            -   `aux.account.locked`: This tag indicates whether the account is locked and that logging in using it should not be allowed.
            -   `aux.token`: This tag indicates that the bot is a "token" which can be used to login to a user account.
            -   `aux.token.username`: This tag indicates the username of the user account that the token is for.
            -   `aux.token.locked`: This tag indicates whether the token is locked and therefore cannot be used to login to the account.
    -   Improved the login system to automatically give guests the `guest` role.
        -   This allows blocking guests via the `aux.blacklist.roles` tag on the channel config file.
    -   Improved the channel system to only allow loading a channel if it has been created via a bot in the admin channel.
        -   This lets admins control which channels are accessible.
        -   The admin channel is always accessible, but only to admins. This is a safety measure to prevent people from locking themselves out.
        -   To make a channel accessible, load the admin channel and create a bot with `aux.channel` set to the channel you want and `aux.channels` set to `true`.
        -   Alternatively, load the channel you want and click the `Create Channel` toast that pops up. (only works if you're an admin)
    -   Added the ability to view and control how many sessions are allowed.
        -   Allows setting a max sessions allowed value for channels and the entire server.
        -   Per-Channel settings go on the channel file in the admin channel.
            -   The `aux.channel.connectedSessions` tag indicates how many sessions are active for the channel.
            -   The `aux.channel.maxSessionsAllowed` tag specifies how many sessions are allowed for the channel. Admins are not affected by this setting. If this value is not set then there is no limit.
        -   Global settings go on the `config` file in the admin channel.
            -   The `aux.connectedSessions` tag indicates how many sessions are active for the server.
            -   The `aux.maxSessionsAllowed` tag specifies how many sessions are allowed for the entire server. Admins are not affected by this setting. If this value is not set then there is no limit.
    -   Added the ability to query the status information from the server.
        -   Requests to `/api/{channelId}/status` will return a JSON object containing the current number of active connections for the channel.
        -   Requests to `/api/status` will return a JSON object containing the current number of active connections for the server.
    -   Changed `aux.inventory.color` tag to `aux.context.inventory.color`, and allowed the editing of the invenroty color to be done in the context bot's tags.
    -   Added an `aux.context.inventory.visible` tag to toggle the player inventory on and off, it will default to visible.
    -   Reduced width of player inventory and added a left alligned line to it's left side.
    -   Gave the player inventory the ability to be set by a user set inventory context tag.
    -   Added a width maximum to the player inventory.
    -   Added in the `onAnyBotClicked()` function to fire an event when any bot in the scene has been clicked.
-   Bug Fixes
    -   The player's background context color can now be set via fomula.
    -   Fixed scripts to remove deleted files from queries like `getBots()` or `getBot()`.
    -   Fixed the login screen to hide the loading progress when the user needs to scan the token from their other device.
    -   Improved the JavaScript sandbox to prevent common infinite loops.
        -   Loops in JavaScript code now have an energy cost of 1 per iteration.
        -   By default, each formula/action has an energy of `100,000`.
        -   Shouts get their own energy value set at `100,000`. (for now - so it's still possible to get around the energy limit by shouting back and forth)
        -   Exceeding the energy limit causes the formula/action to be terminated so that the application doesn't get locked up.
    -   Corrected misspelled tag name in the tag dropdown list.
    -   Fixed positioning issue with setting `aux.label.anchor` via an interaction.

## V0.9.16

### Date: 07/22/2019

### Changes:

-   Improvements

    -   Added ability to use the enter key on the new tag dropdown to autofill the tag.
    -   The webpage's tab name will now display the channel's ID in designer and the Context name and ID in Player.

-   Bug Fixes
    -   Added another Wall3D optimization with a geometry disposal.
    -   Added a null check to stop an error when trying to drag specifically removed bots.
    -   A mod object will no longer change it's mesh scale while being dragged.
    -   Fixed an issue that would happen if a file was updated and deleted in the same script.

## V0.9.15

### Date: 07/18/2019

### Changes:

-   Improvements
    -   Selecting a tag from the tag suggestions list will now automatically add the tag on click.
    -   Added a plus sign to the `Make mod from selection` butotn's icon.
-   Bug Fixes
    -   Improved Wall3D performance, should no longer take up most memory allocation.
    -   Clicking on a bot will no longer have the mereg ball appear for a second in the file count.

## V0.9.14

### Date: 07/17/2019

### Changes:

-   Improvements
    -   Added a login system
        -   Users are first-come first-serve.
            -   Upon login your device will generate a token that is used to authenticate the device for that user account.
                -   Because this token is unique and secret you must use the new "Login with Another Device" feature in the side menu.
                -   This will show a QR code that can be scanned after trying to login with the same username.
            -   Users can be granted roles via their bot in the `admin` channel.
                -   These roles can be used to allow or deny access to channels.
                -   Users that have the `admin` role are allowed access to every channel. (and bypass the blacklist and whitelist)
        -   The server now decides if a user is able to load an aux.
            -   This means that the server checks `aux.blacklist` and `aux.whitelist` before sending the data.
            -   The following tags have been added to check whether a user is allowed access based on their roles.
                -   `aux.whitelist.roles`: Specifies the list of roles that users must have all of in order to access the channel.
                -   `aux.blacklist.roles`: Specifies the list of roles that users must not have any of in order to access the channel.
            -   By default, the `admin` channel is set to allow only users with the `admin` role.
    -   The login screen now remembers which users you have logged in with previously.
        -   Because tokens are saved on the device it is important to save users and only remove them if explicitly requested by the user.
    -   The `aux.line.style` tag's wall settting will now dynamically scale with bot height and bot stacking.
    -   The inventory viewport now no longer accepts panning input, it will now only zoom and rotate.
    -   Added in an `aux.line.style` tag that changes the design of the `aux.line.to` line.
    -   Added in a resize sheets button to set sheet's to full page width at all times.
    -   Added in an `aux.line.width` tag that changes the width of the `aux.line.to` but only the wall style for now.
    -   Resize the sheets button is now on the far left of the sheets buttons.
    -   Added a new `Make mod from selection` button to the sheet's buttons.
    -   Clicking off of the sheets will now always revert the selected item to an empty bot.
    -   Clicking the `enter` key on a selected tag will automatically open up the `new tag` input section.
    -   Clicking the `escape` key when the `new tag` input section is up will close the input section.
    -   The `new tag` input section will now be left alligned in the sheets.
    -   The tag section buttons will now appear below the bot content in the sheets.
    -   Moved the sheet's `Toggle Size` button to the right side of the sheet.
-   Bug Fixes
    -   Fixed `create()` to dissallow overriding `aux.creator` when a creator is specified.
    -   The center button will no longer effect the rotation in channel designer's viewport.
    -   'Enable AR' button no longer shows up in iOS Chrome which is currently unsupported.
    -   Fixed AR rendering for both AUX Designer and AUX Player.
    -   Fixed the login page to redirect to Channel Designer if the user refreshes the page while on the login screen.
    -   Fixed an issue that would cause `player.currentContext()` to be undefined if it was accessed inside `onConnected()`.
    -   Fixed the link to the `aux-debug` page in Channel Designer.
    -   Fixed an issue where formulas which had circular dependencies would cause other tags referencing the circular tag to not update.
    -   Fixed the parsing logic for filter tags to support curly quotes. (a.k.a. "Smart Quotes" that the iOS keyboard makes)
    -   Adding a new tag to a bot will now automatically focus the new tag whereas before it would not focus it.
    -   Fixed the file table to not interrupt the user's typing when tag value updates are processed.
-   Security Fixes
    -   Updated the `lodash` NPM package to `4.17.14` to mitigate [CVE-2018-16487](https://nvd.nist.gov/vuln/detail/CVE-2018-16487).

## V0.9.13

### Date: 07/10/2019

### Changes:

-   Improvements
    -   Reordered the context menu list to new specifications.
    -   Renamed several items in the context menu list: `Open Context` to `Go to Context` and `Select Context Bot` to `Edit Bot`.
-   Bug Fixes
    -   The `aux.context.locked` will now be properly initially set via the create context popup's tick box.

## V0.9.12

### Date: 07/09/2019

### Changes:

-   Improvements
    -   Added a rotation option to `player.tweenTo`, users can now define an `x` and `y` rotation to define which way the camera views the bot.
    -   New context popup opens with`aux.context.locked` set to false and the text has been change to `Lock Context`.
    -   Changed `aux.mod.tags` to `aux.mod.mergeTags`.
    -   Renamed `aux.movable="mod"` to `aux.movable="cloneMod"`.
    -   `isDiff` function no longer checks for `aux.mod.mergeTags` when determining weather a bot is a diff or not.
    -   Added the `aux.listening` tag to disable, a bot will accept shouts or whispers if this tage is set to true but ignore them it `aux.listening` is set to false.
    -   Removed the `context_` prefix of the default generated name of new contexts.
-   Bug Fixes
    -   The cube that appears on empty bot will now be properly sized.
    -   The center inventory button will now appear when intended.
    -   Fixed typo on the `Requesting site ID` text.
    -   First entered letter on a new bot's label not appearing had been resolved.
    -   The function `onCombine` should not trigger when dragging on a stack of bots but a warning message explaining this has been added it this is attempted.
    -   Dragging the inventory top to change its size will no longer cause the Google Chrome mobile app to refresh the page.
    -   Added in a tween override when user attempts input during a tween that will stop the tween immediately.

## V0.9.11

### Date: 07/01/2019

### Changes:

-   Improvements
    -   Added two new functions that can be used to open URLs.
        -   `player.goToURL(url)`: Redirects the user to the given URL in the same tab/window.
        -   `player.openURL(url)`: Opens the given URL in a new tab/window.
-   Bug Fixes
    -   Fix actions that edit files which get destroyed to not error and cause the rest of the action to fail.

## V0.9.10

### Date: 06/29/2019

### Changes:

-   Bug Fixes
    -   Make the sandboxed iframe fix check if the OS is iOS in addition to checking for Safari. This detects Chrome iOS and therefore applies the workaround.

## V0.9.9

### Date: 06/28/2019

### Changes:

-   Bug Fixes
    -   Make our minifier output ASCII so that Safari can load the web worker from a blob. (which apparently requires ASCII)

## V0.9.8

### Date: 06/28/2019

### Changes:

-   Improvements
    -   Can now click on and drag multiple files at a time, one for each VR controller.
-   Bug Fixes
    -   Fixed loading on Firefox browsers.
        -   Added special case for Firefox browsers to ignore the use of browser crypto since it seems to cause errors despite it being supported.
    -   Always render VR controllers, even if they are not in view of the camera.
        -   This makes sure that you can still see controller pointer lines and cursors even if you are holding the controller out of view.
    -   Fixed loading on Safari by allowing the sandboxed iframe to do more than it should be able to.
        -   Related Bug: https://bugs.webkit.org/show_bug.cgi?id=170075

## V0.9.7

### Date: 06/28/2019

### Changes:

-   Bug Fixes
    -   Inventory camera updates properly again in AUXPlayer.
    -   Added some basic regex URL validation to `aux.iframe` tag.

## V0.9.6

### Date: 06/28/2019

### Changes:

-   **Breaking Changes**
    -   Removed `@` and `#` expressions.
        -   This means that `@id` and `#id` will no longer work.
        -   Instead, use `getBots("#id")` and `getBotTagValues("#id")`.
-   Improvements
    -   The inventory now begins with a top down view.
    -   The center viewport button will now set the rotation to be top down.
    -   Inventory now begins with an increased zoom value.
    -   Manually control when we submit the frame to the VRDisplay
        -   This allows us to be able to do multiple rendering passes on the WebGL canvas and have them all appear in VR correctly.
        -   Before this fix, any elements that were rendered onto the WebGL canvas after the first pass were absent from VR. This was because the `THREE.WebGLRenderer` prematurely submitted the frame to the `VRDisplay`. This was a problem because it appears that the WebVR API ignores subsequent calls to the `VRDisplay.submitFrame` function until the current frame has passed.
    -   Added the `hasTag` function to allow users to check if the file has a specific tag on it.
    -   Moved formula calculations to a background thread.
        -   This helps get a more consistent framerate by running formulas in the background while the scene is rendering.
        -   As a result, the `window` global variable will not be available formulas.
            -   This means formulas like `window.alert()` or `window.location` or `window.navigator.vibrate()` will not work anymore.
            -   This also means that channels are more secure since you should no longer be able to write a formula that directly modifies bots in another channel. (no crossing the streams)
        -   The new system works by tracking dependencies between formulas.
            -   It looks for calls to `getTag()`, `getBot()`, `getBots()` and `getBotTagValues()` to track dependencies.
            -   It is fairly limited and does not yet support using variables for tag names. So `getTag(this, myVar)` won't work. But `getTag(this, "#tag")` will work.
            -   There are probably bugs.
        -   Additional improvements include showing the error message produced from a formula.
            -   If the formula throws an error then it will show up instead of the formula text.
            -   The UI has not been updated so you cannot scroll to read the full error message.
    -   Improved line performance.
    -   Improved label positioning to be more consistent.
    -   Improved users to share inventories, menus, and simulations when they are logged in with the same username.
    -   Old inactive users will now be deleted automatically to keep the data model clear of unused users.
        -   This only affects bots that have the `aux._user` tag set.
    -   Improved our usage of Vue.js to prevent it from crawling the entire game tree to setup property listeners.
        -   This reduces rendering overhead significantly.
    -   Changed the size of the inventory's dragging bar.
-   Bug Fixes
    -   Fixed rendering warning that was caused by `aux.line.to` if the line was too short.
    -   The context will now no longer allow for bot placement if it is not being visualized.
    -   The bot's label should now always appear on page reload.
    -   The bot sheet should now no longer have an incorrect layout upon adding a new bot.
    -   The config ID in sheets will now read as `config` and not `confi`.
    -   Switching contexts in AUXPlayer will now add the old context to the browser history so you can use the back and forward buttons to go back and forth.

## V0.9.5

### Date: 6/19/2019

### Changes:

-   Improvements
    -   `onGridClick()` is now supported in VR.
    -   Changed `mergeBall` tag to `mod`.
    -   Changed `tags` staring tag to `mod`.
    -   Changed `Clear Tags` to `Clear Mod`.
    -   Stop users from adding a blank or only whitespace tag.
    -   Changed `tags.remove()` back to `removeTags()`.
-   Bug Fixes
    -   All camera tweens will now snap to their final (and literal) target destination at the end of the tween.
    -   Bots will get destroyed when dragged over the trashcan in AUX Builder even if it is still on a context surface.
    -   `aux.context.rotation` tags are now being used in AUX Builder to apply rotation to contexts.
    -   Tags starting with `_user` and all other appropriate hidden tags will now correctly sort into the hidden tags section in sheets.
    -   Clearing an empty mod with an added tag on it now clears the added tag.
    -   `aux.label.size.mode` set to `auto` now sizes properly with the orthographic camera.
    -   The inventory in player will now no longer reset it's scale upon resizing the inventory.

## V0.9.4

### Date: 06/18/2019

### Changes:

-   Improvements
    -   Label rendering is now longer overdrawn on the main scene.
        -   This fixes issues with rendering labels in VR.
-   Bug Fixes
    -   Labels are now rendered in both the left and right eye in VR.
    -   Fixed flickering labels due to z-fighting with the geometry it was anchored to

## V0.9.3

### Date: 06/18/2019

### Changes:

-   Improvements
    -   Changed labels to read "Bot" instead of "File".

## V0.9.2

### Date: 06/18/2019

### Changes:

-   **Breaking Changes**
    -   We changed how tags are used in formulas. Now, instead of using the dot (`.`) operator to access a tag in a file, you must use the new `getTag(file, tag)` and `setTag(file, tag)` functions.
        -   For example, instead of:
            -   `this.aux.color = "red"`
        -   You would use:
            -   `setTag(this, "#aux.color", "red")`
        -   Likewise for getting tags:
            -   `alert(this.aux.color)`
        -   You should now use:
            -   `alert(getTag(this, "#aux.color"))`
-   Improvements
    -   Added several functions indended to replace the @ and # expression syntax.
        -   `getBot(tag, value)`, Gets the first file with the given tag and value.
        -   `getBots(tag, value (optional))`, Gets all files with the given tag and optional value. This replaces the `@tag(value)` syntax.
        -   `getBotTagValues(tag)`, Gets all the values of the given tag. This replaces the `#tag` syntax.
        -   `getTag(file, tag)`, Gets the value stored in the given tag from the given file. This replaces using dots (`.`) to access tags.
        -   `setTag(file, tag, value)` Sets the value stored in the given tag in the given file. This replaces using dots (`.`) to set tag values.
    -   Renamed several functions to use the "bots" terminology instead of "files".
        -   `getFilesInContext() -> getBotsInContext()`
        -   `getFilesInStack() -> getBotsInStack()`
        -   `getNeighboringFiles() -> getNeighboringBots()`
        -   `player.getFile() -> player.getBot()`

## V0.9.1

### Date: 06/13/2019

### Changes:

-   Improvements
    -   VR mode is reimplemented.
        -   On a VR device, you can enter VR mode by clicking on `Enter VR` in the menu.
        -   VR controllers can be used to click on files as well as drag them around in both AUX Player and AUX Builder.
        -   `onPointerEnter()` and `onPointerExit()` work for VR controllers in AUX Player.
    -   AR mode is back to its previous working state (along with inventory!)
    -   Changed the function tag `player.isBuilder()` to `player.isDesigner()`.
    -   Clicking on the same file as the selected file will now open the sheet if it has been closed.
    -   Added a `Select Context File` seciton in the workspace dropdown. This will select the file responsible for the workspace and open up it's sheet.
    -   Added ability to drag to change the height of the inventory viewport in the player.
    -   Added a new `aux.inventory.height` tag that when applied to the config file will set a default height of the player's inventory.
-   Bug Fixes
    -   Clicking on the same file as the selected file will no longer deselect the file in single selection mode.
    -   Fixed accidental double render when running in AUX Builder.

## V0.8.11

### Date: 06/07/2019

### Changes:

-   Improvements
    -   Removed unused top grid spaces of empty an empty file.
    -   The tag autocomplete is now in alphabetical order.
    -   The id tag value is now centered in the sheets.
    -   The `Clear Diff` section of the sheets has been renamed `Clear Tags`.
    -   The tooltip for the surface button has been changed from `create surface from selection` to `create surface` in mergeBall mode.
-   Bug Fixes
    -   Changed the resulting `diff-` id of file to `merge` when adding tag to empty file.
    -   Changed header of the create worspace popup from `Create Surface from Selection` to `Create Surface` when opened on a merge file.

## V0.8.10

### Date: 06/07/2019

### Changes:

-   Improvements
    -   Change `diff` key word to `merge` or `mergeBall`.
        -   EX: The tag function `aux.diff` has been changed to `aux.mergeBall` and `aux.diffTags` has been changed to `aux.mergeBall.tags` and the `diff` id tag value has been changed to `merge`.

## V0.8.9

### Date: 06/06/2019

### Changes:

-   Improvements
    -   Changed `diff.save` and `diff.load` to `diff.export` and `diff.import` respectfully.
    -   Changed function `saveDiff` to automatically include the `loadDiff` function within it to clean up the resulting output.
    -   `diff.save` will now return a cleaner JSON than it was before.
-   Bug Fixes
    -   Duplicate tags will now not show up in a closed tag section's tag count.
    -   Stopped additon of extra whitespace on left side of screen when multi selecting too many files.

## V0.8.8

### Date: 06/05/2019

### Changes:

-   Improvements
    -   Improved how diffs are created from files so that they don't contain any tags which are for contexts.
        -   This means that moving a file will only give you a diff of tags that are not related to a context.
        -   Examples are `aux.color`, `aux.label`, etc.
        -   As a result, applying the diff to a file won't cause it to be moved.
    -   The hidden tag section has been changed from `aux._` to `hidden`.
    -   The action and hidden tag sections will now appear when only one tag meets the criteria for the section.
    -   The add tag auto complete will now check for a match of the start if the string and not a substring.
    -   The add tag autocomplete will hide the `aux._` tags until `aux._` is input.
    -   When clicking the background in multi-file selection mode, it will deselect the files and keep a diff of the last selected.
    -   Improved file diffs to keep the existing diff selected after merging it into a file.
    -   Added tag `aux.inventory.color` to global file that allows the user to set the inventory background color in player.
-   Bug Fixes
    -   Fixed an issue that would cause file diffs to apply their context positions to other files.
    -   Clicking the `minus` button of the final file in sheets will now switch to diff without the `minus` or `unselect all` buttons that don't do anything.

## V0.8.7

### Date: 06/05/2019

### Changes:

-   Improvements
    -   Added the ability to show hidden tags by toglging hidden tag section instead of the hidden tags button which has been removed.
    -   Edited hexagon button to be filled and have a larger plus icon to improve uniformity.
-   Bug Fixes
    -   Tag `#` section will no longer remain if there are no tags fitting the criteria.

## V0.8.6

### Date: 06/05/2019

### Changes:

-   Improvements
    -   Added the ability to automatically convert curly quotes (`U+2018`, `U+2019`, `U+201C`, `U+201D`) into normal quotes (`U+0008`, `U+0003`).
-   Bug Fixes
    -   Fixed an issue where tag diffs would appear like normal files.
    -   Fixed an issue that prevented users from moving the camera when tapping/clicking on a worksurface.

## V0.8.5

### Date: 06/04/2019

### Changes:

-   Bug Fixes
    -   Fixed an issue that caused diffs to not be draggable from the mini file in the upper right hand corner of the screen.
    -   Fixed some conflicts between the default panel opening logic and the new dragging logic on mobile.
    -   Fixed an issue that prevented users from dragging file IDs out from the file panel on mobile.

## V0.8.4

### Date: 06/04/2019

### Changes:

-   Improvements
    -   Made AUX Builder remove any context-related tags when cloning/duplicating a file.
        -   This prevents diff files from magically appearing in other contexts when dragging them.
        -   It is accomplished by deleting any tag that is hidden (starts with an underscore) or is related to a context made by an `aux.context` tag in another file.
    -   Added `diff.save()` and `diff.load()` AUX Script functions.
        -   `diff.save(diffToSave)`: Takes the given diff and returns JSON that can be stored in a tag.
        -   `diff.load(diffToLoad)`: Renamed from `diff.create()`, `diff.load()` is now able to take some JSON and returns a diff that can be applied to a file using `applyDiff()`.
    -   Numbers in tags can now start with a decimal instead of having to start with a digit.
        -   For example, `.0123` is now allowed and equals `0.0123`.
    -   Added the ability to customize user colors via the following tags:
        -   `aux.color`: Setting this tag on a user's file will cause that user to be the given color.
        -   `aux.scene.user.player.color`: Setting this tag on the globals file will cause all users in AUX Player to appear as the given color.
        -   `aux.scene.user.builder.color`: Setting this tag on the globals file will cause all users in AUX Builder to appear with the given color.
    -   Made AUX Player users default to a yellow color instead of blue.
    -   Renamed the `globals` file to `config`.
    -   Renamed the following tags/actions:
        -   `aux.context.surface.{x,y,z}` -> `aux.context.{x,y,z}`
        -   `aux.context.surface.rotation.{x,y,z}` -> `aux.context.rotation.{x,y,z}`
        -   `aux._creator` -> `aux.creator`
        -   `aux.builders` -> `aux.designers`
        -   `onSave()` -> `onSaveInput()`
        -   `onClose()` -> `onCloseInput()`
    -   Changed the `"Switch to Player"` button text to be `"Open Context in New Tab"`.
    -   Changed the title of AUX Builder to `"Channel Designer"`.
    -   Improved the file table to automatically focus the first input for newly added tags.
    -   Added an `onDiff()` event that is triggered on the file that a diff was applied to.
        -   The `that` parameter is an object with the following properties:
            -   `diffs`: The array of diffs that were applied to the file.
-   Bug Fixes
    -   Fixed the color picker input to not error when the edited tag doesn't have a value.
    -   Fixed the color picker basic input subtype to have the correct width so that the colors line up properly.
    -   Fixed an issue with showing an input box during the `onSaveInput()` or `onCloseInput()` callback from another input.
    -   Added in ability to drag file or diff out of file selection dropdown button.
    -   The sheet section will now hide itself when dragging a file from it and reopen itself when the drag is completed.
    -   Changed `Create Workspace` button tooltip to `Create Surface from Selection`.
    -   Removed the `Destroy File` and `Clear Diff` buttons from an empty diff sheet.
    -   Removed the `Destroy File` and replaced it with the `Clear Diff` button on a non-empty diff sheet.
    -   Fixed `player.tweenTo()` from affecting the inventory camera if the target file doesnt exist in it.

## V0.8.3

### Date: 06/03/2019

### Changes:

-   Improvements
    -   Replaced `aux.context.surface` with `aux.context.visualize`
        -   This allows specifying how a context should be visualized in AUX Builder.
        -   The previous option only allowed specifying whether a context is visualized, not how.
        -   There are currently 3 possible options:
            -   `false`: Means that the context will not be visible in AUX Builder. (default)
            -   `true`: Means that the context will be visible in AUX Builder but won't have a surface.
            -   `surface`: Means that the context will be visible with a surface in AUX Builder.

## V0.8.2

### Date: 05/31/2019

### Changes:

-   Improvements
    -   Added `onGridClick()`
        -   Triggered when the user clicks on an empty grid space in AUX Player.
        -   Runs on every simulaiton.
        -   The `that` parameter is an object with the following properties:
            -   `context`: The context that the click happened inside of. If the click occurred in the main viewport then this will equal `player.currentContext()`. If the click happened inside the inventory then it will equal `player.getInventoryContext()`.
            -   `position`: The grid position that was clicked. Contains `x` and `y` properties.
    -   Added the `aux.builders` tag which allows setting a whitelist for AUX Builder.
        -   `aux.whitelist` and `aux.blacklist` still exist and can be used to whitelist/blacklist users across both AUX Builder and AUX Player.
        -   If `aux.builders` is present then only users in the builder list can access AUX Builder.
        -   If `aux.builders` is not present then AUX Builder falls back to checking the whitelist and blacklist.
    -   Added support for `aux.movable=diff`.
        -   This mode acts like `clone` but the cloned file is a diff.
        -   You can control the tags that are applied from the diff by setting the `aux.movable.diffTags` tag.
    -   Added `player.isBuilder()` function for AUX Script.
        -   Determines if the current player is able to load AUX Builder without being denied. For all intents and purposes, this means that their name is in the `aux.builders` list or that there is no `aux.builders` list in the globals file.
    -   Added `player.showInputForTag(file, tag, options)` function for AUX Script.
        -   Shows an input dialog for the given file and tag using the given options.
        -   Options are not required, but when specified the following values can be used:
            -   `type`: The type of input dialog to show.
                -   Supported options are `text` and `color`.
                -   If not specified it will default to `text`.
            -   `subtype`: The specific version of the input type to use.
                -   Supported options are `basic`, `advanced`, and `swatch` for the `color` type.
                -   If not specified it will default to `basic`.
            -   `title`: The text that will be shown as the title of the input box.
            -   `foregroundColor`: The color of the text in the input box.
            -   `backgroundColor`: The color of the background of the input box.
            -   `placeholder`: The placeholder text to use for the input box value.
    -   Added autofill feature to the add tag input box for improved tag adding.
    -   Center camera button is only shown when at a specified distance from the world center.
    -   Placed camera type toggle back inside the menu for both AUX Builder and AUX Player.
    -   Changed hexagon image to include a plus sign to make is match with other 'add item' buttons.
    -   Added ability to remove files from a search, will convert any remaining files into a multiselected format.
    -   Removed bottom left diff brush from builder. Diffs need to be dragged from their file ID in the sheets menu now.
    -   Changed the default placholder in the search bar from `search`, `[empty]`, and `[diff-]` to just be `search / run`.
    -   Edited the `RemoveTags()` function to allow it to use Regular Expressions to search for the tag sections to remove.

## V0.8.1

### Date: 05/29/2019

### Changes:

-   Improvements

    -   Added in the `RemoveTags(files, tagSection)` function to remove any tag on the given files that fall into the specified tag section. So triggering a `RemoveTags(this, "position")` will remove all tags such as `position.x` and `position.random.words` on this file.
    -   Added the `aux.destroyable` tag that prevents files from being destroyed when set to `false`.
    -   Made the globals file not destroyable by default.
    -   Reimplemented ability to click File ID in the sheet to focus the camera on it.
    -   Added the `aux.editable` tag that can be used to prevent editing a file in the file sheet.
    -   Added events for `onKeyDown()` and `onKeyUp()`.
        -   These are triggered whenever a key is pressed or released.
        -   The `that` parameter is an object containing the following fields:
            -   `keys` The list of keys that were pressed/released at the same time.
        -   See https://developer.mozilla.org/en-US/docs/Web/API/KeyboardEvent/key/Key_Values for a list of possible key values.
    -   Added new formula functions:
        -   `getFilesInStack(file, context)` gets the list of files that are in the same position as the given file.
        -   `getNeighboringFiles(file, context, direction)` gets the list of files that are next to the given file in the given direction.
            -   Possible directions: `left`, `right`, `front`, `back`.
            -   If a direction is not specified, then the function returns an object containing every possible direction and the corresponding list of files.
        -   `player.importAUX(url)` loads an .aux file from the given URL and imports it into the current channel.
    -   Improved the `whisper()` function to support giving it an array of files to whisper to.
    -   Set an empty diff file as the selected file if no other files are selected, this will allow new files to be dragged out drom this diff's id as a new file.
        -   Selection count is set to 0 in this instance as not files are meant to be shown as selected.
    -   Added a "Create Worksurface" button to the file sheet.
        -   This will create a new worksurface and place all the selected files on it.
        -   The worksurface will use the given context name and can be locked from access in AUX Player.
        -   The new worksurface file will automatically be selected.
        -   The system will find an empty spot to place the new worksurface.
    -   Added camera center and camera type buttons to lower right corner of AUX Builder and AUX Player.
        -   Inventory in AUX Player also has a camera center button.
        -   Camera center will tween the camera back to looking at the world origin (0,0,0).
        -   Camera type will toggle between perspective and orthographic cameras. The toggle button that used to do this has been removed from the main menus.

-   Bug Fixes
    -   Fixed `tweenTo` function not working after changing the camera type.
    -   Fixed the file sheet to not have a double scroll bar when the tags list becomes longer than the max height of the sheet.
    -   Fixed an issue that would add a file to the "null" context when dragging it out by it's ID.

## V0.8.0

### Date: 05/25/2019

### Changes:

-   Improvements
    -   Replaced 2D slot-based inventory with a full 3D inventory context view on the lower portion of the screen.
        -   You can drag files seamlessly in and out of the inventory and current player context.
        -   Inventory has seperate camera control from the player context.
        -   Inventory is now unlimited in capacity as it is just another 3d context to place files in and take with you.
    -   Added a tag section check for multiple action tags, will now compress them into the `actions()` section.
    -   Add a docker-compose file for arm32 devices.
    -   Add the ability to execute a formula and get file events out of it.
    -   Add a play button to the search bar that executes the script.
-   Bug Fixes
    -   Fixed ability to click on files with `aux.shape` set to `sprite`.
    -   Hide the context menu on mobile when clicking the background with it open.
    -   Refactored progress bars to be more performant.
    -   Progress bars no longer interfere with input.
    -   Allow queries to return values that are not null or empty strings.
    -   Remove context menu on mobile when clicking on background.
    -   Make users that are in AUX Player appear blue.

## V0.7.8

### Date: 05/23/2019

### Changes:

-   Bug Fixes
    -   Made adding a tag put the new tag in the correct position in the sheet so it doesn't jump when you edit it.
    -   Fixed the ability to see other players.

## V0.7.7

### Date: 05/23/2019

### Changes:

-   Improvements
    -   The show hidden tag button and new tag button have swapped places.
    -   The sheets section will automatically appear when the search bar is changed.
    -   New create new file button art has been implemented.
    -   Several tags have changed:
        -   `aux.context.movable` -> `aux.context.surface.movable`
        -   `aux.context.x` -> `aux.context.surface.x`
        -   `aux.context.y` -> `aux.context.surface.y`
        -   `aux.context.z` -> `aux.context.surface.z`
        -   `aux.context.grid` -> `aux.context.surface.grid`
        -   `aux.context.scale` -> `aux.context.surface.scale`
        -   `aux.context.minimized` -> `aux.context.surface.minimized`
    -   Added `aux.context.surface` as a way to determine if a surface should show up in AUX Builder.
        -   Defaults to `false`.
    -   Changed how contexts are configured:
        -   You can now configure a context by setting `aux.context` to the context.
        -   Previously, this was done by creating a special tag `{context}.config`.
    -   Added `aux.context.locked` as a way to determine if a context should be able to be loaded in AUX Player.
        -   Defaults to `true` for contexts that do not have a file that sets `aux.context` for it.
        -   Defaults to `false` for contexts that have a file that sets `aux.context` for it and do not have a `aux.context.locked` tag.
    -   Changed how the globals file is created:
        -   It no longer has a label.
        -   It is now movable by default. (but you have to put it in a context first)
        -   It now defines the "global" context instead of a random context.
        -   It is not in the "global" context by default. (so there's just a surface with no files)
-   Bug Fixes
    -   The tags in sheets will now be sorted aplhabetically on show/hide tag sections.

## V0.7.6

### Date: 05/21/2019

### Changes:

-   Improvements
    -   Tag compression now happens when there are at least 2 similar starting sections.
    -   Tag sections now begin with or are replaced by `#`.
    -   Tag sections now truncate if they are over 16 characters.
    -   Tag sections now begin all turned on when opening the sheets.
    -   Tag sections now account for hidden tags and only show a tag section button if the amount of visible hidden tags is greater than 2.
    -   Made the channel ID parsing logic follow the same rules we use for the URLs.
    -   Added a toast message that will be shown whenever a file is deleted via the file table or the trash can.
-   Bug Fixes
    -   Fixed the `isBuilder` and `isPlayer` helper variables.

## V0.7.5

### Date: 05/21/2019

### Changes:

-   Improvements
    -   Tag compression to the table for tags with 3 or more similar starting sections(The series of characters before the first period in the tag).
    -   Made switching contexts in AUX Player via `player.goToContext()` fast by not triggering a page reload.
    -   Forced each channel in AUX Player to display the same context as the primary context.
    -   Added in ability to drag a block out of the sheet's ID value.
    -   Added the `diff.create(file, ...tags)` function.
        -   This creates a diff that takes the specified tags from the given file.
        -   Tags can be strings or regex.
        -   The result can be used in `applyDiff()` or in `create()`.
        -   Example:
            -   `diff.create(this, /aux\..+/, 'fun')`
            -   Creates a new diff that copies all the `aux.*` and `fun` tags.
    -   Added the `player.currentContext()` function.
        -   This returns the context that is currently loaded into AUX Player.
    -   Added the `onPlayerContextEnter()` event.
        -   This is triggered whenever AUX Player loads or changes a context.
        -   The `that` variable is an object containing the following properties:
            -   `context` - the context that was loaded.
    -   Added convenience functions for accessing the first and last elements on an array.
        -   `array.first()` will get the first element.
        -   `array.last()` will get the last element.
-   Changes
    -   Changed the @ and # formula expressions to always return a list of values.
        -   The values will always be sorted by the ID of the file that it came from.
            -   For @ expressions this means that the files will be sorted by ID.
            -   For # expressions this means that the values will be sorted by which file they came from.
        -   Because of this change, users should now use the `.first()` function to get the first file returned from a query.
-   Bug Fixes
    -   Fixed the wording when adding and removing channels.

## V0.7.4

### Date: 05/20/2019

### Changes:

-   Improvements
    -   Added the `NODE_PORT` environment variable to determine which port to use for HTTP in production.
-   Bug Fixes
    -   Fixed SocketManager to build the connection url correctly.

## V0.7.3

### Date: 05/20/2019

### Changes:

-   Bug Fixes
    -   Updated sharp to v0.22.1

## V0.7.2

### Date: 05/20/2019

### Changes:

-   Bug Fixes
    -   Fixed an issue where the server would return the wrong HTML page for AUX Player.

## V0.7.1

### Date: 05/20/2019

### Changes:

-   Bug Fixes
    -   Fixed an issue with running AUX on a .local domain that required HTTPs.

## V0.7.0

### Date: 05/20/2019

### Changes:

-   Improvements
    -   Search bar will now always remain across the top of builder.
    -   Made the `aux.context.grid` tag not use objects for hex heights.
    -   Made `auxplayer.com/channel` load AUX Builder and `auxplayer.com/channel/context` load AUX Player.
    -   Added `onConnected()` and `onDisconnected()` events to notify scripts when the user becomes connected for disconnected from the server.
    -   Added `player.isConnected()` to help formulas easily determine if the player is currently connected.
        -   Works by checking the `aux.connected` tag on the user's file.
-   Bug Fixes
    -   Allow for the expansion and shrinking of hexes after they have been raised or lowered.
    -   Clicking on the diff bursh in builder will now make the sheets appear correctly.
    -   Selecting the file ID in builder will now no longer change the zoom that sent the camera too far away.
    -   Upon shrinking the hex grid, hexes will now remain if a file is on top of it.
    -   Clicking on a non centeral hex did not show correct raise and lower options, now it does.
    -   Fixed an issue that would cause a formula to error if evaluating an array which referenced a non-existant tag.
        -   In the test scenario, this made it appear as if some blocks were able to be moved through and other blocks were not.
        -   In reality, the filter was breaking before it was able to evaluate the correct block.
        -   This is why re-creating a file sometimes worked - because the new file might have a lower file ID which would cause it to be evaluated before the broken file was checked.
    -   Fixed an issue that would cause the formula recursion counter to trigger in non-recursive scenarios.

## V0.6.5

### Date: 05/10/2019

-   Improvements
    -   Added `aux.iframe` tag that allows you to embed HTML pages inside an AUX.
        -   Related iframe tags:
            -   `aux.iframe`: URL of the page to embed
            -   `aux.iframe.x`: X local position
            -   `aux.iframe.y`: Y local position
            -   `aux.iframe.z`: Z local position
            -   `aux.iframe.size.x`: Width of the iframe plane geometry
            -   `aux.iframe.size.y`: Height of the iframe plane geometry
            -   `aux.iframe.rotation.x`: X local rotation
            -   `aux.iframe.rotation.y`: Y local rotation
            -   `aux.iframe.rotation.z`: Z local rotation
            -   `aux.iframe.element.width`: The pixel width of the iframe DOM element
            -   `aux.iframe.scale`: The uniform scale of the iframe plane geometry

## V0.6.4

### Date: 05/09/2019

### Changes:

-   Changes
    -   Made cloned files **not** use the creation hierarchy so that deleting the original file causes all child files to be deleted.
-   Bug Fixes
    -   Fixed the "Destroy file" button in the file sheet to allow destroying files while searching.

## V0.6.3

### Date: 05/09/2019

### Changes:

-   Improvements
    -   Made cloned files use the creation hierarchy so that deleting the original file causes all child files to be deleted.
-   Bug Fixes
    -   Fixed an issue that caused clonable files to not be cloned in AUX Player.

## V0.6.2

### Date: 05/09/2019

### Changes:

-   Improvements
    -   Allow users to determine which side of the file they have clicked on by using `that.face` variable on an `onClick` tag.
    -   Removed `aux.pickupable` and replaced it with special values for `aux.movable`.
        -   Setting `aux.movable` to `true` means it can be moved anywhere.
        -   Setting `aux.movable` to `false` means it cannot be moved.
        -   Setting `aux.movable` to `clone` means that dragging it will create a clone that can be placed anywhere.
        -   Setting `aux.movable` to `pickup` means it can be moved into any other context but not moved within the context it is currently in (only applies to AUX Player).
        -   Setting `aux.movable` to `drag` means it can be moved anywhere within the context it is currently in but not moved to another context. (only applies to AUX Player).
    -   Added the ability to destroy files from the file sheet.
    -   Added the ability to display a QR Code from formula actions.
        -   Use `showQRCode(data)` and `hideQRCode()` from formula actions.
    -   Added the ability to create a new empty file from the file sheet.
        -   Doing so will automatically select the new file and kick the user into multi-select mode.
    -   Added the ability to whitelist or blacklist users by using `aux.whitelist` and `aux.blacklist`.
        -   For example, setting `aux.whitelist` to `Kal` will ensure that only users named `Kal` can access the session.
        -   Similarly, setting `aux.blacklist` to `Kal` will ensure that users named `Kal` cannot access the session.
        -   In the case of a name being listed in both, the whitelist wins.
-   Bug Fixes
    -   Fixed an issue where long tapping on a file would register as a click on mobile.
    -   Dragging a minimized workspace will no longer change its z value for depth, only its x and y.

## V0.6.1

### Date: 05/07/2019

### Changes:

-   Bug Fixes
    -   Fixed the Copy/Paste shortcuts to make `Cmd+C` and `Cmd+V` work on Mac.

## V0.6.0

### Date: 05/07/2019

### Changes:

-   Improvements

    -   Added an `aux.progressBar` tag that generates a progressbar above the file, this tag can be set to any value form 0 to 1.
        -   This new tag also has additionally: `aux.progressBar.color` and `aux.progressBar.backgroundColor` to color the progressbar's components.
        -   This tag also has: `aux.progressBar.anchor` to set the facing direction of the progress bar relative to the file.
    -   Added `aux.pickupable` to control whether files can be placed into the inventory in the player or not, will be true (able to be put in inventory) by default.
        -   If `aux.pickupable` is true but `aux.movable` is false, the file can still be dragged into the inventory without moving the file position. It can also be dragged out of the inventory by setting the file position only until is is placed, then not allowing position changes again as `aux.movable` is still false.
    -   Added the ability to load additional channels into an AUX Player channel.
        -   Channels can be loaded from any reachable instance of AUX Server. (auxplayer.com, a boobox, etc.)
        -   To add a channel to your AUX Player, simply open the hamburger menu and click "Add Channel".
            -   Enter in the ID of the channel you want to load.
            -   There are several options:
                -   A URL (`https://auxplayer.com/channel/context`)
                -   A remote context ID (`auxplayer.com/channel/context`)
                -   A local context ID (`channel/context`)
                -   A local channel ID (`channel`)
        -   To remove a channel, open the hamburger menu and click on the one you want to remove.
        -   Channels can also be loaded by putting them in the query string of the URL.
            -   This is done by adding a parameter named `channels` set to the ID of the channel that you want to load.
            -   For example, `channels=abc/test` will load the `abc/test` channel.
            -   As a result, the URL ends up looking something like this `https://auxplayer.com/channel/context?channels=abc/test&channels=other/channel`.
            -   Note that you can only add channels this way. You must go to the hamburger menu to remove a channel.
                -   Sharing URLs will cause all the channels you have loaded to show up for someone else but it won't remove any channels they already have loaded.
        -   Added several new formula functions:
            -   `superShout(event, arg)` performs a shout that goes to every loaded channel. This is the only way for channels to communicate with each other.
            -   `player.loadChannel(id)` loads the channel with the given ID.
            -   `player.unloadChannel(id)` unloads the channel with the given ID.
        -   Additionally, the following events are always sent to every channel:
            -   `onQRCodeScannerOpened()`
            -   `onQRCodeScannerClosed()`
            -   `onQRCodeScanned()`
            -   `onTapCode()`
        -   How it works
            -   Channels are loaded by creating files in the user's "simulation context".
                -   You can get the user's simulation context by using `player.getFile().aux._userSimulationsContext`.
            -   AUX Player looks for these files and checks if they have a `aux.channel` tag.
                -   For files that do, then the `aux.channel` tag value is used as a channel ID and then AUX Player loads it for each file.
                -   Files that don't are ignored.
            -   Note that because we have multiple channels loaded there are multiple user files and global files.
                -   This is fine because channels cannot lookup files that other channels have.
                -   Because of this, a user also has multiple simulation contexts.
                -   This works out though, because we merge all the simulation contexts and remove duplicate channels.
                -   When `player.unloadChannel(id)` is called, we only remove simulation files that are in the channel that the script is running in.
                -   As a result, if another channel has called `player.loadChannel(id)` with the same ID the channel will remain loaded because at least one channel has requested that it be loaded.
    -   Added in a tween for the zoom that fires once a file has been focused on, it will tween to file position then zoom to the set zoom value.
    -   Added `whisper(file, event, argument)` formula function that sends shouts to a single file.
    -   Added a `aux.version` tag to the globals file which will be used to help determine when breaking changes in the AUX file format occur.
    -   Added the ability to copy and paste file selections in AUX Builder.
        -   Pressing `Ctrl+C` or `Cmd+C` will cause the currently selected files to be copied to the user's clipboard.
        -   Pressing `Ctrl+V` or `Cmd+V` will cause the currently selected files to be pasted into the world where the user's cursor is.
        -   Does not interfere with normal copy/paste operations like copying/pasting in input boxes.
        -   If a worksurface is included in the user's selection the new worksurface will be duplicated from it.
            -   This allows you to do things like copy the context color.
            -   Any files that are being copied from the old worksurface to the new one will also maintain their positions.
    -   Added the ability to copy worksurfaces AUX Builder using the new `"Copy"` option in the context menu.
        -   Using the `Ctrl+V` keybinding after copying the worksurface will paste a duplicate worksurface with duplicates of all the files that were on the surface.
    -   Added the ability to drag `.aux` files into AUX Builder.
        -   This will upload them just like the upload option in the hamburger menu.
    -   Added `player.hasFileInInventory(file)` formula function that determines if the given file or list of files are in the current player's inventory.
        -   As a part of this change, it is now possible to use the other user-related functions in formulas.
    -   Moved the `handlePointerEnter` and `handlePointerExit` function logic to only work in `PlayerInteractionManager`.
    -   Added the `handlePointerDown` to `PlayerInteractionManager` so down events in general can be collected on the player.
    -   Clicking on the `Raise` and `Lower` options on the workspace dropdown will now effect the entrire workspace if it has been expanded.

## V0.5.4

### Date: 04/29/2019

### Changes:

-   Improvements
    -   Changed AUX Player's default background color to match the dark background color that AUX Builder uses.
    -   Changed the globals file to look like a normal file when created and be labeled as "Global".
    -   Updated all the formula functions to use the new naming scheme.
    -   Added the ability to drag worksurfaces when they are minimized.
        -   Setting `aux.context.movable` to `false` will prevent this behavior.
    -   Selecting an item in the inventory no longer shows a selection indicator.
-   Bug Fixes
    -   The inventory placeholders should now always appear square.
    -   Dragging an item out of the inventory will now always remove the image of that item in the inventory.

## V0.5.3

### Date: 04/26/2019

### Changes:

-   Bug Fixes
    -   Fixed an issue that would cause data loss on the server.
        -   The issue was caused by not cleaning up some resources completely.
        -   Because some services were left running, they would allow a session to run indefinitely while the server was running but were not saving any new data to the database.
        -   As a result, any changes that happened after the "cleanup" would be lost after a server restart.

## V0.5.2

### Date: 04/26/2019

### Changes:

-   Improvements
    -   Set builder's default background color to dark gray. Player remains the light blue.
    -   Changed the `onDragAny/onDropAny` actions to be `onAnyDrag/onAnyDrop`.
    -   `formula-lib.ts` has changed `isPlayerInContext` export to `player.isInContext`.
    -   `formula-lib.ts` has changed `makeDiff` export to `diff`.
    -   Made the mini file dots much smaller.
    -   Added the ability to show and hide a QR Code Scanner using the `openQRCodeScanner()` and `closeQRCodeScanner()` functions.
        -   Upon scanning a QR Code the `onQRCodeScanned()` event is triggered with the `that` variable bound to the scanned QR code.
        -   The `onQRCodeScannerOpened()` event is triggered whenever the QR Code Scanner is opened.
        -   The `onQRCodeScannerClosed()` event is triggered whenever the QR Code Scanner is closed.
    -   Moved the file sheet to the right side of the screen.
-   Bug Fixes
    -   Fixed an issue with trying to load a WebP version of the "add tag" icon in Safari.
        -   Safari doesn't support WebP - so we instead have to load it as a PNG.
    -   Fixed the proxy to return the original content type of images to Safari.
        -   Because Safari doesn't support WebP we can't automatically optimize the images.

## V0.5.1

### Date: 04/25/2019

### Changes:

-   Improvements
    -   Automatically log in the user as a guest if they attempt to got to as context without being logged in.
-   Bug Fixes
    -   Stopped a new Guest's username from saying `guest_###` upon logging into a new guest account for the first time.
    -   Fixed highlighting issues when dragging files around.
    -   Totally removed the AUX Player toolbar so that it doesn't get in the way of input events. (Was previously just transparent)
    -   Fixed an issue with files not responding to height changes on a hex when the config file wasn't in the same context.

## V0.5.0

### Date: 04/25/2019

### Changes:

-   Improvements
    -   Restricted onCombine feature to only fire in aux-player and restrict it from happening on aux-builder.
    -   Removed the `clone()` function.
    -   Improved the `create()` function to be able to accept lists of diffs/files.
        -   This allows you to quickly create every combination of a set of diffs.
        -   For example, `create(this, [ { hello: true }, { hello: false } ])` will create two files. One with `#hello: true` and one with `#hello: false`.
        -   More complicated scenarios can be created as well:
            -   `create(this, [ { row: 1 }, { row: 2 } ], [ { column: 1 }, { column: 2 } ])` will create four files for every possible combination between `row: 1|2` and `column: 1|2`.
            -   `create(this, { 'aux.color': 'red' }, [ makeDiff.addToContext('context_1'), makeDiff.addToContext('context_2') ])` will create two files that are both red but are on different contexts.
            -   `create(this, @aux.color('red'), { 'aux.color': 'green' })` will find every file that is red, duplicate them, and set the new files' colors to green.
    -   Improved how we position files to prevent two files from appearing at the same index.
        -   Creating new files at the same position will now automatically stack them.
        -   Stacking is determined first by the index and second by the file ID.
    -   Added a zoom property to the `tweenPlayerTo` function to set a consistent zoom on file focus.
    -   Moved the worksurface context menu options to files mode.
    -   Moved the channel name to the hamburger menu and added the QR Code to the menu as well.
    -   Worksurface improvements
        -   Removed the header in AUX Player so that only the hamburger menu is shown.
        -   Removed the option to enter into worksurfaces mode.
            -   If users are already in worksurfaces mode then they can still exit.
        -   Removed the ability to snap or drag worksurfaces.
        -   Removed the ability to change the worksurface color.
    -   Removed the change background color context menu.
    -   Made the globals file generate as a worksurface.
    -   File Sheet/Search improvements
        -   Removed the edit icon and replaced it with a search icon at the top right of the top bar.
        -   Added the ability to save a `.aux` file from the current selection/search.
        -   Moved the "+tag" button to the left side of the panel and added an icon for it.
        -   Added another "Add Tag" button to the bottom of the tags list.
        -   Added the ability to show the list of selected file IDs in the search bar.
-   Bug Fixes
    -   Stopped sheet closing bug from taking multiple clicks to reopen.

## V0.4.15

### Date: 04/22/2019

### Changes:

-   Improvements

    -   Added a basic proxy to the server so that external web requests can be cached for offline use.
        -   Only works when the app is served over HTTPS.
        -   Uses service workers to redirect external requests to the server which can then download and cache the resources.
            -   Shouldn't be a security/privacy issue because all cookies and headers are stripped from the client requests.
            -   As a result this prevents users from adding resources which require the use of cookies for authorization.
            -   A nice side-effect is that it also helps prevent advertisers/publishers from tracking users that are using AUX. (Cookie tracking and Browser Fingerprinting are prevented)
        -   Currently, only the following image types are cached:
            -   `PNG`
            -   `JPG`
            -   `GIF`
            -   `WEBP`
            -   `BMP`
            -   `TIFF`
            -   `ICO`
        -   Upon caching an image, we also optimize it to WEBP format to reduce file size while preserving quality.
    -   Added `onPointerEnter()` and `onPointerExit()` events that are triggered on files that the user's cursor hovers.
    -   Added a pre-commit task to automatically format files.
    -   Formatted all of the source files. (TS, JS, Vue, JSON, HTML, CSS)
    -   Added an option to the dropdown in aux-builder to jump to aux-player for the current context
    -   `formula-lib.ts` has added a `isPlayerInContext` function to determine if path is in the expected context in aux-player.
    -   `formula-lib.ts` has changed `tweenTo` function to `tweenPlayerTo` for better clarity on the function's use.

## V0.4.14

### Date: 04/19/2019

### Changes:

-   Improvements
    -   Users that join as a guest will now have a cleaner visible name of `Guest`.
    -   Removed the builder checkbox on the new workspace popup to make the feature cleaner.
    -   Added the ability to zoom to a file by tapping/clicking its ID in the file sheet.
    -   Added a couple script functions:
        -   `tweenTo(file or id)` causes the current user's camera to tween to the given file. (just like how the sheet does it)
        -   `toast(message)` causes a toast message to pop up with the given message. It will automatically go away after some time.

## V0.4.13

### Date: 04/18/2019

### Changes:

-   Improvements
    -   Can load external images by setting `aux.image` to an image url.
        -   **NOTE:** The remote server must be CORS enabled in order to allow retrieval of the image.
    -   Added `sprite` as an option for `aux.shape`.
        -   This is a camera facing quad that is great for displaying transparent images.
    -   Added several events:
        -   `onCreate()` is called on the file that was created after being created.
        -   `onDestroy()` is called on the file just before it is destroyed.
        -   `onDropInContext()` is called on all the files that a user just dragged onto a context. (`that` is the context name)
        -   `onDragOutOfContext()` is called on all the files that a user just dragged out of a context. (`that` is the context name)
        -   `onDropAnyInContext()` is called on all files when any file is dragged onto a context. (`that` is an object that contains the `context` and `files`)
        -   `onDragAnyOutOfContext()` is called on all files when any file is dragged out of a context. (`that` is an object that contains the `context` and `files`)
        -   `onDropInInventory()` is called on the file that a user just dragged into their inventory.
        -   `onDragOutOfInventory()` is called on the file that a user just dragged out of their inventory.
        -   `onDropAnyInInventory()` is called on all files when any file is dragged into the user's inventory. (`that` is the list of files)
        -   `onDragAnyOutOfInventory()` is called on all files when any file is dragged out of the user's inventory. (`that` is the list of files)
        -   `onTapCode()` is called on every file whenever a 4 digit tap code has been entered. (`that` is the code)
            -   It is recommended to use an `if` statement to filter the tap code.
            -   This way you won't get events for tap code `1111` all the time due to the user tapping the screen.
        -   All of the drag/drop events are triggered once the user is done dragging. (not during their drag)
    -   Added checkboxes the new workspace modal to allow users to set whether it should show up in builder, player, or both.

## V0.4.12

### Date: 04/17/2019

### Changes:

-   **Breaking Changes**
    -   Changed worksurfaces and player config files to use `{context}.config` instead of `aux.builder.context` and `aux.player.context`.
        -   This also allows people to specify formulas on a per-context basis.
        -   We call these new tags "config tags".
        -   For example, you can show the `hello` context in both AUX Builder and AUX Player by setting the `hello.config` tag to `true`.
        -   Because of this change, existing worksurfaces no longer work. To regain your worksurfaces, do a search for `@aux.builder.context` and then create a config tag for the worksurfaces that are found.
    -   Changed worksurface config values to use `aux.context.{value}` instead of `aux.builder.context.{value}`.
        -   Removing `builder` from the name makes it easier to understand that the tags are describing the contexts that the file is configuring.
    -   Renamed `aux._parent` to `aux._creator`.
    -   Moved functions that create file diffs to their own namespace.
        -   `xyzDiff()` is now `makeDiff.xyz()`
        -   so `addToContextDiff()` is now `makeDiff.addToContext()`
-   Bug Fixes
    -   Fixed an issue that would prevent some files from showing up in Aux Builder due to being created with incorrect data.
    -   Fixed the ability to shrink worksurfaces.
-   Improvements
    -   Added the ability to pass arguments in `shout()`.
        -   For example, you can pass the number 11 to everything that has a `handleMessage()` tag using `shout("handleMessage", 11)`.
    -   Added `isBuilder` and `isPlayer` variables to formulas.
        -   This allows formulas to tell whether they are being run in AUX Builder or AUX Player.
        -   Using these variables in combination with config tags allows specifying whether a context should show up in AUX Builder or AUX Player.
        -   For example, the `hello` context will only show up in AUX Builder when the `hello.config` tag is set to `=isBuilder`.
    -   Added the ability to pass an array of files to `clone()` and `destroy()`.
    -   Changed the generated context ID format from `aux._context_{uuid}` to `context_{short-uuid}`.
    -   Added `aux.mergeable` so control whether diffs can be merged into other files.
    -   Added `md-dialog-prompt` to `GameView` to allow users to set custom contexts for new workspaces.
    -   Removed the `_destroyed` tag. Setting it now does nothing.
    -   Aux Player now uses `aux.context.color` value as the scene's background color.
        -   If `aux.context.color` has no value or is undefined, then it will fall back to `aux.scene.color`.
    -   Made diff toolbar in AUX Builder transparent and Inventory toolbar in AUX Player mostly transparent (slots are still lightly visible.)
    -   Added a trash can that shows up when dragging a file.
        -   Dragging files onto this trash can causes the file to be deleted.
        -   Dragging a diff onto the trash can causes the diff to be cleared.
    -   Added support for `aux.label.anchor` to allow positioning of the label.
        -   Supported values are:
            -   top (default)
            -   left
            -   right
            -   front
            -   back
            -   floating (word bubble)

## V0.4.11

### Date: 04/12/2019

### Changes:

-   Improvements
    -   Updated mesh materials and scene lighting to provide a cleaner look and more accurate color representation.
    -   Dragging files off of worksurfaces no longer deletes them but simply removes them from the context.
    -   Functions:
        -   The `clone()` and `copy()` functions have been changed to accept the first parameter as the creator. This means instead of `clone(this)` you would do `clone(null, this)`. Because of this change, `cloneFrom()` and `copyFrom()` are redundant and have been removed.
        -   The `clone()` and `copy()` functions now return the file that was created.
        -   New Functions:
            -   `addToContextDiff(context, x (optional), y (optional), index (optional))` returns an object that can be used with `create()`, `clone()`, or `applyDiff()` to create or add a file to the given context.
            -   `removeFromContextDiff(context)` returns an object that can be used with `create()`, `clone()`, or `applyDiff()` to remove a file from the given context.
            -   `addToContext(file, context)` adds the given file to the given context.
            -   `removeFromContext(file, context)` removes the given file from the given context.
            -   `setPositionDiff(context, x (optional), y (optional), index (optional))` returns a diff that sets the position of a file in the given context.
            -   `addToMenuDiff()` returns a diff that adds a file to the user's menu.
            -   `removeFromMenuDiff()` returns a diff that removes a file from the user's menu.
        -   Other changes
            -   `create()`, `clone()`, and `createMenuItem()` all support using files as diffs.

## V0.4.10

### Date: 04/11/2019

### Changes:

-   Bug Fixes
    -   Fixed an issue that prevented shouts from adding menu items to the user's menu.
    -   Fixed an issue that caused all users to have hexes.

## V0.4.9

### Date: 04/11/2019

### Changes:

-   Bug Fixes
    -   Fixed a build error.
-   Other improvements
    -   Fudging orthographic camera user context position based on its zoom level. This is not a perfect implementation but does provide a better sense of “where” ortho are when using zoom.

## V0.4.8

### Date: 04/11/2019

### Changes:

-   Bug Fixes
    -   Fixed some broken tests.

## V0.4.7

### Date: 04/11/2019

### Changes:

-   Bug fixes
    -   Typing `=` into a cell should no longer cause issues.
-   Improvements
    -   Menus
        -   Files can now be added to the user's menu.
        -   The items will only show up in AUX Player.
        -   Several functions have been added to help with adding and creating menu items:
            -   `createMenuItem(category, label, actionScript, data (optional))` will create a new file and add it to the current user's menu.
            -   `destroyMenuItem(category)` will destroy any files in the current user's menu with the given category.
            -   `destroyAllMenuItems()` will destroy all files in the current user's menu.
            -   `addToMenu(file)` will add the given file to the current user's menu.
            -   `removeFromMenu(file)` will remove the given file from the current user's menu.
        -   In addition, the following tags control various properties on menu items.
            -   `aux.label` controls the text on the menu item.
            -   `aux.label.color` controls the text color of the menu item.
            -   `aux.color` controls the background color of the menu item.
            -   `onClick()` is called when the menu item is clicked.
            -   `aux.input` turns the menu item into an input that allows modification of the given tag name.
                -   Clicking on the menu item will show a dialog with an input box.
            -   `aux.input.target` indicates the file that the input tag should be set on.
                -   for example, setting `aux.input.target` to `=@name("joe")` will cause the input to change the tag on the file that has the `name` tag set to `joe`.
            -   `aux.input.placeholder` sets the placeholder text to use for the input box.
            -   `onSave()` is called after the user chooses to save their changes.
            -   `onClose()` is called after the dialog has been closed, regardless of whether the changes were saved or not.

## V0.4.6

### Date: 04/11/2019

### Changes:

-   Improvements

    -   Camera is now orthographic by default for both AUX Builder and AUX Player.
        -   There is a toggle button in the menu for builder and player that lets you toggle a perspective camera on/off.

## V0.4.5

### Date: 04/10/2019

### Changes:

-   Bug Fixes
    -   Fixed scrolling in the file panel.

## V0.4.4

### Date: 04/10/2019

### Changes:

-   Improvements:
    -   Diffballs
        -   The recent files list is now a "brush" that takes properties from the last file or tag that was modified.
        -   This means that you can now drag out a file on top of another file to paint the brush's tags onto another file.
        -   The effect is that you can copy and paste tags onto other files.
    -   File Selection
        -   The file panel now only shows the number of selected files when in multi-select mode.
        -   When in single select mode the "Unselect All" button is now a "Multi Select" button to transition to multi select mode.
        -   Hiding or showing the file panel no longer changes the file selection mode.
        -   Selecting the file brush at the bottom of the screen now opens the file panel to show the tags on the brush.
        -   When the brush is selected, the "Muti Select" button becomes a "Clear Diff" button which resets the brush to an empty file.

## V0.4.3

### Date: 04/09/2019

### Changes:

-   Improvements:

    -   Loading screen will show error if one occurs during load.
    -   Can close loading screen if error occurs by pressing the `DISMISS` button.

## V0.4.2

### Date: 04/09/2019

### Changes:

-   Added loading screen to Aux Builder and Aux Player.

## V0.4.1

### Date: 4/05/2019

### Changes:

-   Improvements
    -   File Selection
        -   There are now two file selection modes:
        -   Single select
            -   Users in single select mode are able to click files to automatically show the sheet for the selected file.
            -   Clicking in empty space will clear the selection.
            -   Holding control and selecting another file will add the clicked file to the user's selection and switch to multi-select mode.
            -   Closing the sheet or clicking "Unselect All" will cause the user's selection to be cleared.
        -   Multi select
            -   Works like the old way.
            -   Opening the sheet causes multi-select mode to be enabled.
            -   Alternatively, selecting a file while holding the control key will also cause multi-select mode to be enabled.
            -   While in multi select mode the sheet can be closed just like normal.
            -   Clicking "Unselect All" will cause the selection to be cleared and will switch back to single select mode.
    -   File Sheet
        -   Search
            -   The file sheet now includes a search icon that can be used to show a search bar.
            -   The search bar allows the user to type in formulas and see the results in realtime.
            -   Any files returned from the search are editable in the table.
            -   Other results (like numbers) are shown in a list.
            -   Using the `Ctrl+F` (`Cmd` is difficult to intercept) keyboard shortcut will open the sheet and automatically focus the search bar.
            -   Pressing `Enter` or the green checkmark next to the search bar will finish the search and automatically select any files returned from the search.

## V0.4.0

### Date: 4/04/2019

### Changes:

-   Bug Fixes:
    -   Fixed an issue with having multiple tabs open that caused the tabs to send events as each other.
        -   This was previously fixed but was re-broken as part of a bit of rework around storing atoms.
        -   The issue is that storage is shared between tabs so we need to make sure we're storing the data separately per tab.
        -   So the signatures were valid because they were sharing the same keys.
        -   Maybe something like a copy-on-write mechanism or splitting trees based on the site IDs could fix this in a way that preserves offline capabilities.
        -   Upon reload we would check local storage for currently used site IDs and pick one of the local site IDs that is not in use.
    -   Fixed an issue with scaling and user positions. The user positions were not being scaled to match the context that they were in.
    -   Made the server clear and re-create trees that get corrupted after a reload.
        -   This is a dangerous operation, we'll need to spend some dev time coming up with an acceptible solution to corrupted trees so that data doesn't get lost.
        -   Basically the issue is that we currently don't have a way to communicate these issues to users and make informed decisions on it.
        -   Also because of the issue with multiple tabs, we're always trying to load the tree from the server so we can't have the client send its state to recover.
        -   So, in the meantime, this is potentially an acceptible tradeoff to prevent people from getting locked out of simulations.
-   Other improvements

    -   Redirects
        -   Added the ability to redirect to `https://auxplayer.com` when accessing a context in a simulation.
        -   Added the ability to redirect to `https://auxbuilder.com` when accessing a simulation without a context.
    -   Dynamic client configuration
        -   The client now requests a configuration from the server on startup.
        -   This lets us handle some configuration tasks for the client at runtime from the server.
        -   Will be useful for managing URLs and other functionality for deployments to Raspberry PIs.
    -   Multi-line Editor
        -   Added the ability to show a multi-line text editor for tag values.
        -   This makes editing things like actions and formulas much easier.
    -   File Sheet Axis
        -   Improved the File Sheet to use CSS Grids instead of table elements.
        -   This gives us the capability to dynamically switch between row and column modes.
        -   Also gives us more control over sizing of elements and responsiveness.
    -   Inventory bar adjusts to mobile screen resolutions.
    -   Users are now represented as a semi-transparent square cone mesh.
    -   Scripting Improvements
        -   Added the ability to set tag values on files that are returned from `@` queries.
            -   For example, `@name('bob').name = 'joe'` changes the name of `bob` to `joe`.
            -   Caveats:
                -   Setting individual array values is not supported.
                -   So doing `this.colors[1] = 'blue'` would not change the second element of the `colors` tag to `blue`.
        -   Added the `aux._parent` tag that contains the ID of the file that a file is childed to.
        -   When `destroy(file)` is called all files that have `aux._parent` matching `file.id` will also be destroyed. This happens recursively.
        -   Added a new function `cloneFrom(file, ...newData)`.
            -   Similar to `clone(file, ...newData)` but sets `aux._parent` on the new file to `file.id`.
            -   The new file will have tags copied from `file` and the given list of objects.
        -   Added a new function `createFrom(file, data)`.
            -   Similar to `create(data)` but sets `aux._parent` on the new file to `file.id`.
            -   The new file will have tags from the given `data` parameter.

## V0.3.26

### Date: 4/01/2019

### Changes:

-   Bug Fixes
    -   Fixed worksurfaces to update when their `aux.builder.context` tag is updated.
-   Other improvements
    -   Improved the server to cleanup trees from memory that aren't in active memory.

## V0.3.25

### Date: 4/01/2019

### Changes:

-   Bug Fixes
    -   Fixed HTML Element targets not being captured as intended when using touch.
        -   This fixes inventory dragging for mobile.
    -   Fixed the ability to use indexer expressions in filters after @ or # queries.
        -   `=@nums()[0]` gets the first file with the `nums` tag on it.
    -   Fixed the ability to call functions in filters after @ or # queries.
        -   `=#nums().map(num => num + 10)` now works and produces a list of numbers where each number has 10 added to it.
    -   Fixed the ability to upload AUX files.
    -   Improved garbage collection so that it avoids expensive operations when there is nothing to remove.
    -   Fixed offline mode to work offline(!).
-   Other improvements
    -   Formulas now support using dots after @ or # queries. For example `=@name('bob').name` now works.
    -   Debug Page
    -   The debug page for AUX Builder has been moved to be after the simulation ID. So to access the debug page for `test` you would go to `https://auxbuilder.com/test/aux-debug`.
    -   The debug page now has a search bar that allows entering a formula to search through the file state.
    -   Added the ability for the debug page to search through destroyed files.
    -   Atom signatures are now only checked when adding individual atoms. This greatly improves loading performance.
    -   Refactored some of the logic around propagating file updates so that they can be more performant in the future.
    -   Destroying files by dragging them off of a worksurface or using the `destroy()` function in an action now uses the causal tree instead of setting the `_destroyed` tag to `true`. (Allows better garbage collection in the future)
    -   Improved first load performance by reducing the amount of work the browser needs to do to store a tree in IndexedDB.
    -   Improved performance for inserting atoms into the weave.

## V0.3.24

### Date: 3/28/2019

### Changes:

-   Features:
    -   Can drag files to and from user's inventory in AUX Player.
    -   Added support for cryptograhpically signing and verifiying events.
    -   Renamed `scale.x`, `scale.y`, and `scale.z` to `aux.scale.x`, `aux.scale.y`, and `aux.scale.z`.
    -   Added the ability to use `aux.scale` to uniformly scale the file.
-   Bug Fixes
    -   Use context.z position has an offset from the calculated display z position in Aux Builder.
        -   Making context.z act as an offset allows context.z value of 0 to place the file on the “ground” regardless of tile height in Aux Builder and always place the file on the ground in Aux Builder.
        -   No more file clipping issues due to grid planes being at different heights between Aux Builder and Aux Player.
    -   Don't clear out tags that end with `.x`, `.y`, or `.z` when dragging new files from the recent files list.
    -   Fixed an issue with trees that could cause sibling atoms to be ignored or ordered improperly.
-   Other Improvements
    -   Builder context file now defaults to flat, clear, and not movable.

## V0.3.23

### Date: 3/26/2019

### Changes:

-   Features
    -   Can drag and combine files in AUX Player.
-   Buf Fixes

    -   Can snap hexes together again as long as there is no file on it (currently this includes the builder context file as well).
    -   Fixed an issue that allowed files representing worksurfaces to be dragged even if `aux.movable` was set to `false`.
    -   Fixed an issue that allowed files to be stacked on top of invisible files that were representing users.

## V0.3.22

### Date: 3/26/2019

### Changes:

-   Bug Fixes
    -   Fixed an issue where atoms could be placed in the wrong spot.
    -   Fixed an issue with importing atoms where the tree could become invalid.
-   Other Improvements
    -   Added some core functionality for the infinite mathematical grid in AUX Player.

## V0.3.21

### Date: 3/24/2019

### Changes:

-   Bug Fixes
    -   Fixed an issue where the server would start handing out old site IDs after a restart.
    -   Added the ability to reject events that become corrupted while in transit.

## V0.3.20

### Date: 3/23/2019

### Changes:

-   Bug Fixes
    -   Fixed another scenario where duplicate atoms could be added to a weave.

## V0.3.19

### Date: 3/23/2019

### Changes:

-   Bug Fixes
    -   Fixed Weaves to prevent duplicate atoms from being added in specific scenarios.
        -   This would cause peers to reject changes from each other.
        -   If the issue happened on the server then every client would reject data from the server until the server was restarted.
        -   The restart would cause the server to reload the atoms from the database, eliminating any duplicates.
    -   Fixed signing out and signing back in on AUX Player to put the user back in the context they were previously in.
    -   Fixed an issue that caused users to be invisible the first time they signed into an AUX Player context.

## V0.3.18

### Date: 3/23/2019

### Changes:

-   Bug Fixes
    -   Fixed so that users can actually log out.
    -   Fixed AR mode in AUX Player.
-   Other Improvements
    -   Added a progress spinner to the login pages.
    -   Added lerping to the user meshes so the position updates look more natural.

## V0.3.17

### Date: 3/22/2019

### Changes:

-   Bug Fixes
    -   Fixed so that updates are only sent every 1/2 second instead of up to every frame.

## V0.3.16

### Date: 3/22/2019

### Changes:

-   Bug Fixes
    -   Fixed an issue that would cause two browser tabs to go to war over which was the real tab for that user.
    -   Fixed an issue that would cause two browser tabs to potentially become inconsistent with each other because they were sharing the same site ID.
-   Other Changes
    -   Added a couple extra logs to MongoDBTreeStore.
    -   Added additional safegards against invalid events.

## V0.3.15

### Date: 3/22/2019

### Changes:

-   Bug Fixes
    -   Fixed an issue that prevented users from creating new simulations.
    -   Fixed an issue that caused duplicate files to be created in the game view.
    -   Fixed issues with logging in as the same user from different devices.
    -   Fixed an issue that would cause newly created trees to have garbage collection disabled.
-   Other Improvements
    -   Improved word bubble performance.
    -   Improved performance when loading large causal trees.
    -   Added additional validations when importing trees to prevent errors down the road.
    -   Improved the server to add a root atom if loading a tree that has no atoms.

## V0.3.14

### Date: 3/22/2019

### Changes:

-   Bug Fixes
    -   Fixed CausalTreeServer to save imported atoms.
    -   Fixed CausalTreeServer to not re-store atoms each time it loads the tree from the database.
    -   Make CausalTree export version 3 trees.
    -   Make CausalTree collect garbage after importing.
-   Other Changes
    -   Enable some debug logs.

## V0.3.13

### Date: 3/21/2019

### Changes:

-   Bug Fixes
    -   Reduced memory usage of worksurfaces. This makes it easier to create large worksurfaces.
    -   Fixed not being able to drag the camera around when tapping/clicking on a worksurface while in files mode.
    -   Added indexes to MongoDB collections so that queries won't be so slow.

## V0.3.12

### Date: 3/21/2019

### Changes:

-   Bug Fixes
    -   Fixed issues with slowdowns caused by continually re-saving the entire history.
    -   Fixed several performance issues related to labels and word bubbles.
    -   Changed the branding to AUX Builder from File Simulator.
    -   Fixed several issues with files and contexts in AUX Player.
        -   Files marked as `_destroyed` now no longer display.
        -   Fixed a loading order issue that would occur when a file was its own context.
        -   Fixed an issue that would cause the player to ignore the file removed event for the context file.
    -   Fixed Word Bubbles so that they scale with labels when `aux.label.size.mode` is set to `auto`.
-   AUX Player Improvements
    -   Users now show up inside contexts in both AUX Builder and AUX Player.
    -   The `_lastActiveTime` tag is now per-context. (i.e. `context_a._lastActiveTime`)
-   AUX Builder Improvements
    -   Added the ability to fork simulations.
-   Other Improvements
    -   Added the ability to transparently upgrade our storage formats.
        -   Works for both MongoDB and IndexedDB.
    -   Made the server respond to the local IP Addresses by default in Development mode.
        -   This makes it easier to do development with a mobile device.
        -   Use `npm run watch:player` to have it serve the AUX Player by default. Otherwise it will serve the AUX Builder.
    -   Improved formula query expresions to support tags with dots in them.
        -   Before you would have to wrap the tag in a string.
        -   Now you can simply do `@aux.label` or `#aux.label` as long as each part is a valid [JS identifier](https://developer.mozilla.org/en-US/docs/Glossary/Identifier).

## V0.3.11

### Date: 3/19/2019

### Changes:

-   Bug Fixes
    -   Fixed dragging worksurfaces while in files mode.
    -   Fixed an issue in Aux Player that caused a file to still be visible even if it was destroyed.
    -   Fixed a login issue that would cause the user to get stuck in a redirect loop.
    -   Fixed shouts.
    -   Fixed AUX File upload to overwrite existing state instead of trying to merge the two trees.
        -   This allows us to keep better consistency across multiple devices.
    -   Fixed user labels.
-   Formula Improvements
    -   Improved formulas allow using normal dot syntax for tags with dots in them.
        -   This means you can now do `this.aux.color` instead of `this['aux.color']`
        -   As a result of this change, primitive values (number, string, boolean) are converted to objects.
        -   So to do equality comparisions you must use the `==` operator instead of either `!` or `===`.
        -   Numerical operators and other comparision operators still work fine.
        -   You can alternatively use the `valueOf()` function to convert the object back into a primitive value.
    -   Added the ability to change a file value simply by changing it.
        -   This means instead of doing `copy(this, { "aux.color": "red" })` you can now do `this.aux.color = "red"`.
        -   Additionally, we no longer destroy files by default.
        -   This means that the destroy/recreate pattern is basically deprecated. This pattern worked in simple scenarios, but for more complex scenarios it could easily cause race conditions where duplicate files are created because users clicked the same file at the same time.
-   Other Improvements
    -   Improved the `goToContext()` formula function to be able to accept a single parameter that indicates the context to go to.
        -   The function will infer the current simulation ID from the URL.

## V0.3.10

### Date: 3/18/2019

### Changes:

-   Fixed aux upload.

## V0.3.9

### Date: 3/18/2019

### Changes:

-   Fixed Aux Player file added event ordering.
-   Reworked actions function to take an arbitrary number of files.
-   Added ability to have tag filters that match everything.
-   Added `shout` formula function.
    ```
    shout(eventName)
    ```
-   Added `goToContext` formula function.
    ```
    goToContext(simulationId, contextId)
    ```
-   Calling `onClick` action on file that gets clicked by the user in Aux Player.
-   Fixed Aux Player showing destroyed files.

## V0.3.8

### Date: 3/18/2019

### Changes:

-   Changed configurations to allow auxplayer.com and auxbuilder.com

## V0.3.7

### Date: 3/17/2019

### Changes:

-   Added InventoryContext to hold onto user’s inventory data much in the same way Context3D does (WIP). Ported over some MiniFile stuff from Aux Projector to get inventory display framework up (WIP).
-   Renamed pointOnGrid to pointOnWorkspaceGrid for clarification.

## V0.3.6

### Date: 3/15/2019

### Changes:

-   Changed to using Causal Trees for history.
    -   **This is a breaking change**
    -   This gives us the ability to support offline mode and keep action history.
    -   Because of how the system is designed, every merge conflict can be resolved in a reasonable manner.
    -   This is a new storage format, so data needs to be migrated.
    -   This is also fairly new, so it may have some weird bugs.
-   Removed file types.
    -   **This is a breaking change**
    -   This allows any file to visualize any grouping of files. (e.g. look like a worksurface)
    -   As a result, the only difference between a file and a worksurface is what tags the file has.
    -   This means that new worksurfaces will have a file on them by default. This file is the data for the worksurface.
    -   To create a workspace:
        -   Make a file that has `builder.context` set to any value.
        -   This value is the context that the file is visualizing.
        -   _To make other files show up in this context you simply create a tag with the same name as the context as set its value to `true`._
        -   **Note that when you create a worksurface in worksurface mode we do this for you automatically.**
    -   A couple tags were changed:
        -   `_position`
            -   Split into 3 different tags. (x, y, z)
            -   To change the position of a file you use `{context}.x`, `{context}.y`, and `{context}.z` as the tag names.
        -   `_workspace`
            -   Now to place a file on a workspace you set the `{context}` tag to `true`
        -   All existing tags have been moved to the `aux` namespace.
            -   This affects `color`, `scale`, `stroke`, `line`, `label`, `movable`, and `stackable`.
            -   They have been changed to `aux.color`, `aux.scale`, `aux.stroke`, `aux.line`, `aux.label`, `aux.movable`, and `aux.stackable`.
        -   `_hidden`
            -   This option has been removed in favor of setting the `aux.color` tag to `transparent` or `clear`.
            -   To remove the lines you simply need to set the `stroke.color` tag to `transparent`/`clear`.
    -   Several new tags were added:
        -   `builder.context`
            -   Setting this to a value will cause the file to visualize the context that was specified.
            -   This means appearing like a worksurface and showing any files that have the related `{context}` tag set to `true`.
        -   `builder.context.x`, `builder.context.y`, `builder.context.z`,
            -   These tags specify the X, Y, and Z positions that the center of the worksurface is placed at.
        -   `builder.context.scale`
            -   This tag specifies the scale of the worksurface. (how big it is)
        -   `builder.context.grid.scale`
            -   This tag specifies the scale of the grid relative to the worksurface. (how big the grid squares are)
        -   `builder.context.defaultHeight`
            -   This tag specifies how tall the hexes on the worksurface are by default.
        -   `builder.context.size`
            -   This tag specifies how many hexes from the center the worksurface contains.
        -   `builder.context.minimized`
            -   This tag specifies whether the worksurface is minimized.
        -   `builder.context.color`
            -   This tag specifies the color that the worksurface is.

## V0.3.5

### Date: 2/26/2019

### Changes:

-   Fixed AR mode.
-   Restoring original background color when exiting AR mode.

## V0.3.4

### Date: 2/25/2019

### Changes:

-   Added stub for AUX Player.
-   Added subdomains for File Simulator (projector.filesimulator.com) and AUX Player (player.filesimulator.com).
-   Lots of file reorganization.
    -   `aux-projector` and `aux-player` are now togethor underneath `aux-web` along with any other common/shared files.
-   Fixed combining.

## V0.3.3

### Date: 2/21/2019

### Changes:

-   Implemented a word bubble to help make file labels more readable.

## V0.3.2

## Data: 2/21/2019

### Changes:

-   Nothing, just trying to get npm flow setup.

## V0.3.1

### Date: 2/20/2019

### Changes:

-   Added the ability to delete files by dragging them off a workspace.
-   Fixed the `destroy()` function in action scripts.

## V0.3.0

### Date: 2/14/2019

### Changes:

-   Added a recursion check to the formula evaluation code to prevent infinite loops from locking up the system.

## V0.2.30

### Date: 2/13/2019

### Changes:

-   Added Aux Debug page that can be reached by prepending `/aux-debug/` to your simulation id in the url.
    -   This page presents the AUX data in its raw JSON form and is updated live when changes arrive from the server.
    -   If you wanted to see the raw data for a simulation called `RyanIsSoCool` you would go to: `filesimulator.com/aux-debug/RyanIsSoCool`.
-   Add the ability to drag a stack of files
    -   For some reason the stack doesn't always move at the same time.
    -   It's some weird issue with not updating them fast enough or something.
-   Debounce updates to the recents list so that we're not forcing re-renders of the mini files all the time
-   Fix so that dragging new files doesn't cause a ton to get created
-   Cause formulas to be run when evaluating filters
    -   This also fixes the issue of numbers and true/false values not matching filters
-   Allow combining files that were just dragged from the file queue
-   Hide files without workspaces

    -   Also log out the file ID when this happens.

## V0.2.29

### Date: 2/13/2019

### Changes:

-   Fixed workspace mesh not updating properly.
-   Remove workspace if size is 0.
    -   Only allow shrinking of a workspace to 0 if there are no files on the workspace.
-   Implemented cleanup of a file's arrows/lines when it is destroyed.

## V0.2.28

### Date: 2/12/2019

### Changes:

-   Make the recent files list use 3D renders of the actual files.
-   Fixed issues with the lines not updating when worksurfaces minimize.
-   Disabled shadows.

## V0.2.27

### Date: 2/11/2019

### Changes:

-   Fix the weirdest bug that was caused by an internal error in Vue.js.
    -   It would do something to stop the touch events from being emitted.
    -   I'm not sure how it did that. Maybe changing focus or something.

## V0.2.26

### Date: 2/11/2019

### Changes:

-   Fixed touch scrolling.
-   Fixed an issue that would prevent immovable files from being dragged off of the recent files list.
-   Fixed an issue that allowed players to place files on minimized worksurfaces.
-   Fixed an issue that allowed minimized worksurfaces to snap together.
-   Made the recents list have 3 files at most.
-   Made files in the recents list not duplicate as long as their normal values are the same.
-   Made selecting a file in the recents list move the selected file to the front.
-   Made the first file in the list larger than the others.
-   Made dragging a file from the recents list not move the dragged file to the front of the list.

## V0.2.25

### Date: 2/11/2019

### Changes:

-   Added the first version of the file toolbar.
    -   This is a list of the user's recently edited files.
    -   Users can select a file from the toolbar to tap and place.
    -   They can also click and drag files out into the world.
-   Made minimized hexes 1/3 the scale of normal hexes.
-   Added the ability to minimize hexes while in file mode.
-   Moved extra buttons like the AR mode to the app sidebar.
-   Made the login email box into a name box.
-   Fixed destroyed blocks not dissapearing.
-   Made the tag input field use a placeholder instead of filling with actual text.
-   Fixed some input issues.

## V0.2.24

### Date: 2/8/2019

### Changes:

-   Scaled down color picker, removed scrolling, and made it slightly wider to accommodate mobile screens.
-   It is now possible to close the Color Picker by tapping on empty space (it will no longer open immediately when tapping of of it).
-   Allow camera dragging when performing click operation on file that is incompatible with the current user mode.
-   Prevent the user from changing the background color when in AR mode.
-   Added the ability to see other people and what they are looking at.
-   Added the ability to minimize worksurfaces.
    -   While minimized they can still be dragged around but changing the size and height is not allowed.
    -   The color can still be changed though.
-   Fixed an issue where everyone would try to initialize the globals file with the default color and get a merge conflict if it was different.

## V0.2.23

### Date: 2/7/2019

### Changes:

-   Made the info box default to closed.
-   Added initial version of WebXR support.
    -   Note that this is Mozilla's old crotchety WebXR and not the official standardized version.
    -   As such, it only works in Mozilla's WebXR Viewer app thing.
    -   Hopefully it doesn't break WebVR support.
-   Changed color picker to swatches style.
-   Can only change scene background color while in workspaces mode.
-   Changed `stroke.linewidth` to be `stroke.width`.

## V0.2.22

### Date: 2/7/2019

### Changes:

-   Color Picker component is now more generic. It invokes a callback function every time the color value changes that you can use to get the color value.
-   Made the QR code larger.
-   Change the scene’s background color by clicking on it and using the color picker.
-   Make basically all the text gray (title bar text, mode switch, add buttons, and the hamburger).
-   Changed color picker type to Compact style.

## V0.2.21

### Date: 2/7/2019

### Changes:

-   Changed the top bar and other buttons to have a white background.
-   Changed the red badge on the pencil to be a neutral gray.
-   Changed the actions icon.
-   Added a grid that is visible in hex edit mode.

## V0.2.20

### Date: 2/7/2019

### Changes:

-   Added color picker component.
-   Can change workspace color using color picker from the context menu.
-   Inverted touch input vertical rotation.
-   Clamping vertical rotation so that you can’t rotate underneath the ground plane.

## V0.2.19

### Date: 2/6/2019

### Changes:

-   Added `stroke.linewidth` to control how thick the stroke lines are.
-   Removed the Skybox.
-   Added the ability to change the vertical tilt of the camera by using two fingers and panning up and down.
-   Reworked the files panel to be easier to use.
    -   Added "+action" button for creating actions.
    -   Moved the "+tag" and "+action" buttons above the file table.
    -   Moved the "Clear selection" button to the header row on the file table.
    -   It still needs some of the scrolling features like not scrolling the header while scrolling the body of the table but for the most part it's done.
    -   Also needs the auto-zoom feature for users. After looking at possible implementations I've discovered that it should be easier to do this when the "seeing other people" update arrives.

## V0.2.18

### Date: 2/5/2019

### Changes:

-   Button polling is now implemented in `InputVR` for vr controllers: `getButtonDown`, `getButtonHeld`, `getButtonUp`.
-   Replaced `GameView.workspacePlane` with mathematical plane for workspace dragging.
    -   This fixes not being able to drag workspaces after we disabled the ground plane mesh.
-   Forcing touch input when being used on a VR capable device in non-VR mode. This fixes traditional browser input on devices like the Oculus Go.

## V0.2.17

### Date: 2/5/2019

### Changes:

-   Moved VR controller code to `InputVR` class.
-   Forcefully disconnecting the controller when exiting VR, this fixes bug with GamePad API when returning to VR mode.
-   Disabled visibility of scene’s ground plane.
-   `ControllerMesh` is now a special `Object3D` that is added to the root controller `Object3D` node.

## V0.2.16

### Date: 2/5/2019

### Changes:

-   Controller is represented as a red pointer arrow. It doesnt not currently allow you to interact yet.
-   Disabling shadows when in VR. Shadows are a significant performance cost in its current state, disabling them gives us 20-30+ fps boost in VR.
-   VR button is now hidden when WebVR is not detected.

## V0.2.15

### Date: 2/5/2019

#### Changes:

-   Changed the default cube color to be white.
-   Changed the default cube outline color to gray instead of invisible.
-   Fixed an issue with action filters where some values weren't able to be matched to a filter.
    -   This happened for some tag values that would be parsed from strings into their semantic equivalents.
    -   For example, `"true"` would get converted to `true` and `"123.456"` would get converted to `123.456`.
    -   This conversion was being ignored for filter values, so they would never match in these scenarios.
-   Fixed an issue with action scripts where copying a file would not copy its formulas.
-   Improved the `copy()` function used in action scripts to be able accept any number of arguments.
    -   This allows cascading scenarios like `copy(this, that, @name("joe"), @name("bob"))`.

## V0.2.14

### Date: 2/4/2019

#### Changes:

-   Added `scale.x`, `scale.y`, and `scale.z` tags to allow changing the scale of the cubes.
    -   `x` and `y` are width and thickness. `z` is height.
-   Dragging worksurfaces now no longer snaps to the center but stays relative to the cursor position.
-   Added `label.size` and `label.size.mode` tags.
    -   `label.size` sets the size of the label. Setting it to 1 means the default size and setting it to 2 means twice the default size.
    -   Setting `label.size.mode` to `"auto"` causes the label to appear a constant size no matter where the user's camera is in the scene.
-   Changed the renderer settings to render the 3D scene at the full device resolution.
    -   This will likely increase the accuracy of rendering results but may also cause performance to drop due to rendering a lot more pixels.
    -   Was previously using the browser-default pixel ratio.
-   Added beta support for Web VR devices.
-   Fixed an issue where worksurfaces that did not have default heights and were merged into other worksurfaces would cause those tiles to incorrectly appear with a height of `0`.
    -   The worksurfaces that did not have default heights were from old versions that did not allow changing heights.
-   Added the number of selected cubes to the info box toggle

## V0.2.13

### Date: 2/1/2019

#### Changes:

-   Camera now handles going from two touch -> one touch without jumping around.
-   Removed time instance in `Time.ts`.
-   Input and Time are both updated manually through `GameView`, we need less `requestAnimationFrame` calls when possible.
-   Fixed bug in `Input` that would cause touches to overwrite old ones on browsers that reuse `TouchEvent` identifiers.
-   Remaining `TouchData` finger indexes get normalized when touches are removed.
    -   i.e. if there are two touches and touch 0 gets removed, then touch 1 becomes touch 0.

## V0.2.12

### Date: 2/1/2019

#### Changes:

-   Added `#stroke.color` which sets an outline on the cube.
-   Added the ability to download `.aux` files.
-   Added the ability to upload `.aux` files into the current session.
-   Changed the URLs to not use `#`. (breaking change!)
-   Changed the home screen to be the root path (`/`) so sessions are now just `filesimulator.com/mysession`. (breaking change!)
-   Changed the login screen to be at `/login`. (So `login` is not a valid session ID anymore) (breaking change!)
-   Fixed an issue where destroyed objects were being returned in action script queries.
-   Fixed an issue that allowed files to be combined with themselves. (Sorry Jeremy!)
-   Fixed an issue where offline users would always overwrite file `_index` values if the index was at `0.`
-   Minor changes:
    -   Add a "continue as guest" button.
    -   Replace "File Simulator" with the session code unless they are in the default session.
    -   Disable auto-capitalization and autocorrect on the input fields.
    -   Change the "Add worksurface" and "Add file" buttons to just be a "+" icon.
    -   Change the mode switch to use icons instead of text for the label.
    -   Make the mode switch always appear white.
    -   Remove color integration from FileValue.
    -   Change "Nuke the site" to something a little more friendly.
    -   Change "+ New Tag" to "+tag".
    -   Change the deselect file button to a grey color.
    -   Change the info box header to "Selected Files".
    -   Change the info icon to a pencil icon.

## V0.2.11

### Date: 1/31/2019

#### Changes:

-   Changed the "X" used to deselect files into a "-" sign.
-   Added the ability to show a QR code linking to the session the current user is in.

## V0.2.10

### Date: 1/31/2019

#### Changes:

-   Added two different modes to help control what the user is interacting with
    -   The "Files" mode allows dragging files and making new files.
    -   The "Worksurfaces" mode allows dragging worksurfaces, making new worksurfaces, and interacting via clicking on them.
-   Re-added the ability to combine files
    -   Dragging a file onto another file will combine them if possible.
    -   If no filters match then the files will stack.

## V0.2.9

### Date: 1/31/2019

#### Changes:

-   Camera zooming with trackpad pinching is now supported.
-   Input now handles `WheelEvent` from the browser.
    -   `getWheelMoved()` - Returns true when wheel movemented detected.
    -   `getWheelData()` - Return wheel event data for the current frame.

## V0.2.8

### Date: 1/31/2019

#### Changes:

-   Disabled double-tap to zoom functionality that is added by iOS and Android by default.
-   Fixed an issue where files would all appear in the same spot upon first load of a session.
-   Added the Session ID to the top header.
-   After logging in, the user will now be redirected back to the session they first tried accessing.
-   Fixed some typos.

## V0.2.7

### Date: 1/30/2019

#### Changes:

-   Added `line.to` and `line.color` tags. `line.to` creates an arrow that points from the source file to the target file. An array of files is also supported.
-   Added formula support for `label`, `label.color`.
-   Added some functions to `FileCalculations` to help with handling of short file ids:
    -   `getShortId` - Return the short id for the file.
    -   `fileFromShortId` - Find file that matches the short id.
    -   `filesFromShortIds` - Find files that match the short ids.
-   Disabled depth buffer writing for the new SDF rendered font.
-   Running `updateMatrixWorld` function for `FileMesh` when its position is updated.
    -   This allows child objects to have accurate world positioning the moment its parent is moved instead of waiting for ThreeJS to run the next render update frame.

## V0.2.6

### Date: 1/28/2019

#### Changes:

-   Improved the game window to resize the renderer and camera automatically
-   Improved how the files window scales for small devices
-   Move the toolbar into a floating action button
-   Closing the info box now shows an icon in its place that can be used to reopen it
-   Selecting/changing files no longer re-opens the info box
-   Tags that the user adds to the info box are no longer automatically hidden

## V0.2.5

### Date: 1/28/2019

#### Changes:

-   Rotation with touch input now spins in the correct direction.
-   3D text rendering is now done with SDF (Signed Distance Field). This gives us a much cleaner and crisper text representation.
-   Added `label.color` tag that allows you to change the color of the label text.

## V0.2.4

### Date: 1/28/2019

In this version we improved workspaces and made other minor quality of life improvements.

#### Changes:

-   Added the ability to change hex heights
-   Added the ability to stack cubes on top of each other
-   Added the ability to drag single hex tiles onto other workspaces
-   Added a `list()` formula function that is able to calculate which files are stacked on top of each other.
-   Made the square grid tiles visible only if they are over a related hex tile
-   Made hexes have a short height by default
-   Made hexes larger by default
-   Made cubes always attach to a workspace
-   Made only the grid that a cube is being dragged onto visible

##V0.2.1
###Date: 1/22/2019
In this version we added support for multiple simultaneous sessions. When logging in users can optionally provide a “Session ID” that will put them into that session. Alternatively, they can type the Session ID into the URL and go there directly. Sharing URLs to share your session is also supported.

#### Changes:

-   Multi-Session Support
    -   Users enter in a Session ID to go to a sandbox all their own.
    -   They can also share the URL with other people to be put directly into that session.
-   Hexes no longer have bevels.
-   In Formulas, hashtag expressions which have only a single result now return that result directly instead of in an array.
    -   For example, If there was only one file with a #sum set to “10” and there was a formula “=#sum”
        -   In v0.2.0 the formula would equal “[10]”
        -   In v0.2.1 the formula would equal “10”

## V0.2.0

### Date: 1/16/2019

In this version we added support for offline mode and made general improvements to the user interface.

#### Changes:

-   Added offline mode
    -   After loading the app over HTTPS, the user will be able to go completely offline (airplane mode) and still be able to access everything. This means:
        -   The app should load
        -   The user should be able to create new files and workspaces
        -   They should be able to edit tags and perform actions.
    -   When new app versions are available, the user will be prompted to refresh the page to use the new version.
        When the user goes back online the app will attempt to sync with the server. If successful, then everyone else will be able to see their changes because they have been synced.
    -   If syncing is not successful, then this is because of one or more merge conflicts between the user’s version and the server’s version.
        -   Merge conflicts happen when two users edit the same tag to different values.
        -   The computer doesn’t know which is the most valid so it has to ask the user.
    -   When merge conflicts happen a notification will pop up and prompt the user to fix them.
        -   This prompt will also be in the side bar underneath the hamburger menu.
    -   Until the user fixes the merge conflicts any changes they make will not be synced to the server.
    -   When the user fixes the merge conflicts, their state is synced to the server and everyone is able to see it.
    -   The sidebar will show the current online/offline synced/not synced status. Right clicking it will give the option to force the app into offline mode for testing and vice versa.
-   Added a nuke button
    -   This button allows the user to delete everything in the website.
    -   This is only for testing so don’t expect it to work in all cases. In particular, don’t expect it to work super well when there are multiple people on the site at a time.
-   Removed test buttons from the sidebar
-   Changed the version number to be based on the latest annotated git tag. This will let us have full control over the version numbers while making them a lot more human readable. Upon hover it will also show the git commit hash that the build was made from.<|MERGE_RESOLUTION|>--- conflicted
+++ resolved
@@ -1,7 +1,6 @@
 # AUX Changelog
 
-<<<<<<< HEAD
-## V0.11.12
+## V0.11.14
 
 ### Date: TBD
 
@@ -13,7 +12,7 @@
         -   `auxPositioningMode` has two possible values:
             -   `stack` - Indicates that the bot will stack on top of other bots (default)
             -   `absolute` - Indicates that the bot will ignore other bots when positioning.
-=======
+
 ## V0.11.13
 
 ### Date: 12/13/2019
@@ -31,7 +30,6 @@
 
 -   Bug Fixes
     -   Fixed an issue where script bots were not being converted back into normal bots correctly.
->>>>>>> d94649b5
 
 ## V0.11.11
 
