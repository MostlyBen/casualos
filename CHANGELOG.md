# CasualOS Changelog

## V3.1.29

#### Date: TBD

### :rocket: Improvements

-   Added the `@onSpaceMaxSizeReached` shout.
    -   This is a shout that is sent when a space has reached its maximum persistent storage size.
    -   `that` is an object with the following properties:
        -   `space` - The space that reached is maximum storage size. Generally, this is `shared`.
        -   `maxSizeInBytes` - The maximum allowed size for the space in bytes.
        -   `neededSizeInBytes` - The number of bytes that would be needed to store the data that was placed in the space.
    -   Note that this only applies to persistent storage. That is, if you create a bot in the `shared` space and receive this shout, then it is possible that the bot was not persistently stored and shared, but it is still available by scripts until the browser tab is refreshed or the PC is restarted.
    -   Generally, if you receive this shout, then it is a good idea to backup your inst.
-   Added configurable support for IP-based rate limiting.
    -   Applies to websockets as well as the API.
    -   Requires a Redis connection and is configurable by the following environment variables:
        -   `RATE_LIMIT_MAX` - The maximum number of requests that can be recieved from an IP address over the window.
        -   `RATE_LIMIT_WINDOW_MS` - The size of the window for requests represented in miliseconds.
    -   If any of the above environment variables are not specified, then rate limiting will be disabled.
<<<<<<< HEAD
-   Added API support for policies and roles.
    -   In the future, additional functions will be added to CasualOS to make accessing these new capabilities easier.
=======
-   Added `formOpacity` tag, which allows bots to be semi-transparent.
    -   A `formOpacity` value of `1` means that the bot's mesh materials are effectively in their default opacity and transparency state.
    -   A `formOpacity` value `< 1` means that the bot's mesh materials become transparent and that the `formOpacity` value is used to modify each material's default opacity level.
    -   A `formOpacity` value of `0` would effectively make the bot invisible.
>>>>>>> 69a82d29

### :bug: Bug Fixes

-   Fixed an issue where `os.getMediaPermission` would leave tracks in a MediaStream running. Some browsers/devices release these automatically, while others would leave the tracks running and cause issues with other systems that utilize audio and video hardware like augmented reality.
-   Fixed an issue where `data:` URLs would not work in the `formAddress` tag without a workaround.
-   Fixed an issue where it was impossible to create record keys on deployments that did not have a subscription configuration.
-   Fixed an issue where the bounding objects of a transformed bot did not update if its `transformer` moved.
    -   This fixes a reported bug with `lineTo` to updating correctly while using the `transformer` tag. [Issue #276](https://github.com/casual-simulation/casualos/issues/276)
-   Fixed an issue where the `color` tag would not apply to all materials in a gltf model.
-   Fixed an issue where gltf models with multiple materials and textures would not be properly disposed.
-   Fixed some potential issues with the `tempShared` and `remoteTempShared` spaces.

## V3.1.28

#### Date: 3/22/2023

### :rocket: Improvements

-   Improved the mapPortal to be able to correctly show large bots which are placed past the horizion but should still be visible because they peak above the horizion.

### :bug: Bug Fixes

-   Fixed an issue where moving the camera using the `cameraPositionOffset` tag while in point of view mode and while one of the mouse buttons is held down would result in the camera moving in a circle instead of where the `cameraPositionOffset` specified.

## V3.1.27

#### Date: 3/16/2023

### :bug: Bug Fixes

-   Fixed an issue where billboarded bots could break the mapPortal.
-   Fixed an issue where quickly tapping on the screen in the mapPortal could cause user controls to stop working.
-   Fixed an issue where large bots were visible through the Earth in the mapPortal and miniMapPortal.

## V3.1.26

#### Date: 3/14/2023

### :rocket: Improvements

-   Added additional configuration options for the Records system.
    -   It is now possible to indicate whether a subscription is purchasable. Setting this to `false` will prevent it from showing to users who haven't purchased a subscription.
    -   It is also now possible to povide additional configuration options for Stripe Checkout sessions and Stripe Customer Portal management sessions.
-   Improved the login system to evaluate email/sms rules on the server. As a result, existing users are no longer subject to the email/sms rules. This makes the rules effective for blocking specific emails/sms from signing up, but they won't interfere with already existing users.

## V3.1.25

#### Date: 3/10/2023

### :rocket: Improvements

-   Added the ability to configure Records system deployments to support Beta Program Subscriptions through Stripe.
    -   If configured, then users can subscribe to the Beta Program through their account portal.
    -   Once subscribed, they can store their OpenAI API Key in their account profile.
    -   This additional information will then be included in the `authBot` (returned from `os.requestAuthBot()`) as a couple tags:
        -   `hasActiveSubscription` - Whether the user has a currently active beta program subscription.
        -   `openAiKey` - The API Key that the user has saved in their account.
    -   If not configured, then every user will have access to all of the Beta Program features.
    -   Of course, since CausalOS is Open Source, anyone is free to take the source code and make their own deployments with all Beta Features enabled by default.

## V3.1.24

#### Date: 2/23/2023

### :bug: Bug Fixes

-   Fixed an issue where the auth system prevent useres from logging in if their User ID was in an old format.

## V3.1.23

#### Date: 2/23/2023

### :rocket: Improvements

-   Improved the records system to authenticate and authorize requests much more quickly than before.
    -   In order to take advantage of the improvements, you may need to request a new record key.
-   Updated the multi-line code editor to color-code parenthesis, curly braces, and square brackets so it is easier to tell which pairs go together.

### :bug: Bug Fixes

-   Fixed an issue where the multi-line editor could get stuck in an infinite loop while trying to resize itself to fit on the screen.
-   Fixed an issue where tag masks would return the serialized version of a value instead of the computed version of the value.
    -   Tag masks are designed to work a little differently from regular tags since it is much more common for tag mask values to be set programmatically instead of entered by hand.
    -   This means that tag masks are designed to preserve the saved type as much as possible, unless it is clear that the value should be converted to a native type.
    -   As a result, only marked values are converted from their string value into a native value.
    -   For example, the string `"123"` will remain `"123"`, but the string `"🔢123"` will be converted to the number `123`. The same goes for other values like `"true"` and `"false"`.
    -   Possible marks are:
        -   Numbers: `🔢`
        -   Mods: `🧬`
        -   Dates: `📅`
        -   Vectors: `➡️`
        -   Rotations: `🔁`
-   Fixed an issue where JSX syntax highlighting would fail if the script contained a return statement.
-   Fixed an issue where empty `{}` expressions in JSX would cause compilation to fail.
-   Fixed an issue where using `animateTag()` with a custom start time wouldn't work.
-   Fixed an issue where autocomplete would not work on instances with a large number of listeners.

## V3.1.22

#### Date: 2/15/2023

### :rocket: Improvements

-   Added a log to help debug an initialization issue.

### :bug: Bug Fixes

-   Fixed an issue where custom apps may sometimes ignore JSX updates when using app hooks.

## V3.1.21

#### Date: 1/30/2023

### :rocket: Improvements

-   Improved the ab-1 bootstrapper to support Version 2 AUX Files.

### :bug: Bug Fixes

-   Fixed an issue with `os.downloadBotsAsInitializationUpdate()` and `os.createInitializationUpdate()` where they could not download bots that contained script syntax errors.

## V3.1.20

#### Date: 1/19/2023

### :rocket: Improvements

-   Added the ability to specify a `type` to `os.addDropGrid()` and `os.addBotDropGrid()`.
    -   Possible types are `sphere` and `grid`. (Defaults to `grid`)
    -   When combined with `portalBot`, you can use this to place bots in a sphere portal.
    -   Alternatively, it can be used to place bots on the surface of a sphere (without rotation for now).

### :bug: Bug Fixes

-   Fixed an issue where the gridPortal would error if a bot had `labelPosition` set to `floating` but had no `label`.
-   Fixed an issue where it was possible for CasualOS to ignore udpates to a newly created bot.

## V3.1.19

#### Date: 1/17/2023

### :rocket: Improvements

-   Improved the diff multi-line code editor to support `codeButton` form bots.
-   Improved `os.focusOn()` to be able to navigate to systemPortal tags when the diff pane is open in the systemPortal.
-   Added the `debug.onScriptActionEnqueued(handler)`, `debug.onAfterScriptUpdatedTag(handler)`, `debug.onAfterScriptUpdatedTagMask(handler)`, `debug.onBeforeUserAction(handler)`, `debug.performUserAction(...actions)`, and `debug.getCallStack()` functions for debuggers.
    -   See the documentation for more information and examples.
-   Added the `os.showConfirm(options)` function.
    -   When called, it displays a confirmation dialog that gives the user the ability to indicate whether they want something confirmed or canceled.
    -   Returns a promise that resolves with `true` if the user clicked the "Confirm" button and `false` if they closed the dialog or clicked the "Cancel" button.
    -   `options` should be an object with the following properties:
        -   `title` - The title that should be shown on the dialog.
        -   `content` - The descriptive content that should be shown in the dialog.
        -   `confirmText` - The text that should be shown for the "Confirm" button. (Optional)
        -   `cancelText` - The text that should be shown for the "Cancel" button. (Optional)
-   Improved the systemPortal to always focus and select the search box when using `Ctrl+Shift+F`/`Cmd+Shift+F`.
    -   It will also grab the currently selected text and auto-fill that into the search box.
-   Improved the systemPortal to preserve the last selected location in a tag when using `os.focusOn()` without line/index information or when using the quick access panel (`Ctrl+P`).
-   Improved the systemPortal to be able to show the quick access panel (`Ctrl+P`) even if the multi-line editor is not focused.
-   Added the `os.downloadBotsAsInitialzationUpdate(bots, filename)` function.
    -   When called, it downloads the given array of bots as a `.aux` or `.pdf` file stored in the Version 2 AUX File Format.
    -   The [Version 2 AUX Format](https://github.com/casual-simulation/casualos/blob/9910658524e4a37f40c72f824ef5770693005394/src/aux-common/bots/StoredAux.ts#L12) is similar to the [Version 1 AUX Format](https://github.com/casual-simulation/casualos/blob/9910658524e4a37f40c72f824ef5770693005394/src/aux-common/bots/StoredAux.ts#L7), except instead of storing the bot data as a snapshot, it stores bot data as a conflict-free update. This means that the Version 2 format is more suited towards scenarios where multiple different machines want to load the aux file at the same time (like when initializing shared instances), or when you want to share changes to an inst offline.
    -   Note that the Version 2 AUX Format is not a replacement for the Version 1 AUX Format. They are both in active use and each is slightly more optimal for different use-cases.
-   Added a button to the "Scan QR Code" dialog that allows changing the current camera.
-   Added the `spherePortal` form.
    -   The `spherePortal` form functions like the `portal` form except that it displays bots in the portal on the surface of an invisible sphere and treats the dimension X and Y tags as latitude and longitude coordinates.

### :bug: Bug Fixes

-   Fixed an issue where `os.applyUpdatesToInst()` would not sync updates to the server.
-   Fixed an issue where strings that can be converted to primitive values search box would not appear if `systemPortalSearch` was set via a script.
-   Fixed an issue where it was impossible to use `os.importAUX()` with URLs that didn't end with ".aux".

## V3.1.18

#### Date: 12/28/2022

### :bug: Bug Fixes

-   Fixed an issue where the systemPortal would not correctly open tags that were clicked by the user.

## V3.1.17

#### Date: 12/28/2022

### :rocket: Improvements

-   Improved `os.focusOn()` to support specifying a rotation in the map portals.
-   Improved custom apps to have better performance when working with apps that utilize a large number of HTML elements.
-   Added the `codeHint` form for bots.
    -   Useful for highlighting some code or inserting inline markers.
    -   This form functions similarly to `cursor`.
    -   Differences are that `strokeColor` is supported for setting a border on the highlighted code, `label` is supported for inserting inline markers, and `@onClick` is supported for clicking the label of a hint.
-   Added the `codeToolsPortal` portal.
    -   When set to a dimension on the `configBot`, it will display bots that are in that dimension and have `label` tags in the toolbar of the multi-line editor.
    -   This is useful for writing little gadgets that are intended to assist with coding.
-   Improved the systemPortal to support bots from attached debuggers.
-   Added the ability to use `Ctrl+P`/`Cmd+P` while the the multi-line code editor is focused to show a quick access menu that lets you quickly search for and jump to different tags.
-   Added the ability to use `Ctrl+Shift+F`/`Cmd+Shift+F` in the system portal to quickly jump to the "Search" panel.
-   Improved `expiriment.beginRecording(options)` to be able to record audio from both the microphone and screen.
-   Added the ability to add the `casualos-no-cors-cache=true` query param to `formAddress` tag values to prevent CasualOS from adding the `cors-cache=` query param to requests that it makes.
    -   This may be needed in some scenarios where you don't need CORS to always function properly with `formAddress` tags, but you do need to prevent the `cors-cache` query param from being included in the address URL.
    -   Note that the `casualos-no-cors-cache=true` param will also be removed from the URL, so it doesn't affect the request either.

### :bug: Bug Fixes

-   Fixed an issue where calling `debug.listCommonPauseTriggers()` on an async listener didn't work.

## V3.1.16

#### Date: 12/13/2022

### :rocket: Improvements

-   Added the `os.listBuiltinTags()` function.
-   Improved `codeButton` form bots to be able to be displayed in the multi-line editor's context menu when their `#true` tag is set to `true`.

### :bug: Bug Fixes

-   Fixed an issue where `os.showHtml()` would use a dark background when the dark theme was enabled.
-   Fixed an issue where calling `os.getData()` with null values would cause the server to crash.

## V3.1.15

#### Date: 12/12/2022

### :bug: Bug Fixes

-   Fixed an issue where custom apps would incorrectly display white text on a white background by default when using the dark theme.
-   Fixed an issue where it was impossible to edit tags using the single-line editors in the systemPortal.

## V3.1.14

#### Date: 12/12/2022

### :rocket: Improvements

-   Added dark mode to CasualOS!
    -   It is controlled by the new `theme` tag on the configBot.
    -   Possible values are:
        -   `auto` - Use the system dark mode setting. (Default)
        -   `light` - Use the light theme.
        -   `dark` - Use the dark theme.
-   Added the `@onMeetRecordingLinkAvailable` shout.
    -   It is triggered when recording is enabled in the meetPortal and contains the link that the recording will be available at.
    -   `that` is an object with the following properties:
        -   `link` - The link that the recording is available at.
        -   `timeToLive` - The number of seconds that the link will be available for.
-   Added the `os.attachDebugger(debug, options?)` and `os.detachDebugger(debug)` functions.
    -   These functions are useful for attaching the bots in a debugger to the CasualOS frontend as if it was a separate inst.
    -   Additionally, debuggers can be attached using a tag name mapper that can remap tag names so the frontend sees a different set of tags than what are actually on the debugger bots.
        -   This is useful for testing. For example, you can create a debugger that contains a copy of all the bots in the inst but instead of being displayed in the `home` dimension would be displayed in the `testHome` dimension because of the tag name mapper.
    -   See the documentation for more information.

### :bug: Bug Fixes

-   Fixed an issue where the grids on the wrist portals would become really large when the user enters VR for the second time during a session.

## V3.1.13

#### Date: 12/5/2022

### :bug: Bug Fixes

-   Fixed an issue where Chrome would appear to randomly add and remove scrollbars when the tag/meet portals were open.

## V3.1.12

#### Date: 12/2/2022

### :bug: Bug Fixes

-   Fixed an issue where it was not possible to tilt the mapPortal camera due to an incorrect default configuration.
-   Fixed an issue where it was not possible to handle errors that occurred during calls to `os.getPublicRecordKey()`.

## V3.1.11

#### Date: 11/28/2022

### :rocket: Improvements

-   Improved the map portals (mapPortal and miniMapPortal) to support the `portalZoomableMin` and `portalZoomableMax` tags.
-   Enabled the multiline code editor to always be shown regardless of if the device is a mobile device or not.
-   Added the `analytics.recordEvent(name, metadata?)` function.
-   Added the `@onKeyRepeat` shout that is fired when a key is held down and "auto repeated".
-   Added support for some simple HTMLElement functions.
    -   HTMLElement objects support the following functions:
        -   `focus()`
        -   `click()`
        -   `blur()`
    -   HTMLInputElement objects support the following functions:
        -   `select()`
        -   `setRangeText()`
        -   `setSelectionRange()`
        -   `showPicker()`
        -   `stepDown()`
        -   `stepUp()`
    -   HTMLFormElement objects support the following functions:
        -   `reset()`
        -   `submit()`
    -   HTMLMediaElement objects support the following functions:
        -   `fastSeek()`
        -   `load()`
        -   `pause()`
        -   `play()`
    -   HTMLVideoElement objects support the following functions:
        -   `requestPictureInPicture()`
-   Added support for the `document.getElementById()` function for custom apps.

### :bug: Bug Fixes

-   Fixed an issue where `Vector2`, `Vector3`, `Rotation`, and `DateTime` values would cause the shared space to emit an error if they were stored in a tag on a new bot while it was being processed by the space.
-   Fixed an issue where it was not possible to tap on codeButton bots on mobile devices.
-   Fixed `@onKeyDown` to only be emitted once when a key is starting to be held down and not continually while a key is held down.

## V3.1.10

#### Date: 11/8/2022

### :rocket: Improvements

-   Added the `systemPortalPane` tag to allow CasualOS to remember which pane the user is viewing in the systemPortal.
    -   This also fixes issues with being unable to select the search pane.
    -   Additionally, CasualOS will now remember the systemPortal search and pane state across browser reloads.
-   Updated the terms of service with consistent wording and with a section about using OLX Services.

### :bug: Bug Fixes

-   Fixed an issue where `Vector2`, `Vector3`, `Rotation`, and `DateTime` values would cause the shared space to emit an error if they were stored in a tag on a new bot while it was being processed by the space.

## V3.1.9

#### Date: 11/4/2022

### :boom: Breaking Changes

-   `os.createDebugger()` now returns a promise that needs to be awaited instead of simply returning a debugger.
-   `setTimeout()` and `setInterval()` now throw an error if called without a handler function.

### :rocket: Improvements

-   Added the ability to pause scripts that are executed inside debuggers.
    -   The `os.createDebugger()` API now supports an additional option parameter `pausable`, which when set to `true` will cause the debugger to execute every script inside a JavaScript interpreter.
    -   The following functions have also been added to the debugger API:
        -   `onPause(handler)` - Registers a handler function that will be called when the debugger pauses due to hitting a pause trigger (i.e. breakpoint).
        -   `setPauseTrigger(bot, tag, options)` - Registers a pause trigger in a bot and tag that the debugger will pause at if it comes across the trigger while executing code. Returns an object that represents the pause trigger.
        -   `removePauseTrigger(trigger)` - Removes the given pause trigger from the debugger.
        -   `enablePauseTrigger(trigger)` - Enables the given pause trigger.
        -   `disablePauseTrigger(trigger)` - Disables the given pause trigger.
        -   `listPauseTriggers()` - Lists the pause triggers that have been set on the debugger.
        -   `listCommonPauseTriggers(bot, tag)` - Lists common locations that pause triggers can be placed at for the given bot and tag.
        -   `resume(pause)` - Tells the debugger to resume execution of the scripts.
    -   See the documentation for more complete information and examples.
    -   Additionally, check out the [debugger-example](https://ab1.bot/?ab=debugger-example) appBundle.
-   Improved `os.focusOn(bot, options)` to support focusing tags in the systemPortal, sheetPortal, and tagPortal.
    -   `options` now supports the following properties:
        -   `tag` - The tag that should be focused. If specified, then the multi-line editor will be opened in a portal (the systemPortal by default) with the bot and tag focused.
        -   `space` - The space of the tag that should be focused. (Optional)
        -   `lineNumber` - The line number that should be focused. (Optional)
        -   `columnNumber` - The column number that should be focused. (Optional)
        -   `startIndex` - The index of the first character that should be auto-selected. (Optional)
        -   `endIndex` - The index of the last character that should be auto-selected. (Optional)
        -   `portal` - The portal that should be opened. Supports `system`, `sheet`, and `tag` for the systemPortal, sheetPortal, and tagPortal respectively.
-   Added the ability to specify a custom frame buffer scale factor for AR and VR sessions.
    -   `os.enableAR()` and `os.enableVR()` now can take an options object with the following property:
        -   `frameBufferScaleFactor` is the number of rendered pixels for each output pixel. As a result, numbers less than 1 increase rendering performance by rendering fewer pixels than are displayed and numbers greater than 1 decrease rendering performance by rendering more pixels than are displayed. Defaults to 1.
-   Improved `animateTag()` to use `0` as a default when `toValue` is a number, no `fromValue` is specified, and there is no current tag value (or the current tag value is not a number).
-   Improved the search panel in the systemPortal to include and highlight tag names that match the search query.
-   Added the ability to show the sheetPortal in the systemPortal.
    -   A new option has been added to the systemPortal to represent the sheetPortal.
    -   Selecting this option will open the sheetPortal to the current gridPortal dimension, or give the user the option to specify a dimension if no gridPortal is open.
    -   Clicking on the sheetPortal button again will give the ability to set the sheetPortal dimension manually.

### :bug: Bug Fixes

-   Fixed an issue where updating Vector, Rotation, or DateTime tag values on newly created bots could cause trouble with synchronizing data.
-   Fixed an issue where switching between mouse and touch input methods was not possible.
-   Fixed an issue that caused dragging bots on the Meta Quest 2 in non-immersive mode to not work.
-   Fixed touch controls to correctly rotate the camera.

## V3.1.8

#### Date: 10/27/2022

### :rocket: Improvements

-   Added the `meetPortalDisablePrivateMessages` tag to the `meetPortalBot` to allow hiding the option to send a new private message to another participant in the meet portal.

## V3.1.7

#### Date: 10/24/2022

### :bug: Bug Fixes

-   Fixed an issue where destroying a GLTF mesh and re-creating it could cause some textures to not load correctly.
-   Fixed an issue where updates to a newly created bot would be forgotten in some scenarios.

## V3.1.6

#### Date: 10/5/2022

### :bug: Bug Fixes

-   Fixed an issue where creating too many GLTF mesh forms could crash Chrome-based web browser tabs.
-   Fixed an issue where creating a bot with a DateTime, Vector2, Vector3, or Rotation tag would crash the system.

## V3.1.5

#### Date: 10/4/2022

### :bug: Bug Fixes

-   Fixed an issue where the login UI would be hidden behind the sheet and system portals if trying to login while one of them is open.

## V3.1.4

#### Date: 10/3/2022

### :rocket: Improvements

-   Enabled the "More" section in the Jitsi meet portal settings window.

### :bug: Bug Fixes

-   Fixed an issue where using `os.focusOn()` with `rotation` set to `{ x: 0, y: 0 }` could trigger floating point rounding errors and cause the camera rotation to be temporarily incorrect.
-   Fixed an issue where `@onRoomTrackUnsubsribed` listeners would not be triggered for local video and audio tracks when leaving a room.

## V3.1.3

#### Date: 9/27/2022

### :bug: Bug Fixes

-   Fixed an issue where `@onMeetExited` could be triggered multiple times when closing the meet portal.
-   Fixed an issue where rejecting and then re-performing a tag edit would cause the multiline editor to show the edit twice.
-   Fixed an issue where the multiline editor would incorrectly edit shared bots that had not been updated. This resulted in the tag edits being incorrectly added to the end of the tag value instead of where they were supposed to be.
-   Fixed an issue where meshes that were set on a bot and then quickly removed could be incorrectly displayed.
-   Fixed an issue where the documentation link from the multiline editor wouldn't auto-scroll to the correct tag.
-   Fixed an issue where using `deleteTagText()` and `insertTagText()` would cause the runtime to get confused during tag sync and incorrectly apply an edit multiple times.
-   Fixed an issue where `deleteTagMaskText()` and `insertTagMaskText()` did not work.

## V3.1.2

#### Date: 9/9/2022

### :rocket: Improvements

-   Improved `os.registerTagPrefix(prefix, options?)` to accept a `name` property in the `options` object that will be used as a hint for the user.
-   Added support for Vector and Rotation values for many tags. The following tags have been added as alternatives to using multiple tags to contain 3D information:
    -   `cameraPosition` replaces `cameraPositionX`, `cameraPositionY`, and `cameraPositionZ`.
    -   `cameraRotation` replaces `cameraRotationX`, `cameraRotationY`, and `cameraRotationZ`.
    -   `cameraFocus` replaces `cameraFocusX`, `cameraFocusY`, and `cameraFocusZ`.
    -   `cameraPositionOffset` replaces `cameraPositionOffsetX`, `cameraPositionOffsetY`, and `cameraPositionOffsetZ`.
    -   `cameraRotationOffset` replaces `cameraRotationOffsetX`, `cameraRotationOffsetY`, and `cameraRotationOffsetZ`.
    -   `deviceRotation` replaces `deviceRotationX`, `deviceRotationY`, and `deviceRotationZ`.
    -   `portalPannableMin` replaces `portalPannableMinX` and `portalPannableMinY`.
    -   `portalPannableMax` replaces `portalPannableMaxX` and `portalPannableMaxY`.
    -   `pointerPixel` replaces `pointerPixelX` and `pointerPixelY`.
    -   `mousePointerPosition` replaces `mousePointerPositionX`, `mousePointerPositionY`, and `mousePointerPositionZ`.
    -   `mousePointerRotation` replaces `mousePointerRotationX`, `mousePointerRotationY`, and `mousePointerRotationZ`.
    -   `leftPointerPosition` replaces `leftPointerPositionX`, `leftPointerPositionY`, and `leftPointerPositionZ`.
    -   `leftPointerRotation` replaces `leftPointerRotationX`, `leftPointerRotationY`, and `leftPointerRotationZ`.
    -   `rightPointerPosition` replaces `rightPointerPositionX`, `rightPointerPositionY`, and `rightPointerPositionZ`.
    -   `rightPointerRotation` replaces `rightPointerRotationX`, `rightPointerRotationY`, and `rightPointerRotationZ`.
    -   `cursorHotspot` replaces `cursorHotspotX` and `cursorHotspotY`.
    -   `portalCursorHotspot` replaces `portalCursorHotspotX` and `portalCursorHotspotY`.
-   Added the `os.requestWakeLock()`, `os.disableWakeLock()`, and `os.getWakeLockConfiguration()` functions.
    -   `os.requestWakeLock()` asks the user for the ability to keep the screen awake, and if they accept will enable a wake lock that will keep the screen on. Returns a promise that resolves once the wake lock has been granted.
    -   `os.disableWakeLock()` disables the wake lock and allows the computer to sleep. Returns a promise that resolves once the wake lock has been disabled.
    -   `os.getWakeLockConfiguration()` gets the current wake lock status. Returns a promise that resolves with the wake lock information.
-   Improved `math.intersectPlane()` to accept two additional optional parameters which represent the normal and origin of the plane that the ray should be intersected with.
    -   The new function definition is `math.intersectPlane(origin, direction, planeNormal?, planeDirection)`.
        -   `planeNormal` is optional and is the normal vector that the plane should use. It defaults to `➡️0,0,1`.
        -   `planeDirection` is optional and is the 3D position that the center of the plane should travel through. It defaults to `➡️0,0,0`.

### :bug: Bug Fixes

-   Fixed an issue where keys reported in `onKeyUp` and `onKeyDown` could be specified in the incorrect order.

## V3.1.1

#### Date: 9/6/2022

### :rocket: Improvements

-   Added the `codeButton` form.
    -   When the bot is placed in a tag dimension (dimension of the form `{botID}.{tag}`) and its form is set to `codeButton`, then it will appear in the multi-line code editor for that tag as a clickable text element.
    -   As such, in order for the button to appear, the bot also needs a `label` tag.
    -   The button can be positioned by line number by using the `[dimension]Start` tag, and the `[dimension]End` tag can be used to specify the priority that the button should have compared to other buttons on the same line (higher numbers means lower priority).
    -   When clicked, the button will receive an `@onClick` whisper.
-   Added the `formRenderOrder` tag.
    -   This tag sets the render order that should be used for a bot in the grid portals.
    -   Setting this property to a value other than 0 overrides the automatically calculated render order which is based on the distance of each bot to the portal camera.
    -   It is not recommended to use this tag unless you are dealing with transparency issues caused by overlapping PNG images.

## V3.1.0

#### Date: 9/2/2022

### :rocket: Improvements

-   Added the `os.createInitializationUpdate(bots)` and `os.applyUpdatesToInst(update)` functions.
    -   `os.createInitializationUpdate(bots)` creates updates that can be used to ensure that an inst is initialized with a specific set of bots. This function is useful for encoding initialization logic that should only be performed in an inst once.
        -   `bots` - The list of bots that should be included in the update.
    -   `os.applyUpdatesToInst(updates)` applies the given list of updates to the current inst.
        -   `updates` - The list of updates that should be applied to the inst.
-   Improved custom apps to support SVG elements.

### :bug: Bug Fixes

-   Fixed an issue where billboarded bots would display incorrectly when they were parented under a rotated dimension or transformer.

## V3.0.21

#### Date: 8/31/2022

### :bug: Bug Fixes

-   Fixed an issue where deleting a GLTF would cause the gridPortal to stop working.

## V3.0.20

#### Date: 8/30/2022

### :rocket: Improvements

-   Added the ability to use your fingers to click bots in VR/AR.
    -   Any device that supports the WebXR Hand input module should work.
    -   Tested with the Oculus Quest 2.
-   Added the `keyboard` form.
    -   This creates a virtual keyboard that the user can interact with.
    -   Clicking keys on the keyboard sends a `@onKeyClick` whisper to the bot.
-   Improved the system portal diff tab to set the `editingBot`, `editingTag`, and `editingTagSpace` tags on the configBot.
-   Added the `os.startFormAnimation(bot, animationName, options?)`, `os.stopFormAnimation(bot, options?)`, `os.listFormAnimations(botOrAddress)`, and `os.bufferFormAddressGLTF(address)` functions.
    -   `os.startFormAnimation(bot, animationName, options?)` is used to trigger an animation on the given bot. Returns a promise that resolves when the animation has started. It accepts the following parameters:
        -   `bot` - The bot or list of bots that the animation should be triggered on.
        -   `animationName` - The name or index of the animation that should be started.
        -   `options` - The additional parameters that should be used for the animation. Optional. It should be an object with the following properties:
            -   `startTime` - The time that the animation should start playing. It should be the number of miliseconds since the Unix Epoch.
            -   `initialTime` - The time within the animation clip that the animation should start at in miliseconds.
            -   `timeScale` - The rate at which the animation plays.
            -   `loop` - Options for looping. It should be an object with the following properties:
                -   `mode` - How the animation should loop. It should be either `repeat` or `pingPong`.
                -   `count` - The number of times that the animation should loop.
            -   `clampWhenFinished` - Whether the final animation values should be preserved when the animation finishes.
            -   `crossFadeDuration` - The number of miliseconds that the animation should take to cross fade from the previous animation.
            -   `fadeDuration` - The number of miliseconds that the animation should take to fade in.
            -   `animationAddress` - The address that the animations should be loaded from.
    -   `os.stopFormAnimation(bot, options?)` is used to stop animations on the given bot. Returns a promise that resolves when the animation has stopped. It accepts the following parameters:
        -   `bot` - The bot or list of bots that animations should be stopped on.
        -   `options` - The options that should be used to stop the animations. Optional. It should be an object with the following properties:
            -   `stopTime` - The time that the animation should stop playing. It should be the number of miliseconds since the Unix Epoch.
            -   `fadeDuration` - The number of miliseconds that the animation should take to fade out.
    -   `os.listFormAnimations(botOrAddress)` is used to retrieve the list of animations that are available on a form. Returns a promise that resolves with the animation list. It accepts the following parameters:
        -   `botOrAddress` - The bot or address that the animation list should be retrieved for.
    -   `os.bufferFormAddressGLTF(address)` is used to pre-cache the given address as a GLTF mesh for future use. Returns a promise that resolves when the address has been buffered. It accepts the following parameters:
        -   `address` - The address that should be loaded.
-   Added several listeners that can be used to observe animation changes on bots.
    -   Currently, they are only sent for animations that are started via `os.startFormAnimation()`. Animations that are triggered via the `#formAnimation` tag or `experiment.localFormAnimation()` are not supported.
    -   `@onFormAnimationStarted` and `@onAnyFormAnimationStarted` are sent when an animation has been started.
    -   `@onFormAnimationStopped` and `@onAnyFormAnimationStopped` are sent when an animation has been manually stopped.
    -   `@onFormAnimationFinished` and `@onAnyFormAnimationFinished` are sent when an animation finishes playing.
    -   `@onFormAnimationLooped` and `@onAnyFormAnimationLooped` are sent when an animation restarts per the looping rules that were given in the options object.
-   Added support for the `scrollTop` and `offsetHeight` properties for `<section>` elements.
-   Added the `@onDocumentAvailable` listener.
    -   `@onDocumentAvailable` is a shout that is sent once `globalThis.document` is first available for scripts to use.
    -   Because of this feature, scripts can now interact with custom apps via `globalThis.document` instead of `os.registerApp()` and `os.compileApp()`.
    -   This feature still uses a separate document instances for `os.registerApp()`, so changes to `globalThis.document` will not conflict with any other custom apps.
-   Added the [Preact render()](https://preactjs.com/guide/v10/api-reference#render) function to `os.appHooks`.
-   Improved tooltips to always render entirely on screen. This can help in scenarios where the tooltip should be shown close to the edge of the screen.

### :bug: Bug Fixes

-   Fixed an issue where `cursor` bots would not update in the multiline editor unless no bots changed for 75ms.
-   Fixed an issue where `cursor` bots would be duplicated if the user closed the portal that contained the multiline editor and then opened it again.
-   Fixed an issue where images that were loaded via custom apps would later fail to load as a `formAddress`.
-   Fixed an issue where floating labels did not work on bots that were transformed by another bot.
-   Fixed an issue where tooltips that had multiple words would always word wrap. Now, they will only word wrap if wider than 200px.

## V3.0.19

#### Date: 8/11/2022

### :bug: Bug Fixes

-   Fixed an issue that would allow browsers to cache certain HTML files when they should not.
-   Fixed an issue where subjectless keys would not work with the new auth system.
-   Fixed an issue where the background for floating labels would not match the label if the bot was rotated.

## V3.0.18

#### Date: 8/9/2022

### :boom: Breaking Changes

-   Changed uploads to PDF files to upload the binary data of the PDF instead of automatically converting it to UTF-8.
    -   This affects both `os.showUploadFiles()` and `@onFileUpload`.

### :rocket: Improvements

-   Switched PublicOS from [Magic.link](https://magic.link) to a custom auth implementation that gives us more flexibility around how we manage user accounts.
    -   This is purely an implementation detail, and should not affect any PublicOS/CasualOS features.
-   Added the ability to see active PublicOS authentication sessions, when they were granted, and what IP Address they were granted to.
-   Improved Custom HTML Apps to copy the following properties from specific element types when an event (like `onLoad`) happens:
    -   `<img>` - The following properties are copied:
        -   `width`
        -   `height`
        -   `naturalWidth`
        -   `naturalHeight`
        -   `currentSrc`
    -   `<video>` - The following properties are copied:
        -   `videoWidth`
        -   `videoHeight`
        -   `duration`
        -   `currentSrc`
-   Moved the "Exit to Grid Portal" button in the system portal from the lower right corner to the lower left corner.
-   Improved the systemPortal to support global search by exact matches for `#id` and `#space`.
-   Improved the systemPortal to support comparing systems of bots against each other.
    -   This works by comparing two separate system tags. The first tag is `#system` (or whatever is specified by `#systemPortalTag` on the config bot) and the second tag is specified by the `#systemPortalDiff` on the config bot.
    -   For example, if the `#systemPortal` is set to `custom` and the `#systemPortalDiff` tag is set to `system2`, then bots that contain `custom` in their `#system` tag will be compared against bots that match using their `#system2` tag.
    -   The result is useful for creating visualizations of change for system bots.
    -   See the documentation for more information.
    -   Also check out the example: https://ab1.bot/?ab=diffPortalExample
-   Added the `os.appHooks` property that contains [hook functions](https://preactjs.com/guide/v10/hooks).
    -   Hook functions make managing custom app states easier and less tedious.

### :bug: Bug Fixes

-   Fixed an issue where entering an invalid value into an input box in a custom app would cause the input box to be automatically cleared.
-   Fixed an issue where the base color on GLTF models would be overridden with white if no color tag was specified.
-   Fixed an issue where self-closing JSX elements that contained attributes would not be compiled correctly.
-   Fixed an issue where the meetPortal could fail to start if the meet portal properties were changed before it finished loading external scripts.
-   Fixed how progress bars position themselves to better match how labels position themselves.
-   Fixed an issue where custom app elements did not support CSS Style properties that started with a hyphen (`-`).

## V3.0.17

#### Date: 7/18/2022

### :bug: Bug Fixes

-   Fixed an issue where calling `os.focusOn()` for the mapPortal before the portal has finished loading would cause the camera to focus on an incorrect location.
-   Fixed an issue where labels would fail to show up on billboarded bots that are directly below or above the portal camera.
-   Fixed an issue where hex bot forms were positioned incorrectly.

## V3.0.16

#### Date: 7/6/2022

### :rocket: Improvements

-   Added the `uv` property to `@onClick`, `@onAnyBotClicked`, `@onDrag`, and `@onAnyBotDrag` shouts.
    -   This property contains the [UV Coordinates](https://stackoverflow.com/questions/3314219/how-do-u-v-coordinates-work) of the texture on the clicked bot that the user clicked.
    -   UV coordinates are a 2D vector representing the X and Y location on the texture (i.e. `formAddress`) on the bot that was clicked.
    -   UV coordinates are mapped as follows:
        -   Bottom left of the texture is: `(0, 0)`
        -   Bottom right is: `(1, 0)`
        -   Top left is: `(0, 1)`
        -   Top right is: `(1, 1)`
-   Added the `os.raycast(portal, origin, direction)` and `os.raycastFromCamera(portal, viewportPosition)` functions.
    -   These functions are useful for finding what bots a particular ray would hit. For example, you could query what bots are under a particular spot of the screen with `os.raycastFromCamera()`.
    -   Currently, the `grid`, `miniGrid`, `map` and `miniMap` portals are supported.
    -   See the documentation for more information and examples.
-   Added the `os.calculateRayFromCamera(portal, viewportPosition)` function.
    -   This function is useful for finding the 3D path (ray) that travels through a particular screen position of the specified portal's camera.
    -   Currently, the `grid`, `miniGrid`, `map` and `miniMap` portals are supported.
    -   See the documentation for more information and examples.
-   Improved `os.getPublicRecordKey()` to return an `errorReason` for failed requests.

### :bug: Bug Fixes

-   Fixed `lineStyle = wall` to support the coordinate system changes from v3.0.11.

## V3.0.15

#### Date: 6/21/2022

### :rocket: Improvements

-   Improved the login system to record user's email/phone number so that we can migrate off of [magic.link](https://magic.link/) in the future.

## V3.0.14

#### Date: 6/20/2022

### :rocket: Improvements

-   Changed the `circle` bot form ignore lighting changes based on its orientation.
-   Added the `formAddressAspectRatio` tag to allow adjusting how `formAddress` images/videos are displayed on `cube`, `circle`, and `sprite` bot forms.
    -   The aspect ratio should be the width of the image divided by the height of the image.
    -   Negative aspect ratios can also be used to mirror the image horizontally.
-   Added the ability to create and join custom multimedia chat rooms.
    -   Key features:
        -   The ability to join multiple chat rooms at once.
        -   The ability to display camera/screen feeds on 3D bots.
        -   Notification of when remote users join/leave.
        -   Notification of when users are speaking.
        -   The ability to control the quality that video tracks stream at.
    -   The following functions have been added:
        -   `os.joinRoom(roomName, options?)`
        -   `os.leaveRoom(roomName, options?)`
        -   `os.getRoomOptions(roomName)`
        -   `os.setRoomOptions(roomName, options)`
        -   `os.getRoomTrackOptions(roomName, trackAddress)`
        -   `os.setRoomTrackOptions(roomName, trackAddress, options)`
        -   `os.getRoomRemoteOptions(roomName, remoteId)`
    -   The following listeners have been added:
        -   `@onRoomJoined` - Sent whenever a room has been joined via `os.joinRoom()`
        -   `@onRoomLeave` - Sent whenever a room has been exited via `os.leaveRoom()`
        -   `@onRoomStreaming` - Sent whenever the local user has been connected or reconnected to a room.
        -   `@onRoomStreamLost` - Sent whenever the local user has been disconnected from a room.
        -   `@onRoomTrackSubscribed` - Sent whenever an audio/video track has been discovered inside a room.
        -   `@onRoomTrackUnsubscribed` - Sent whenever an audio/video track has been removed from a room.
        -   `@onRoomRemoteJoined` - Sent whenever a remote user has joined a room.
        -   `@onRoomRemoteLeave` - Sent whenever a remote user has left a room.
        -   `@onRoomSpeakersChanged` - Sent whenever the list of speaking users has changed in a room.
        -   `@onRoomOptionsChanged` - Sent whenever the local room options have been changed.
    -   See the documentation for more detailed information.
    -   Also check out the `rooms-example` appBundle for an example.
-   Added the `os.listInstUpdates()` and `os.getInstStateFromUpdates(updates)` functions.
    -   These functions are useful for tracking the history of an instance and debugging potential data loss problems.
    -   `os.listInstUpdates()` gets the list of updates that have occurred in the current instance.
    -   `os.getInstStateFromUpdates()` gets the bot state that is produced by the given list of updates.

### :bug: Bug Fixes

-   Fixed an issue where HTML updates could cause CasualOS to skip `@onAnyAction` calls for bot updates.
-   Fixed an issue where point-of-view mode would start the camera at the wrong rotation.
-   Fixed an issue where billboarded bots would rotate to match the roll of the camera in VR/AR.
-   Fixed an issue where using `os.tip()` with long words could cause the words to overflow the tooltip background.
-   Fixed an issue where removing a tag from the sheetPortal could cause the tag below it to become the dimension set in the sheetPortal.

## V3.0.13

#### Date: 6/3/2022

### :rocket: Improvements

-   Added the `math.degreesToRadians(degrees)` and `math.radiansToDegrees(radians)` functions.

### :bug: Bug Fixes

-   Fixed an issue where the `cameraRotationX`, `cameraRotationY`, and `cameraRotationZ` tags were using a Y-up coordinate system instead of the CasualOS Z-up coordinate system.

## V3.0.12

#### Date: 5/31/2022

### :bug: Bug Fixes

-   Fixed an issue where snapping bots to bot faces was not supported in the miniMapPortal.
-   Fixed an issue where snapping bots to faces of bots that have a non-1 `scaleZ` would work incorrectly.

## V3.0.11

#### Date: 5/27/2022

### :boom: Breaking Changes

-   CasualOS now consistently uses a right-handed coordinate system.
    -   In previous versions, CasualOS inconsistently handled rotations which led to some parts obeying the right-hand rule and other parts obeying the left-hand rule for rotations.
    -   One of the consequences of this is that rotations around the Y axis are now counter-clockwise instead of clockwise.
        -   Note that from the default camera perspective, this is switched. Rotations now appear clockwise instead of counter-clockwise.
    -   To keep the previous behavior, simply negate the Y axis for rotations. (e.g. if the rotation was `tags.homeRotationY = 1.3`, now it should be `tags.homeRotationY = -1.3`)
    -   This change affects `[dimension]RotationY`, `cameraRotationOffsetY`, and `os.addDropGrid()`.

### :rocket: Improvements

-   Added the ability to represent positions and rotations with the `➡️` and `🔁` emojis.
    -   In scripts, these values get parsed into `Vector2`, `Vector3`, and `Rotation` objects.
    -   Vectors support the following formats:
        -   `➡️1,2` represents a 2D position/direction (`Vector2`) that contains `X = 1` and `Y = 2`.
        -   `➡️1,2,3` represents a 3D position/direction (`Vector3`) that contains `X = 1`, `Y = 2`, and `Z = 3`.
        -   Additionally, vectors can be created using `new Vector2(1, 2)` and `new Vector3(1, 2, 3)`.
    -   Rotations support the following formats:
        -   `🔁0,0,0,1` represents a 3D rotation (`Rotation`) that contains `X = 0`, `Y = 0`, `Z = 0`, and `W = 1`.
        -   Additionally, rotations can be created using the `Rotation` class constructor. It supports the following forms:
            -   Create a rotation that does nothing:
                ```typescript
                const rotation = new Rotation();
                ```
            -   Create a rotation from an axis and angle:
                ```typescript
                const rotation = new Rotation({
                    axis: new Vector3(0, 0, 1),
                    angle: Math.PI / 2,
                }); // 90 degree rotation about the Z axis
                ```
            -   Create a rotation from two directions:
                ```typescript
                const rotation = new Rotation({
                    from: new Vector3(1, 0, 0),
                    to: new Vector3(0, 1, 0),
                }); // Rotation that transforms points from (1, 0, 0) to (0, 1, 0)
                ```
            -   Create a rotation from multiple rotations:
                ```typescript
                const rotation = new Rotation({
                    sequence: [
                        new Rotation({
                            axis: new Vector3(0, 1, 0),
                            angle: Math.PI / 2,
                        }), // 90 degree rotation around Y axis
                        new Rotation({
                            axis: new Vector3(1, 0, 0),
                            angle: Math.PI / 4,
                        }), // 45 degree rotation around X axis
                    ],
                });
                ```
            -   Create a rotation from a Quaternion:
                ```typescript
                const rotation = new Rotation({
                    quaternion: {
                        x: 0,
                        y: 0.7071067811865475,
                        z: 0,
                        w: 0.7071067811865476,
                    },
                }); // 90 degree rotation about the Y axis
                ```
        -   Check the documentation on Vectors and Rotations for more information.
-   Added the `[dimension]Position` and `[dimension]Rotation` tags to support using vectors and rotation objects for bot positioning.
-   Improved the `getBotPosition()` function to support the `[dimension]Position` tag and return a `Vector3` object.
-   Added the `getBotRotation(bot, dimension)` function that retrieves the position of the given bot in the given dimension and returns a `Rotation` object.
    -   `bot` is the bot whose rotation should be retrieved.
    -   `dimension` is the dimension that the bot's rotation should be retrieved for.
-   Improved the `animateTag()`, `os.getCameraPosition()` `os.getCameraRotation()`, `os.getFocusPoint()`, `os.getPointerPosition()`, `os.getPointerDirection()`, `math.getForwardDirection()`, `math.intersectPlane()`, `math.getAnchorPointOffset()`, `math.addVectors()`, `math.subtractVectors()`, `math.negateVector()`, `math.normalizeVector()`, `math.vectorLength()`, and `math.scaleVector()` functions to support `Vector2`, `Vector3`, and `Rotation` objects.
-   Added the "Select Background" and removed the "Share Video" buttons from the meetPortal.
-   Added initial documentation for ab-1.

### :bug: Bug Fixes

-   Fixed an issue where `os.showUploadFiles()` would return previously uploaded files.
-   Fixed an issue where tag text edits (i.e. `insertTagText()`) would not be properly communicated to the rest of CasualOS when they occurred after tag updates (i.e. `setTag()`).

## V3.0.10

#### Date: 5/6/2022

### :rocket: Improvements

-   Improved the Records API to be able to return errors to allowed HTTP origins.
-   Improved `os.meetCommand()` to return a promise.
-   Added the ability to specify an options object with `os.recordData(key, address, data, options)` that can specify update and delete policies for the data.

    -   These policies can be useful to restrict the set of users that can manipulate the recorded data.
    -   `options` is an object with the following properties:

        ```typescript
        let options: {
            /**
             * The HTTP Endpoint that should be queried.
             */
            endpoint?: string;

            /**
             * The policy that should be used for updating the record.
             * - true indicates that the value can be updated by anyone.
             * - An array of strings indicates the list of user IDs that are allowed to update the data.
             */
            updatePolicy?: true | string[];

            /**
             * The policy that should be used for deleting the record.
             * - true indicates that the value can be erased by anyone.
             * - An array of strings indicates the list of user IDs that are allowed to delete the data.
             * Note that even if a delete policy is used, the owner of the record can still erase any data in the record.
             */
            deletePolicy?: true | string[];
        };
        ```

-   Added the `os.tip(message, pixelX?, pixelY?, duration?)` and `os.hideTips(tipIDs?)` functions to make showing tooltips easy.
    -   `os.tip(message, pixelX?, pixelY?, duration?)` can be used to show a tooltip and takes the following parameters:
        -   `message` is the message that should be shown.
        -   `pixelX` is optional and is the horizontal pixel position on the screen that the message should be shown at.
            If omitted, then the tooltip will be shown at the current mouse position or the last touch position.
            Additionally, omitting the position will cause the tooltip to only be shown when the mouse is near it.
            Moving the mouse away from the tooltip in this mode will cause the tooltip to be automatically hidden.
        -   `pixelY` is optional and is the vertical pixel position on the screen that the message should be shown at.
            If omitted, then the tooltip will be shown at the current mouse position or the last touch position.
            Additionally, omitting the position will cause the tooltip to only be shown when the mouse is near it.
            Moving the mouse away from the tooltip in this mode will cause the tooltip to be automatically hidden.
        -   `duration` is optional and is the number of seconds that the toast should be visible for.
        -   Returns a promise that resolves with the ID of the newly created tooltip.
    -   `os.hideTips(tipIDs?)` can be used to hide a tooltip and takes the following parameters:
        -   `tipIDs` is optional and is the ID or array of IDs of tooltips that should be hidden. If omitted, then all tooltips will be hidden.
        -   Returns a promise that resolves when the action has been completed.
-   Improved the menuPortal to use 60% of the screen width on large screens when the screen is taller than it is wide.
-   Improved the systemPortal to support `system` tag values that are set to non-string values such as booleans and integers.
-   Added WebXR hand tracking support.
    -   Tested and verified on Meta Quest 2 headset.
    -   Wrist portals have custom offsets for hands to try and minimize the blocking of hands during interaction.
    -   Air tap interaction only currently. Air taps are when you tap your index finger and thumb together to perform a "tap/click" on what the pointer ray is targeting.

### :bug: Bug Fixes

-   Fixed an issue where CasualOS would attempt to download records from the wrong origin if using a custom `endpoint` parameter.

## V3.0.9

#### Date: 4/27/2022

### :rocket: Improvements

-   Added the `crypto.hash(algorithm, format, ...data)` and `crypto.hmac(algorithm, format, key, ...data)` functions.
    -   These functions make it easy to generalize which hash algorithm to use and also support outputting the result in several different formats.
    -   Supported algorithms for `crypto.hash()` are: `sha256`, `sha512`, and `sha1`.
    -   Supported algorithms for `crypto.hmac()` are: `hmac-sha256`, `hmac-sha512`, and `hmac-sha1`.
    -   Supported formats for both are: `hex`, `base64`, and `raw`.
    -   See the documentation for more information.
-   Added the `bytes.toBase64String(bytes)`, `bytes.fromBase64String(base64)`, `bytes.toHexString(bytes)`, and `bytes.fromHexString(hex)` functions.
    -   These functions make it easy to convert to and from Base64 and Hexadecimal encoded strings to [Uint8Array](https://developer.mozilla.org/en-US/docs/Web/JavaScript/Reference/Global_Objects/Uint8Array) byte arrays.
    -   See the documentation for more information.

### :bug: Bug Fixes

-   Fixed a permissions issue that prevented the creation of subjectless keys.

## V3.0.8

#### Date: 4/26/2022

### :rocket: Improvements

-   Added the ability to view participants and breakout rooms in the meetPortal.

## V3.0.7

#### Date: 4/26/2022

### :bug: Bug Fixes

-   Fixed an issue where bot labels would not render.

## V3.0.6

#### Date: 4/26/2022

### :bug: Bug Fixes

-   Fixed an issue where bots would not render because their shader code was broken.

## V3.0.5

#### Date: 4/26/2022

### :rocket: Improvements

-   Added the ability to specify which auth site records should be loaded/retrieved from.
    -   This is useful for saving or getting records from another CasualOS instance.
    -   The following functions have been updated to support an optional `endpoint` parameter:
        -   `os.recordData(key, address, data, endpoint?)`
        -   `os.getData(recordName, address, endpoint?)`
        -   `os.listData(recordName, startingAddress?, endpoint?)`
        -   `os.eraseData(key, address, endpoint?)`
        -   `os.recordManualApprovalData(key, address, data, endpoint?)`
        -   `os.getManualApprovalData(recordName, address, endpoint?)`
        -   `os.listManualApprovalData(recordName, startingAddress?, endpoint?)`
        -   `os.eraseManualApprovalData(key, address, endpoint?)`
        -   `os.recordFile(key, data, options?, endpoint?)`
        -   `os.eraseFile(key, url, endpoint?)`
        -   `os.recordEvent(key, eventName, endpoint?)`
        -   `os.countEvents(recordName, eventName, endpoint?)`
-   Improved the sheetPortal and and multi-line editor to support editing tags that contain object values.
-   Updated the Terms of Service, Acceptable Use Policy, and Privacy Policy to make it clearer which websites they apply to.
-   Improved how lines are rendered to use an implementation built into three.js.
    -   This makes bot strokes that are scaled appear correct.
    -   This change also makes lines and strokes appear the same size on screen no matter the zoom level of the camera. This can make it easier to identify bots when zoomed out a lot.
-   Added the ability to allow/deny login with phone numbers based on regex rules defined in a DynamoDB table.
-   Added the `os.getSubjectlessPublicRecordKey(recordName)` function to make it possible to create a record key that allow publishing record data without being logged in.
    -   All record keys are now split into two categories: subjectfull keys and subjectless keys.
    -   subjectfull keys require login in order to publish data are are the default type of key.
    -   subjectless keys do not require login in order to publish data.
    -   When publishing data with a subjectless key, all users are treated as anonymous. In effect, this makes the owner of the record fully responsible for the content that they publish.
-   Added the `os.meetFunction(functionName, ...args)` function to allow querying the current meet portal meeting state.
    -   `functionName` is the name of the function that should be triggered from the [Jitsi Meet API](https://jitsi.github.io/handbook/docs/dev-guide/dev-guide-iframe/#functions).
    -   `args` is the list of arguments that should be provided to the function.
    -   Returns a promise that resolves with the result of the function call.
-   Added the `@onMeetEntered` and `@onMeetExited` shouts which are triggered whenever the current user starts/stops participating in a meet.
    -   Unlike `@onMeetLoaded`, `@onMeetEntered` is only triggered after the user clicks the "Join" button from the meeting waiting room.
    -   See the documentation for more detailed information.
-   Added the `meetPortalJWT` tag to the meetPortalBot to allow using JSON Web Tokens for authenticating moderators in meetings.
    -   See the Jitsi FAQ for more information on how to setup a moderator for a meeting: https://developer.8x8.com/jaas/docs/faq#how-can-i-set-a-user-as-moderator-for-a-meeting
-   Added the `botPortal` tag that when set to a bot ID on the `configBot` will show the JSON data for that bot.
    -   Additionally, the `botPortalAnchorPoint` and `botPortalStyle` tags can be set on the `botPortalBot` similarly to how `meetPortalAnchorPoint` can be set on the `meetPortalBot`.
-   Added the `systemTagName` tag that, when set on the config bot, specifies the tag that should be used when finding bots to include in the systemPortal.
    -   For example, setting `systemTagName` to `"test"` will cause the systemPortal to search for bots that have a `test` tag instead of a `system` tag.

### :bug: Bug Fixes

-   Fixed an issue where accessing certain properties on `globalThis` would cause an error to occur.
-   Fixed an issue where it was not possible to change the current meetPortal while it was already open.
-   Fixed an issue where using `os.replaceDragBot()` with bots that contained an array in its tags would cause an error.
-   Fixed an issue where videos in `formAddress` would not automatically play on Chrome web browsers.

## V3.0.4

#### Date: 3/31/2022

### :rocket: Improvements

-   Added the ability to force AUX to intepret values as strings by prefixing the tag value with the 📝 emoji.
    -   This can be useful for when you want to ensure that a tag value is interpreted a string.
    -   For example, the string `"01"` will be interpreted as the number `1` by default but `"📝01"` will preserve the leading 0.
-   Added the ability to force a tag to interpret values as numbers by prefixing the tag value with the 🔢 emoji.
    -   This can be useful when you want to ensure that a tag is interpreted as a number.
-   Added support for scientific notation in numbers.
    -   `1.23e3` will now be interpreted as `1230`.
-   Improved `os.focusOn()` to support positions that include a Z coordinate.
    -   This allows moving the camera focus point to any position in 3D space.
    -   The Z coordinate defaults to 0 if not specified.
-   Added the `menuItemShowSubmitWhenEmpty` tag to allow showing the submit button on input menu items even if the input box does not have any value.
-   Added the `os.addDropGrid(...grids)` and `os.addBotDropGrid(botId, ...grids)` functions to make it easy to snap bots to a custom grid.
    -   These functions are useful if you want to snap bots to a grid with a custom position or rotation.
    -   Additionally, they can be used to move bots in a grid that is attached to a portal bot.
    -   See the documentation for detailed usage information.

### :bug: Bug Fixes

-   Fixed an issue where `infinity` and `-infinity` would always be calculated as `NaN` instead of their corresponding numerical values.
-   Fixed an issue where passing `null`/`undefined`/`NaN`/`Infinity` as the `x` or `y` coordinate to `os.focusOn()` would break the gridPortal.
-   Fixed an issue where error stack traces would sometimes contain incorrect line numbers.
-   Fixed an issue where the systemPortal recent tags list could error if a bot without a system tag was edited.
-   Fixed an issue where the runtime would crash if `animateTag()` was given a null bot.
-   Fixed an issue where dragging a bot with a controller in free space would position the bot incorrectly if the bot was loaded by a portal form bot.
-   Fixed an issue where bots that were inside a bot portal that was inside a wrist portal would have an incorrect scale. ([#254](https://github.com/casual-simulation/casualos/issues/254))

## V3.0.3

#### Date: 3/22/2022

### :rocket: Improvements

-   Added the `os.getAverageFrameRate()` function.
    -   This function is useful for calculating the number of times that the 3D views have updated in the last second.
    -   Returns a promise that resolves with the current frame rate value.
-   `AUX_PLAYER_MODE`: The player mode that this instance should indicate to scripts.
    -   `"player"` indicates that the inst is supposed to be for playing AUXes while `"builder"` indicates that the inst is used for building AUXes.
    -   Defaults to `"builder"`.
    -   This value is exposed via the object returned from `os.version()`.
        -   See the documentation on `os.version()` for more information.
-   Added a button that offers to redirect to a static instance after a 25 second loading timeout.
    -   The redirect will send the user to `static.{common_host}` so `casualos.com` will redirect to `static.casualos.com` and `stable.casualos.com` will redirect to `static.casualos.com`.

## V3.0.2

#### Date: 3/16/2022

### :boom: Breaking Changes

-   Removed the following functions:
    -   `server.exportGpio()`
    -   `server.unexportGpio()`
    -   `server.getGpio()`
    -   `server.setGpio()`

### :rocket: Improvements

-   Improved performance for lower end devices by making CasualOS more efficient when automatically updating bots with user input.
-   Added the ability to login with a phone number instead of an email address.
    -   This feature is enabled by the `ENABLE_SMS_AUTHENTICATION` environment variable during builds.
-   Added the ability to automatically synchronize device clocks and expose the synchronized information to scripts.
    -   The following properties have been added:
        -   `os.localTime` - The local clock time in miliseconds since the Unix Epoch.
        -   `os.agreedUponTime` - The synchronized clock time in miliseconds since the Unix Epoch.
        -   `os.instLatency` - The average latency between this device and the inst in miliseconds. Smaller values are generally better.
        -   `os.instTimeOffset` - The delta between the local time and agreed upon time in miliseconds.
        -   `os.instTimeOffsetSpread` - The uncertainty of the accuracy of the `os.instTimeOffset` value. Measured in miliseconds. Smaller values indicate that `os.agreedUponTime` is more accurate, larger values indicate that `os.agreedUponTime` is less accurate.
        -   `os.deadReckoningTime` - The synchronized clock time that includes an additional 50ms offset to try to ensure that all devices are synchronized once the time ocurrs.
-   Improved `animateTag()` to support custom easing functions and a custom start time.
    -   The `easing` property in the options object that is passed to `animateTag()` now supports custom functions for custom easing behaviors. The function should accept one parameter which is a number between 0 and 1 that represents the progress of the animation and it should return a number which is the value that should be multiplied against the target tag. See the documentation of `animateTag()` for an example.
    -   The `startTime` property is now supported in the options object that is passed to `animateTag()`. It should be the number of miliseconds since the Unix Epoch that the animation should start at. For example, `os.localTime + 1000` will cause the animation to start in 1 second.

### :bug: Bug Fixes

-   Fixed an issue where `bot.vars` would get cleared after the scripts that created it finished their initial execution.
-   Fixed an issue where `labelColor` did not work on menu bots that had `form` set to `input`.
-   Fixed an issue where `labelColor` would not work unless the menu bot had a `label`.
    -   This is useful for menu bots that only use icons.

## V3.0.1

#### Date: 2/17/2022

### :rocket: Improvements

-   Added the `math.setRandomSeed(seed)` and `math.getSeededRandomNumberGenerator(seed?)` functions.

    -   `math.setRandomSeed(seed)` specifies the random seed that should be used for `math.random()` and `math.randomInt()`.
        -   `seed` is the number or string that should be used as the random number generator seed. If set to null, then the seed value will be cleared.
    -   `math.getSeededRandomNumberGenerator(seed?)` creates a new object that contains its own `random()` and `randomInt()` functions that use the specified seed.

        -   `seed` is the number of string that should be used the random number generator seed. If omitted, then an unpredictable seed will be chosen automatically.
        -   It returns an object with the following structure:

            ```typescript
            let result: {
                /**
                 * The seed that was used to create this random number generator.
                 */
                seed: number | string;

                /**
                 * Generates a random real number between the given minimum and maximum values.
                 */
                random(min?: number, max?: number): number;

                /**
                 * Generates a random integer between the given minimum and maximum values.
                 */
                randomInt(min: number, max: number): number;
            };
            ```

-   Added the ability to store dates in tags by prefixing them with `📅`.
    -   Dates must be formatted similarly to [ISO 8601](https://en.wikipedia.org/wiki/ISO_8601):
        -   `2012-02-06` (year-month-day in UTC-0 time zone)
        -   `2015-08-16T08:45:00` (year-month-day + hour:minute:second in UTC-0 time zone)
        -   `2015-08-16T08:45:00 America/New_York` (year-month-day + hour:minute:second in specified time zone)
        -   `2015-08-16T08:45:00 local` (year-month-day + hour:minute:second + in local time zone)
    -   In scripts, date tags are automatically parsed and converted to DateTime objects.
        -   DateTime objects are easy-to-use representations of date and time with respect to a specific time zone.
        -   They work better than the built-in [Date](https://developer.mozilla.org/en-US/docs/Web/JavaScript/Reference/Global_Objects/Date) class because DateTime supports time zones whereas Date does not.
        -   You can learn more about them by checking out the [documentation](https://docs.casualos.com/docs/actions#datetime).
-   Added the `getDateTime(value)` function to make parsing strings into DateTime objects easy.
    -   Parses the given value and returns a new DateTime that represents the date that was contained in the value.
    -   Returns null if the value could not be parsed.
-   Added the `circle` bot form.

## V3.0.0

#### Date: 2/10/2022

### :rocket: Improvements

-   Added the `os.openImageClassifier(options)` and `os.closeImageClassifier()` functions.
    -   These functions are useful for applying Machine Learning inside CasualOS to detect categories of things via the camera feed.
    -   Currently, the image classifier is only able to consume models generated with [Teachable Machine](https://teachablemachine.withgoogle.com/).
        1.  To create a model, go to [https://teachablemachine.withgoogle.com/](https://teachablemachine.withgoogle.com/) and click "Get Started".
        2.  Create an "Image Project" and choose "Standard image model".
        3.  Add or record photos in each class.
        4.  Click "Train".
        5.  Once training is done you can get a model URL by clicking "Export Model".
        6.  Under "Tensorflow.js", choose "Upload (shareable link)" and click "Upload". You can also optionally save the project to Google Drive.
        7.  Once uploaded, copy the shareable link.
        8.  Create a bot with an `@onClick` tag and put the following code in it (replacing `MY_MODEL_URL` with the shareable link):
            ```typescript
            await os.openImageClassifier({
                modelUrl: 'MY_MODEL_URL',
            });
            ```
    -   `options` is an object with the following properties:
        -   `modelUrl` - The sharable link that was generated from Teachable Machine.
        -   `modelJsonUrl` - Is optional and can be used in advanced scenarios where you want to control where the model is stored.
        -   `modelMetadataUrl` - Is optional and can be used in advanced scenarios where you want to control where the model is stored.
        -   `cameraType` - Is optional and is the type of camera that should be preferred. Can be "front" or "rear".
-   Created the `oai-1` appBundle.

    -   This appBundle is currently a simple ab that can query the [OpenAI GPT-3 API](https://beta.openai.com/overview) via a shout.
    -   The ab has the following features:

        -   A single manager bot in the `oai-1` dimension and systemPortal as `oai-1.manager`.
        -   `@generateTextResponse` is a listener that asks GPT-3 to respond to a given text prompt.

            -   It takes the following parameters:
                -   `apiKey` - The API key that should be used to access the API. You can get an API key at [https://beta.openai.com/overview](https://beta.openai.com/overview).
                -   `prompt` - The text that the AI should respond to. An example is "Write a tagline for an ice cream shop.". Also see this guide: [https://beta.openai.com/docs/guides/completion](https://beta.openai.com/docs/guides/completion).
                -   `engine` - The engine that should be used to process the prompt. Defaults to `"text-davinci-001"` if not specified. You can find a list of engines is available here: [https://beta.openai.com/docs/engines](https://beta.openai.com/docs/engines).
                -   `options` - An object that contains additional options for the request. You can find the documentation for these options here: [https://beta.openai.com/docs/api-reference/completions/create](https://beta.openai.com/docs/api-reference/completions/create).
            -   It returns a promise that contains a list of generated choices.
            -   Example:

                ```typescript
                let oai = getBot('system', 'oai-1.manager');
                const response = await oai.generateTextResponse({
                    apiKey: 'myAPIKey',
                    prompt: 'Write a tagline for an ice cream shop.',
                });

                if (response.choices.length > 0) {
                    os.toast('Best choice: ' + response.choices[0]);
                } else {
                    os.toast('No choices.');
                }
                ```

### :bug: Bug Fixes

-   Fixed an issue with `os.listData()` where it was impossible to list data items unless a starting address was provided.

## V2.0.36

#### Date: 2/4/2022

### :rocket: Improvements

-   Added global search to the systemPortal.
    -   Useful for finding a word or phrase in the tags of all the bots in an inst.
    -   For example, you can find all the places where a shout occurrs by typing "shout" into the search box.
    -   Can be accessed by using `Ctrl+Shift+F` while the systemPortal is open or by selecting the eyeglass icon on the left side of the screen.
-   Added the ability to use a video camera feed as the portal background.
    -   You can enable this feature by setting `portalBackgroundAddress` to `casualos://camera-feed`.
    -   It also supports specifying the rear or front facing cameras with `casualos://camera-feed/rear` and `casualos://camera-feed/front`.

### :bug: Bug Fixes

-   Fixed an issue with custom apps where HTML changes would stop propagating if an element was added to its own parent.
    -   This could happen via using the HTML document API like:
        ```typescript
        // in @onSetupApp
        const parent = that.document.createElement('div');
        const child = that.document.createElement('span');
        parent.appendChild(child);
        parent.appendChild(child); // This would cause the issue
        ```
    -   Alternatively, it could happen when using `os.compileApp()`.
        -   For efficiency, `os.compileApp()` uses a change detection algorithm to limit the number of HTML elements it needs to create.
        -   In some cases, it saw that it could reuse an HTML element by moving it and this happened to trigger the bug in the system that records these changes.

## V2.0.35

#### Date: 2/2/2022

### :rocket: Improvements

-   Added the `os.getMediaPermission(options)` function to request permission for device audio/video streams.
    -   Generally permissions are asked for the moment they are needed but this can be cumbersome in situations such as immersive ar/vr experiences as the user must jump back to the browser in order to grant them.

### :bug: Bug Fixes

-   Fixed jittery camera rendering issues when entering XR for the first time in a session.
-   Fixed three.js holding onto stale XRSession after exiting XR.
    -   This was the root cause of the Hololens losing the ability to render the scene background after exiting XR.

## V2.0.34

#### Date: 1/31/2022

### :rocket: Improvements

-   Improved the systemPortal to show all tags that are on the bot when the pinned tags section is closed.
    -   This makes it easier to manage when adding new tags while the pinned tags section is closed.

### :bug: Bug Fixes

-   Fixed an issue with `os.recordEvent()` where trying to save events in DynamoDB would fail.

## V2.0.33

#### Date: 1/31/2022

### :rocket: Improvements

-   Added the `os.listData(recordNameOrKey, startingAddress?)` function to make it easy to list data items in a record.
    -   `recordNameOrKey` is the name of the record. Can also be a record key.
    -   `startingAddress` is optional and is the address after which items will be included in the returned list. For example, the starting address `b` will cause addresses `c` and `d` to be included but not `a` or `b`.
-   Added the `os.recordEvent(recordKey, eventName)` and `os.countEvents(recordNameOrKey, eventName)` functions. These functions are useful for building simple analytics into your app bundles.
    -   `os.recordEvent(recordKey, eventName)` can be used to document that the given event occurred.
        -   `recordKey` is the key that should be used to access the record.
        -   `eventName` is the name of the event.
    -   `os.countEvents(recordNameOrKey, eventName)` can be used to get the number of times that the given event has ocurred.
        -   `recordNameOrKey` is the name of the record that the event count should be retrieved from. Can also be a record key.
        -   `eventName` is the name of the event.

## V2.0.32

#### Date: 1/26/2022

### :rocket: Improvements

-   Added the `os.arSupported()` and `os.vrSupported()` functions to query device support for AR and VR respectively. Both of these are promises and must be awaited.

    ```typescript
    const arSupported = await os.arSupported();
    if (arSupported) {
        //...
    }

    const vrSupported = await os.vrSupported();
    if (vrSupported) {
        //...
    }
    ```

-   Added shouts for entering and exiting AR and VR:
    -   `@onEnterAR` - Called when AR has been enabled.
    -   `@onExitAR` - Called when AR has been disabled.
    -   `@onEnterVR` - Called when VR has been enabled.
    -   `@onExitVR` - Called when VR has been disabled.
-   Expanded `meetPortal` scripting:
    -   Added shouts for loading and leaving the meet portal:
        -   `@onMeetLoaded` - Called when the user has finished loading the meet portal.
        -   `@onMeetLeave` - Called when the user leaves the meet portal.
    -   Added the `os.meetCommand(command, ...args)` function that sends commands directly to the Jitsi Meet API. Supported commands can be found in the [Jitsi Meet Handbook](https://jitsi.github.io/handbook/docs/dev-guide/dev-guide-iframe#commands).
    -   Added the following meet portal configuration tags. These must be set on the `meetPortalBot`:
        -   `meetPortalPrejoinEnabled` - Whether the meet portal should have the prejoin screen enabled.
            -   The prejoin screen is where the user can setup their display name, microphone, camera, and other settings, before actually joining the meet.
        -   `meetPortalStartWithVideoMuted` - Whether the meet portal should start with video muted.
        -   `meetPortalStartWithAudioMuted` - Whether the meet portal should start with audio muted.
        -   `meetPortalRequireDisplayName` - Whether the meet portal should require the user define a display name.

## V2.0.31

#### Date: 1/20/2022

### :rocket: Improvements

-   Added the `os.eraseData(recordKey, address)` function to allow deleting data records.
    -   `recordKey` is the key that should be used to access the record.
    -   `address` is the address of the data inside the record that should be deleted.
-   Added the `os.eraseFile(recordKey, urlOrRecordFileResult)` function to allow deleting file records.
    -   `recordKey` is the key that should be used to access the record.
    -   `urlOrRecordFileResult` is the URL that the file is stored at. It can also be the result of a `os.recordFile()` call.
-   Added the `os.recordManualApprovalData(recordKey, address, data)`, `os.getManualApprovalData(recordName, address)`, and `os.eraseManualApprovalData(recordKey, address)` functions.
    -   These work the same as `os.recordData()`, `os.getData()`, and `os.eraseData()` except that they read & write data records that require the user to confirm that they want to read/write the data.
    -   One thing to note is that manual approval data records use a different pool of addresses than normal data records.
        This means that data which is stored using `os.recordManualApprovalData()` cannot be retrieved using `os.getData()` (i.e. you must use `os.getManualApprovalData()`).

### :bug: Bug Fixes

-   Fixed an issue where trying to save a bot using `os.recordData()` or `os.recordFile()` would produce an error.

## V2.0.30

#### Date: 1/14/2022

### :wrench: Plumbing Changes

-   Replaced socket.io with native WebSockets.
    -   The possible options for `CAUSAL_REPO_CONNECTION_PROTOCOL` are now `websocket` and `apiary-aws`.
    -   Since the introduction of `apiary-aws`, we've used native WebSockets for more connections. As such, it should be safe to use native WebSockets in place of socket.io.
    -   This means we have fewer depenencies to keep up with and fewer potential bugs.
    -   Additionally it means that we save a little bit on our output code bundle size.

### :bug: Bug Fixes

-   Fixed an issue where deleting all the text from a menu item would show the `menuItemText` tag value instead of the (empty) `menuItemText` tag mask value.
    -   This change causes CasualOS to use `false` for the `menuItemText` `tempLocal` tag mask when a normal tag value is present for `menuItemText`. If the bot has no tag value for `menuItemText`, then `null` is used.
-   Fixed an issue where CasualOS could sometimes miss events during initialization.
    -   This bug most likely affected portals that are configurable by a config bot (e.g. gridPortal) but could have also affected other parts of the CasualOS system.
    -   This bug also was very rare. We only saw it once in our testing.
-   Fixed an issue with custom apps where calling `os.registerApp()` multiple times would cause the app to be destroyed and re-created.
    -   This caused issues with retaining focus and made the user experience generally poor.
-   Fixed an issue with custom apps where a the value attribute could not be overridden on input elements.
    -   Now it is possible to specify what the value should be and it will be properly synced.

## V2.0.29

#### Date: 1/10/2022

### :rocket: Improvements

-   Added the ability to use videos for `formAddress` and `portalBackgroundAddress` URLs.
-   Improved CasualOS to support logging into ab1.link directly from CasualOS.
    -   Previously you would have to login to ab1.link via a new tab.
    -   The new experience is seamless and much less confusing.

### :bug: Bug Fixes

-   Fixed an issue where DRACO compressed GLTF models could not be loaded if the decoder program had already been cached by the web browser.

## V2.0.28

#### Date: 1/5/2022

### :boom: Breaking Changes

-   Changed the auth and records features to default to disabled unless the the `AUTH_ORIGIN` and `RECORDS_ORIGIN` environment variables are specified during build.

### :rocket: Improvements

-   Added the `links` global variable to the code editor autocomplete list.
-   Added the `masks` global variable to the code editor autocomplete list.
-   Improved `os.showUploadFiles()` to include the `mimeType` of the files that were uploaded.
    -   This makes it easier to upload files with `os.recordFile()`.
-   Added the `os.beginAudioRecording(options?)` and `os.endAudioRecording()` functions.
    -   They replace the `experiment.beginAudioRecording()` and `experiment.endAudioRecording()` functions.
    -   Additionally, they now trigger the following listeners:
        -   `@onBeginAudioRecording` - Called when recording starts.
        -   `@onEndAudioRecording` - Called when recording ends.
        -   `@onAudioChunk` - Called when a piece of audio is available if streaming is enabled via the options.
    -   `options` is an object and supports the following properties:
        -   `stream` - Whether to stream audio samples using `@onAudioChunk`.
        -   `mimeType` - The MIME type that should be used to stream audio.
        -   `sampleRate` - The number of audio samples that should be taken per second (Hz). Only supported on raw audio types (`audio/x-raw`).
    -   See the documentation for more information and examples.

### Bug Fixes

-   Fixed an issue where the "remove tag" (X) buttons on empty tags in the sheet portal were always hidden.

## V2.0.27

#### Date: 1/4/2022

### :bug: Bug Fixes

-   Fixed another issue where file records could not be uploaded due more issues with signature calculations.

## V2.0.26

#### Date: 1/4/2022

### :bug: Bug Fixes

-   Fixed another issue where file records could not be uploaded due to various permissions issues.

## V2.0.25

#### Date: 1/4/2022

### :bug: Bug Fixes

-   Fixed an issue where file records could not be uploaded due to not including a security token in a request.

## V2.0.24

#### Date: 1/4/2022

### :bug: Bug Fixes

-   Fixed an issue where file records could not be uploaded due to a permissions issue.

## V2.0.23

#### Date: 1/4/2022

### :bug: Bug Fixes

-   Fixed an issue where file records could not be uploaded due to an issue with signature calculation.

## V2.0.22

#### Date: 1/3/2022

### :boom: Breaking Changes

-   Removed the following functions:
    -   `os.publishRecord()`
    -   `os.getRecords()`
    -   `os.destroyRecord()`
    -   `byAuthID()`
    -   `withAuthToken()`
    -   `byAddress()`
    -   `byPrefix()`

### :rocket: Improvements

-   Implemented the next version of records.
    -   This version replaces the old API (`os.publishRecord()`) and introduces a new paradigm.
    -   The first major change is that records now represent multiple pieces of data.
    -   `os.getPublicRecordKey(recordName)` has been added as a way to retrieve a key that can be used to write data and files to a public record.
    -   `os.recordData(recordKey, address, data)` can be used to store a piece of data at an address inside a record. This data can later be retrieved with `os.getData(recordKeyOrName, address)`.
    -   `os.getData(recordKeyOrName, address)` can be used to retrieve data that was stored in a record.
    -   `os.recordFile(recordKey, data, options?)` can be used to store a file inside a record. Files can be any size and can be accessed via `webhook()` or `os.getFile(url)`.
    -   `os.getFile(urlOrRecordFileResult)` can be used to easily retrieve a file.
    -   `os.isRecordKey(value)` is useful for determining if a value represents a record key.
    -   See the documentation for more information.
-   Updated Material Icons to the latest publicly available version.

## V2.0.21

#### Date: 12/6/2021

### :rocket: Improvements

-   Added [Simple Analytics](https://simpleanalytics.com/) to help us better understand how many people are using CasualOS.
-   Added the `os.convertGeolocationToWhat3Words(location)` function.

    -   Useful for getting a 3 word address for a latitude & longitude location.
    -   Returns a promise that resolves with the string containing the 3 words.
    -   `location` is an object with the following structure:

        -   ```typescript
            let location: {
                /**
                 * The latitude of the location.
                 */
                latitude: number;

                /**
                 * The longitude of the location.
                 */
                longitude: number;

                /**
                 * The language that the resulting 3 word address should be returned in.
                 * Defaults to "en".
                 * See https://developer.what3words.com/public-api/docs#available-languages
                 * for a list of available languages.
                 */
                language?: string;
            };
            ```

## V2.0.20

#### Date: 12/2/2021

### :bug: Bug Fixes

-   Fixed an issue where removing a bot without a stroke from a dimension would cause CasualOS to stop responding.

## V2.0.19

#### Date: 12/1/2021

### :boom: Breaking Changes

-   `lineStyle` now defaults to `line` instead of `arrow`.

### :rocket: Improvements

-   Updated the CasualOS Terms of Service.
-   Improved `lineTo` and `strokeColor` to use lines that support custom widths.
-   Added the `links` variable as a shortcut for `thisBot.links`.
-   Added `bot.vars` and `os.vars` as an easy way to store and lookup variables by name.
    -   `os.vars` works exactly the same as `globalThis`.
    -   `bot.vars` allows you to store special values in a bot that cannot be stored in either `bot.tags` or `bot.masks`.
-   Added the ability to whisper to a bot by using `bot.listener()` instead of `whisper(bot, "listener")`.
    -   e.g.
        ```typescript
        let result = thisBot.myScript(argument);
        ```
        is equivalent to
        ```typescript
        let [result] = whisper(thisBot, 'myScript', argument);
        ```
-   Added the ability to shout to bots by using `shout.listener()` instead of `shout("listener")`.
    -   e.g.
        ```typescript
        let results = shout.myScript(argument);
        ```
        is equivalent to
        ```typescript
        let results = shout('myScript', argument);
        ```

## V2.0.18

#### Date: 11/30/2021

### :rocket: Improvements

-   Added bot links.
    -   Bot links are special tag values that represent a link from the tag to another bot.
    -   Similarly to listen tags, you can create a bot link by setting a tag to `🔗{botID}`.
    -   The 🔗 emoji tells CasualOS that the tag represents a link to another bot.
    -   Links work by referencing Bot IDs and CasualOS now provides additional functions to help with understanding bot links.
        For example, not only do the `#lineTo`, `#creator` and `#transformer` tags support bot links, but you can find the list of tags that reference other bots by using the new `getBotLinks(bot)` function.
    -   Bot links also support linking to multiple other bots by adding commas in between Bot IDs.
    -   The `bot.link` property has been added as a way to quickly get a link to the bot.
    -   The `bot.links` property has been added for scripts to interface with bot links.
        -   This property represents the tags that are bot links.
        -   You can easily link to a bot by setting
            ```typescript
            bot.links.tag = botToLinkTo;
            ```
        -   You can also get the bot(s) that are linked by using
            ```typescript
            // Gets a single bot if only one bot is linked in the tag.
            // Gets an array if multiple bots are linked.
            let linkedBot = bot.links.tag;
            ```
    -   Additionally, the `byTag()` bot filter has been updated to support searching for bots by link.
        -   For example if the `#myLink` tag is used to link bots,
            you can find all the bots that link to this bot using `#myLink` by using `byTag()` like this:
            ```typescript
            let botsThatLinkToThisBot = getBots(
                byTag('myLink', '🔗' + thisBot.id)
            );
            ```
        -   This change also means that it is now possible to have multiple creators for a bot by using bot links in the `#creator` tag.
-   Added some minor visual improvements to the systemPortal.
-   Improved menu bots to show their `formAddress` icon when the bot has no label.
-   Added the `os.getExecutingDebugger()` function.
    -   Gets the debugger that this script is currently running inside. Returns null if not running inside a debugger.
-   Added the `getFormattedJSON(data)` function.
    -   Works like `getJSON(data)` except the returned JSON is nicely formatted instead of compressed.
-   Added the `getSnapshot(bots)` function.
    -   Snapshots are like mods except they represent multiple bots and include the ID, space, tags, and tag masks of each bot.
    -   They are useful for debugging and easily saving a bunch of bots at once.
-   Added the `diffSnapshots(first, second)` function.
    -   Useful for calculating the delta between two snapshots.
-   Added the `applyDiffToSnapshot(snapshot, diff)` funciton/
    -   Useful for calculating a new snapshot from a snapshot and a delta.
    -   Works kinda like the opposite of `diffSnapshots(first, second)`.
-   Added the `getLink(...bots)` function.
    -   Creates a value that represents a link to the given bots. You can then save this value to a tag to save the link.
-   Added the `getBotLinks(bot)` function.
    -   Useful for discovering what links a bot has stored.
    -   See the documentation for more detailed info.
-   Added the `updateBotLinks(bot, idMap)` function.
    -   Useful for updating bot links to reference new bots.
    -   See the documentation for more detailed info.
-   Improved the `editingBot` tag to use bot links instead of just storing the bot ID.
-   Added the `pixelRatio` and `defaultPixelRatio` tags to the configBot.
    -   `defaultPixelRatio` is the [pixel ratio](https://developer.mozilla.org/en-US/docs/Web/API/Window/devicePixelRatio) that is used by CasualOS for rendering 3D portals by default.
    -   `pixelRatio` can be set on the configBot to control the size of the internal render buffers. Higher values make the output image appear smoother but will also cause CasualOS to run slower.
-   Improved `web.hook()` and related functions to accept the `retryCount`, `retryStatusCodes`, and `retryAfterMs` options.
    -   `retryCount` is the number of times the request should be re-sent if it fails. Defaults to 0.
    -   `retryStatusCodes` is the array of error status codes that should cause the request to be retried. Defaults to:
        -   408 - Request Timeout
        -   429 - Too Many Requests
        -   500 - Internal Server Error
        -   502 - Bad Gateway
        -   503 - Service Unavailable
        -   504 - Gateway Timeout
        -   0 - Network Failure / CORS
    -   `retryAfterMs` is the number of miliseconds to wait between retried requests. Defaults to 3000.

### :bug: Bug Fixes

-   Fixed an issue where deleting a tag in the multiline editor would cause the tag to remain in the data.
-   Fixed an issue where autocomplete for tags did not work in the systemPortal.
-   Fixed some display issues in the systemPortal.
-   Fixed an issue where using loops after JSX elements might cause the script to fail to compile.

## V2.0.17

#### Date: 11/12/2021

### :bug: Bug Fixes

-   Fixed an issue where built-in portal bots were not being updated by CasualOS.
    -   This also fixes an issue where camera position and rotation offsets didn't work.

## V2.0.16

#### Date: 11/11/2021

### :boom: Breaking Changes

-   Removed Custom Executables.
    -   This means the following functions are no longer available:
        -   `os.registerExecutable()`
        -   `os.buildExecutable()`
    -   If you have use for this type of functionality, we recommend that you look into [Custom Apps](https://docs.casualos.com/docs/actions/#app-actions).
        They are easier to use and allow you to use more built-in CasualOS functionality than Custom Executables.

### :rocket: Improvements

-   Added the `systemPortal`.
    -   The systemPortal is a new way to organize and edit a set of bots and their scripts.
    -   The systemPortal works by displaying bots that have a `#system` tag.
    -   When `#systemPortal` on the `configBot` is set to `true`, all bots that have a `#system` tag will be displayed in the system portal.
    -   When `#systemPortal` is set to a string, then only bots where their `#system` tag contains the value in `#systemPortal` will be shown.
    -   It also contains some other useful features not found in the sheetPortal like a list of recently edited tags and a search box that lets you easily change the `#systemPortal` tag value.
    -   See the glossary page on the `systemPortal` for more info.

### :bug: Bug Fixes

-   Fixed an issue where the forward/back browser buttons would not delete tags from the config bot if the related query parameter was deleted.

## V2.0.15

#### Date: 11/1/2021

### :rocket: Improvements

-   Added the `miniMapPortal`.
    -   This is a mini version of the `mapPortal` that works kinda like the `miniGridPortal`.
-   Added a introductory page to the documentation that links to the "Pillars of Casual Simulation" video tutorials.
-   Added a "Getting Started" page that contains some written documentation on the basics of CasualOS.
    -   Thanks to Shane Thornton ([@shane-cpu](https://github.com/shane-cpu)) for contributing this!
-   Added a glossary page to the documentation.
    -   This page is incomplete but contains basic descriptions for common terms like "bot", "tag", "portal", "inst", etc.
    -   There is also a feature where other parts of the documentation can link to the glossary and get Wikipedia-style tooltips for the terms.

### :bug: Bug Fixes

-   Fixed an issue where the server failed to retrieve permanent records when when `.getMoreRecords()` was called.

## V2.0.14

#### Date: 10/29/2021

### :rocket: Improvements

-   Improved the `local` space to delete the oldest inst when localStorage is full.
-   Added the `pointerPixelX` and `pointerPixelY` tags to the gridPortalBot to track the mouse pointer position on the screen.
-   Improved the records system to be able to store records larger than 300KB in size.
    -   Records larger than 300KB will be placed in an S3 bucket.
    -   Records stored in S3 will now have a `dataURL` instead of `data` that points to where the record can be downloaded from.

### :bug: Bug Fixes

-   Fixed an issue where the built-in portal bots would cause all scripts to be recompiled.
-   Fixed an issue where functions that retrieve data from portal bots (like `os.getFocusPoint()`) would always return null data.
-   Fixed an issue where the `.getMoreRecords()` function did not work.

## V2.0.13

#### Date: 10/19/2021

### :rocket: Improvements

-   Added several features to make testing asynchronous scripts easier.
    -   Debuggers now automatically convert asynchronous scripts to synchronous scripts by default.
        -   This makes testing easier because your test code no longer needs to be aware of if a script runs asynchronously in order to observe errors or results.
        -   You can override this default behavior by setting `allowAsynchronousScripts` to `true` in the options object that is passed to `os.createDebugger()`.
    -   Some functions are now "maskable".
        -   Maskable functions are useful for testing and debugging because they let you modify how a function works simply by using `function.mask().returns()` instead of `function()`.
            -   For example, the `web.get()` function sends an actual web request based on the options that you give it. When testing we don't want to send a real web request (since that takes time and can fail), so instead we can mask it with the following code:
            ```typescript
            web.get.mask('https://example.com').returns({
                status: 200,
                data: 'hello world!',
            });
            ```
            Then, the next time we call `web.get()` with `https://example.com` it will return the value we have set:
            ```typescript
            console.log(web.get('https://example.com));
            ```
        -   Maskable functions currently only work when scripts are running inside a debugger with `allowAsychronousScripts` set to `false`.
        -   Here is a list of maskable functions (more are coming):
            -   `web.get()`
            -   `web.post()`
            -   `web.hook()`
            -   `webhook()`
            -   `webhook.post()`
            -   `os.showInput()`
            -   `os.getRecords()`
            -   `os.publishRecord()`
            -   `os.destroyRecord()`
            -   `os.requestPermanentAuthToken()`
    -   Properties added to `globalThis` are now separated per-debugger.
        -   This means that you can set `globalThis.myVariable = 123;` and it won't affect debuggers.
        -   It also means that testing with global variables are easier because you don't have to set and reset them before each test anymore.
    -   Debuggers now automatically setup `tempLocal` bots for built-in portals.
        -   This means that the portal bots like `gridPortalBot`, `mapPortalBot`, etc. are available in debuggers.
    -   Debuggers now automatically setup a `configBot`.
        -   You can override this configBot by using the `configBot` property in the options object that is passed to `os.createDebugger()`.
-   Updated the sidebar on the documentation site to be easier to use.
-   Updated the auth site branding.
-   Added well-formatted pages for the terms of service, privacy policy, and acceptable use policy to the auth website.

### :bug: Bug Fixes

-   Fixed an issue where floating labels on billboarded bots did not work.

## V2.0.12

#### Date: 10/8/2021

### :rocket: Improvements

-   Added the `os.createDebugger(options?)` function.
    -   `os.createDebugger()` can be used to create a separate sandbox area where bots can be tested without causing external effects.
    -   This is useful for automated testing scenarios where you want to validate how a script works (e.g. that a toast is shown) without actually performing the script results (i.e. actually showing the toast).
    -   Works by returning an object that contains a separate set of actions (like `create()` and `getBots()`) that can be used like normal.
        For example:
        ```typescript
        const debug = os.createDebugger();
        const debugBot = debug.create({ home: true, color: 'red' });
        ```
        Creates a bot that is contained in the debugger. Therefore, scripts on the `debugBot` will only affect bots that were created in the debugger.
    -   See the documentation for more information.
-   Added the `assert(condition, message?)` and `assertEqual(received, expected)` functions.
    -   These functions check that the given condition is true or that the values are equal to each other and throw an error if they are not.
    -   They can be useful for automated testing.
    -   See the documentation for examples.

### :bug: Bug Fixes

-   Fixed an issue where setting `meetPortalAnchorPoint` to `left` or `right` would not shift the `gridPortal` to the remaining space.

## V2.0.11

#### Date: 10/1/2021

### :boom: Breaking Changes

-   Renamed `server` to `inst`.
    -   This means that you should now `configBot.tags.inst` instead of `configBot.tags.server`.
    -   It also means that you now should go to `https://casualos.com?inst=my-aux` instead of `https://casualos.com?server=my-aux`.
    -   CasualOS will automatically replace `server` with `inst` on the first load so old links will continue to work.
-   Renamed `pagePortal` to `gridPortal`
    -   CasualOS will automatically replace `pagePortal` with `gridPortal` on first load (so old links will continue to work) but any scripts that change `pagePortal` will need to be updated to change `gridPortal`.
    -   `pagePortal` on the `configBot` should now be `gridPortal`.
    -   `pagePortalBot` is now `gridPortalBot`.
    -   Some functions now should reference the bot portal instead of the page portal:
        -   `os.getCameraPosition('page')` -> `os.getCameraPosition('grid')`
        -   `os.getCameraRotation('page')` -> `os.getCameraRotation('grid')`
        -   `os.getFocusPoint('page')` -> `os.getFocusPoint('grid')`
        -   `os.getPortalDimension('page')` -> `os.getPortalDimension('grid')`
    -   `@onPortalChanged` now uses `gridPortal` for `that.portal`.
-   Renamed `miniPortal` to `miniGridPortal`
    -   `miniPortal` on the `configBot` should now be `miniGridPortal`.
    -   `miniPortalBot` should now be `miniGridPortalBot`.
    -   Some functions now should reference the bot portal instead of the page portal:
        -   `os.getCameraPosition('mini')` -> `os.getCameraPosition('miniGrid')`
        -   `os.getCameraRotation('mini')` -> `os.getCameraRotation('miniGrid')`
        -   `os.getFocusPoint('mini')` -> `os.getFocusPoint('miniGrid')`
        -   `os.getPortalDimension('mini')` -> `os.getPortalDimension('miniGrid')`
    -   `@onPortalChanged` now uses `miniGridPortal` for `that.portal`.
-   Renamed some functions:
    -   `os.downloadServer()` -> `os.downloadInst()`
    -   `os.loadServer()` -> `os.loadInst()`
    -   `os.unloadServer()` -> `os.unloadInst()`
    -   `os.getCurrentServer()` -> `os.getCurrentInst()`
    -   `server.remotes()` -> `os.remotes()`
    -   `server.serverRemoteCount()` -> `os.remoteCount()`
    -   `server.servers()` -> `os.instances()`
    -   `server.serverStatuses()` -> `os.instStatuses()`
    -   `server.restoreHistoryMarkToServer()` -> `server.restoreHistoryMarkToInst()`.
    -   Note that some functions have moved to the `os` namespace from the `server` namespace. This is because most `server` functions do not work on CasualOS.com and are only designed to work with a server-based system (which CasualOS.com is not). To clarify this, functions that work all the time are now in the `os` namespace while the others are in the `server` namespace.
-   Renamed several listen tags:
    -   `@onServerJoined` -> `@onInstJoined`
    -   `@onServerLeave` -> `@onInstLeave`
    -   `@onServerStreaming` -> `@onInstStreaming`
    -   `@onServerStreamLost` -> `@onInstStreamLost`
    -   `@onServerAction` -> `@onAnyAction`

### :rocket: Improvements

-   Updated the Privacy Policy, Terms of Service, and Acceptable Use Policy.
-   Changed the meetPortal to use a custom Jitsi deployment.
-   Improved `os.enablePointOfView(center?)` to take an additional argument that determines whether to use the device IMU to control the camera rotation while in POV mode.
    -   The new function signature is `os.enablePointOfView(center?, imu?)`.
    -   e.g. `os.enablePointOfView(undefined, true)` will enable using the IMU for controlling the camera rotation.

### :bug: Bug Fixes

-   Fixed an issue where zooming on menu bots would trigger the browser-provided zoom functionality.
-   Fixed an issue where copying an array from one tag to another tag caused CasualOS to break.
-   Fixed an issue where editing a script via the sheet portal cells would temporarily break the code editor.

## V2.0.10

#### Date: 9/21/2021

### :rocket: Improvements

-   Improved the runtime to track changes to arrays without having to make a copy of the array or save it back to the tag.
-   Improved `os.getRecords(...filters)` to use `authBot.id` if `byAuthID()` is not specified.
-   Added `labelOpacity` tag.
-   Added `menuItemLabelStyle` tag.
-   Added the ability to use the `auto` value in the `scaleY` tag for menu bots. This automatically scales the menu bot height based on the amount of text in the label.
-   Added the ability to rotate around an object multiple times with `os.focusOn()` by setting `normalized` to `false` in the `rotation` property.
    -   By default, rotations passed to `os.focusOn()` are normalized to between 0 and `2π`.
    -   Setting `normalized` to `false` will skip this process and allow rotations larger than `2π` which in turn means the camera will rotate past `2π`.

## V2.0.9

#### Date: 9/7/2021

### :rocket: Improvements

-   Added the `os.requestPermanentAuthToken()` and `os.destroyRecord(record)` functions.
    -   `os.requestPermanentAuthToken()` is used to get auth tokens that can publish records to a app bundle from anywhere - including from other app bundles.
    -   `os.destroyRecord(record)` destroys the given record and makes it inaccessable via `os.getRecords()`. You must be logged in to destroy records and you can only destroy records that have been created by your user account and app bundle.
    -   See the documentation for more info.

### :bug: Bug Fixes

-   Fixed an issue where retrieving records from a temporary space can fail when the query matches no records.
-   Fixed an issue where CasualOS could permanently stall while loading.

## V2.0.8

#### Date: 9/7/2021

### :rocket: Improvements

-   Created https://casualos.me
    -   casualos.me is a companion service for CasualOS that provides the ability to sign in with an account and save permanent records of data.
-   Added the `os.requestAuthBot()` function.
    -   Requests that the user sign in and creates the `authBot` global variable to represent whether the user is signed in.
    -   Only works if an App Bundle (AB) was auto loaded using the `autoLoad` query parameter.
    -   Returns a promise that resolves when the user is signed in.
    -   See the "Auth Bot Tags" section in the documentation for more info.
-   Added the `os.publishRecord(recordDescription)` function to be able to save arbitrary JSON data.
    -   Records are arbitrary pieces of data that can saved and retrieved from special record-enabled spaces.
        -   The possible spaces are:
            -   `tempRestricted` - (Default) Records are temporary (they are deleted at the end of the day) and they are only retrievable by the user and appBundle that created them.
            -   `tempGlobal` - Records are temporary and they are they are retrievable by everyone.
            -   `permanentRestricted` - Records are permanent and they are only retrievable by the user and appBundle that created them.
            -   `permanentGlobal` - Records are permanent and they are retrievable by everyone.
    -   Unlike bots, records are only accessible by searching for them using the `os.getRecords()` function.
    -   Requires that the user has signed in with `os.requestAuthBot()`.
    -   `recordDescription` is an object with the following properties:
        -   `space` - The space that the record should be published to.
        -   `record` - The data that should be included in the record.
        -   `address` - (Optional) The address that the record should be published at. This can be omitted if a `prefix` is specified instead.
        -   `prefix` - (Optional) The prefix that the record should be published at. If used instead of `address`, CasualOS will calculate the `address` by concatenating the given prefix and ID like this: `"{prefix}{id}"`.
        -   `id` - (Optional) The ID that the record should be published at. If used with `prefix`, then CasualOS will combine the given `id` with the given `prefix` to calculate the `address`. If omitted, then CasualOS will generate a UUID to be used with the `prefix`.
        -   `authToken` - (Optional) The auth token that should be used to publish the record. This is useful for allowing other users to be able to publish records to an app bundle on your account. If omitted, then the `authToken` tag from the `authBot` will be used.
    -   Returns a promise that resolves when the record has been published.
    -   See the documentation for some examples.
-   Added the `os.getRecords(...filters)` function to be able to find and retrieve records.
    -   Works similarly to `getBots()` except that the list of possible filters is different and more limited.
    -   Possible filters are:
        -   `byAuthID(id)` - Searches for records that were published by the given auth ID. This filter is required for all `os.getRecords()` queries.
        -   `inSpace(space)` - Searches for records that were published to the given space. If omitted, only `tempRestricted` records will be searched.
        -   `byAddress(address)` - Searches for the record with the given address. Useful for finding a specific record.
        -   `byPrefix(prefix)` - Searches for records whose address starts with the given prefix. Useful for finding a list of records.
        -   `byID(id)` - Searches for records whose address equals `{prefix}{id}`. Works similarly to `byAddress()` except that you must also use `byPrefix()`. Useful for finding a specific record.
    -   Returns a promise that resolves with an object that contains a partial list of records.
        -   Using this object, you can see the total number of records that the query matched and get the next part of the list using the `getMoreRecords()` function.
        -   The object has the following structure:
            -   `records` - The list of records that were retrieved. This list may contain all the records that were found or it might only contain some of the records that were found. You can retrieve all of the records by looping and calling `getMoreRecords()` until it returns an object with `hasMoreRecords` set to `false`.
            -   `totalCount` - The total number of records that the query found.
            -   `hasMoreRecords` - Whether there are more records that can be retrieved for the query.
            -   `getMoreRecords()` - A function that can be called to get the next set of records for the query. Like `os.getRecords()`, this function returns a promise with an object that has the structure described above.
    -   See the documentation for some examples.
-   Added the `byID(id)` bot filter.
    -   This function can be used either as a bot filter with `getBots()` or as a record filter with `os.getRecords()`.
    -   As its name suggests, it can be used to find a bot with the given ID.

### :bug: Bug Fixes

-   Fixed an issue where using a `formAnimationAddress` prevented `formAnimation` from working correctly on first load.
-   Fixed an issue where `os.focusOn()` would not work on mobile devices.

## V2.0.7

#### Date: 8/16/2021

### :bug: Bug Fixes

-   Fixed an issue where remote whispers could cause CasualOS to think it was loaded before it actually was.
    -   This would in turn cause CasualOS to think that ab-1 was not installed and led to ab-1 getting duplicated which could then cause the auxCode to be loaded again.

## V2.0.6

#### Date: 8/11/2021

### :rocket: Improvements

-   Added the `formAnimationAddress` tag to allow specifying a separate GLTF/GLB URL that should be used for animations.
    -   This allows dynamically loading animations instead of requiring that all animations be built into the `formAddress` GLTF mesh.

### :bug: Bug Fixes

-   Fixed an issue where setting the `mapPortal` tag on the `configBot` to `null` would not close the map portal.
-   Fixed an issue where the camera would rotate somewhat randomly when facing straight down using touch controls.

## V2.0.5

#### Date: 7/27/2021

### :rocket: Bug Fixes

-   Fixed an issue where async scripts did not support JSX syntax highlighting.

## V2.0.4

#### Date: 7/27/2021

### :rocket: Improvements

-   Added the ability to download a PDF with embedded bot data by specifying a filename with a `.pdf` extension to `os.downloadBots()`.
-   Added the `os.parseBotsFromData(data)` function.
    -   This function can parse a list of bot mods from JSON or from the contents of a PDF that was created with `os.downloadBots()`.
    -   It returns a list of bot mods (i.e. mods that have the structure of bots) which can in turn be passed to `create()` to add them to the server.
-   Added the `os.unregisterApp(appID)` function to allow removing apps after they have been registered.
-   Added the ability to use [JSX](https://reactjs.org/docs/introducing-jsx.html) for Apps instead of the `html` string helper.
    -   JSX allows you to use a HTML-like language directly inside listeners. This provides some nice benefits including proper syntax highlighting and error messages.
    -   For example:
        ```javascript
        let result = <h1>Hello, World!</h1>;
        ```
    -   Due to convienience this will probably become the preferred way to write HTML for apps, however the `html` string helper will still be available.

## V2.0.3

#### Date: 7/19/2021

### :boom: Breaking Changes

-   "Custom Portals" are now called "Executables"
    -   This is because portals should deal almost exclusively with bots and heavily interface with CasualOS.
    -   "Custom Portals" (as they were called) made this difficult and are better explained as a way to create arbitrary web programs (i.e. executables).
    -   The new "Apps" (`os.registerApp()` and `os.compileApp()`) features make it easier to create custom portals since they can leverage bots and listen tags directly.
-   Renamed `portal.open()` to `os.registerExecutable()`.
-   Renamed `portal.buildBundle()` to `os.buildExecutable()`.
-   Renamed `portal.registerPrefix()` to `os.registerTagPrefix()`.
-   Changed the menuPortal to always be anchored to the bottom of the screen instead of to the miniPortal.

### :rocket: Improvements

-   Added the `os.registerApp(name, bot)` and `os.compileApp(name, content)` functions.
    -   `os.registerApp()` takes an app name and a bot and sets up a space for adding content to the CasualOS frontend.
    -   Calling `os.registerApp()` will also make the given bot available globally as `{name}Bot`.
    -   `os.registerApp()` returns a promise that resolves when the app has been setup and can accept content. Additionally, `onAppSetup` will be whispered to the bot that was specified for the app.
    -   `os.compileApp()` is used to provide content to an app. You can call this as many times as you want and the app will only update when you call `os.compileApp()` for it.
    -   See the docs for more information.
-   Added the `html` string helper.
    -   This can be used to produce HTML from a string for `os.compileApp()` by placing it before a string that uses backtick characters (`` ` ``).
    -   e.g.
        ```javascript
        let result = html`<h1>Hello, World!</h1>`;
        ```
    -   See the docs for more information.
-   Added the `watchBot(bot, callback)` and `watchPortal(portal, callback)` helper functions.
    -   `watchBot()` can be used to watch a given bot (or list of bots) for changes and triggers the given callback function when the bot(s) change.
    -   `watchPortal()` can be used to watch the given portal for changes and triggers the given callback function when the portal changes.
        -   Specifically, `watchPortal()` tracks when the portal is changed (by watching the portal tag on the `configBot`), when bots are added, removed, or updated in the portal, and when the portal bot changes.
-   Improved the bot dragging logic to support using `os.replaceDragBot(null)` to stop dragging a bot.

### :bug: Bug Fixes

-   Fixed an issue where dragging a bot whose position was animated in tempLocal space would produce no visible effect.
-   Fixed an issue where GLB models compressed with a newer version of Draco could not be loaded.
    -   You may have to refresh the browser tab 1 extra time after getting the update for this change to take effect. This is because the Draco library is cached by the web browser and updates to the library are checked in the background while the old version is being used.
-   Fixed an issue where bots in the mapPortal that had LOD listeners would not function correctly unless they had a label.

## V2.0.2

#### Date: 7/6/2021

### :rocket: Improvements

-   Improved the miniPortal to support the `portalCameraZoom`, `portalCameraRotationX` and `portalCameraRotationY` tags.
-   Added the `priorityShout()` function to make it easy to run a set of shouts until a bot returns a value.
-   Added the ability to control the foreground and background colors of the chat bar via the `foregroundColor` and `backgroundColor` options in `os.showChat()`.
-   Added the `date` type for `os.showInput()` to make entering days easier.

### :bug: Bug Fixes

-   Fixed an issue where camera position offsets would continuously be applied to the camera.
-   Fixed an issue where the menu would be positioned incorrectly if the meet portal was anchored to the top of the screen.
-   Fixed an issue where clicking on the grid with a controller in XR would crash CasualOS.
-   Fixed an issue where the transformer tag did not work correctly for bots in the mapPortal.
-   Fixed an issue where dragging an object that gets destroyed in an onPointerDown would freeze the UI.

## V2.0.1

#### Date: 6/9/2021

### :rocket: Improvements

-   Changed the default mapPortal basemap to `dark-gray`.
-   Changed the mapPortal to default to viewing Veterans Memorial Park in Grand Rapids.
    -   This makes it easier to start using AB-1 once the map portal is loaded.

### :bug: Bug Fixes

-   Fixed an issue where calling `os.focusOn()` with a position and no portal would default to the map portal.
-   Fixed an issue where calling `os.focusOn()` for the map portal before it was finished loading would error.

## V2.0.0

#### Date: 6/7/2021

### :bug: Improvements

-   Added the `mapPortal`.
    -   The map portal provides a 3D representation of the entire Earth and allows placing bots anywhere on it.
    -   Bots that are in the map portal use Longitude and Latitude for their X and Y coordinates.
    -   The map can additionally be customized by setting the `mapPortalBasemap` tag on the `mapPortalBot`. See the documentation for more information.
    -   Based upon [ArcGIS](https://www.arcgis.com/index.html).

### :bug: Bug Fixes

-   Fixed an issue where trying to focus on a position in the miniPortal would not work.

## V1.5.24

#### Date: 5/24/2021

### :rocket: Improvements

-   Improved the miniPortal to enable resizing it by dragging the top of the miniPortal instead of just at the corners.
-   Added the `math.normalizeVector()` and `math.vectorLength()` functions.

### :bug: Bug Fixes

-   Fixed an issue where events in some asynchronous scripts would be incorrectly reordered and potentially cause logic issues.

## V1.5.23

#### Date: 5/22/2021

### :boom: Breaking Changes

-   Renamed the `inventoryPortal` to `miniPortal`.
    -   The following were also renamed:
        -   `#inventoryPortalHeight` -> `#miniPortalHeight`
        -   `#inventoryPortalResizable` -> `#miniPortalResizable`
        -   `os.getInventoryPortalDimension()` -> `os.getMiniPortalDimension()`
        -   `os.hasBotInInventory()` -> `os.hasBotInMiniPortal()`
        -   `os.getPortalDimension("inventory")` -> `os.getPortalDimension("mini")`
        -   `os.getCameraPosition("inventory")` -> `os.getCameraPosition("mini")`
        -   `os.getCameraRotation("inventory")` -> `os.getCameraRotation("mini")`
        -   `os.getFocusPoint("inventory")` -> `os.getFocusPoint("mini")`
-   The `miniPortalHeight` tag was changed from being a number between 1 and 10 that represented the number of bots that should fit in the portal. Now it is a number between 0 and 1 that represents the percentage of the screen height it should take. Note that when `#miniPortalWidth` is less than 1 the height of the portal will be more like 80% of the screen height when set to 1. This is because of the mandatory spacing from the bottom of the screen to be somewhat consistent with the spacing on the sides.

### :rocket: Improvements

-   Added the `#miniPortalWidth` tag.
    -   Possible values are between 0 and 1.
    -   Represents the percentage of the screen width that the mini portal should take.
    -   When set to 1, the mini portal will appear docked and there will be no spacing between the bottom of the screen and the mini portal.

### :bug: Bug Fixes

-   Fixed a bunch of issues with zooming, rotating, and resizing the mini portal.

## V1.5.22

#### Date: 5/20/2021

### :rocket: Improvements

-   Added the `os.enableCustomDragging()` function to disable the default dragging behavior for the current drag operation.
    -   This is useful for custom dragging behavior that is associated with a bot like scaling the bot or rotating it.

### :bug: Bug Fixes

-   Fixed an issue where `os.focusOn()` would not work with bots in the inventory portal.

## V1.5.21

#### Date: 5/18/2021

### :rocket: Improvements

-   Improved `os.focusOn()` to support focusing on menu bots that have `#form` set to `input`.
-   Added the ability to snap dragged to a specific axis.

    -   These are special snap target objects that have the following form:

    ```typescript
    let snapAxis: {
        /**
         * The direction that the axis travels along.
         */
        direction: { x: number; y: number; z: number };

        /**
         * The center point that the axis travels through.
         */
        origin: { x: number; y: number; z: number };

        /**
         * The distance that the bot should be from any point along the
         * axis in order to snap to it.
         */
        distance: number;
    };
    ```

### :bug: Bug Fixes

-   Fixed an issue where the "tag has already been added" dialog displayed behind the sheet portal.

## V1.5.20

#### Date: 5/17/2021

### :bug: Bug Fixes

-   Fixed an issue where `@onInputTyping` was incorrectly shouted instead of whispered.

## V1.5.19

#### Date: 5/13/2021

### :rocket: Improvements

-   Added the `labelPaddingX` and `labelPaddingY` tags to allow controlling the padding along the width and height of labels separately.
-   Added the ability to use a URL for the `cursor` and `portalCursor` tags.
-   Added the `cursorHotspotX`, `cursorHotspotY`, `portalCursorHotspotX`, and `portalCursorHotspotY` tags to allow specifying the location that clicks should happen at in the custom cursor image. For example, a cursor that is a circle would have the hotspot in the middle but the default cursor has the hotspot at the top left.

## V1.5.18

#### Date: 5/11/2021

### :rocket: Improvements

-   Added the `AB1_BOOTSTRAP_URL` environment variable to control the URL that ab-1 gets loaded from.

## V1.5.17

#### Date: 5/10/2021

### :rocket: Improvements

-   Added the `cursor` and `portalCursor` tags.
    -   The `cursor` tag specifies the mouse cursor that should be shown when the bot is being hovered.
    -   The `portalCursor` tag specifies the mouse cursor that should be used by default for the page portal.
    -   See the documentation for a list of possible options.
-   Added the `labelPadding` tag to control how much space is between the edge of the bot and edge of the label.

## V1.5.16

#### Date: 5/7/2021

### :bug: Bug Fixes

-   Fixed an issue where it was no longer possible to cancel `setInterval()` with `clearTimeout()` and cancel `setTimeout()` with `clearInterval()`.
    -   They are not meant to be used together but because of an artifact of web browsers it needs to be supported.

## V1.5.15

#### Date: 5/7/2021

### :bug: Bug Fixes

-   Fixed an issue where it was impossible to clear intervals/timeouts from a bot other than the one it was created from.

## V1.5.14

#### Date: 5/7/2021

### :rocket: Improvements

-   Added the ability to clear bot timers using `clearInterval()` and `clearTimeout()`.
    -   `clearInterval(timerId)` is useful for clearing intervals created by `setInterval()`.
    -   `clearTimeout(timerId)` is useful for clearing timeouts created by `setTimeout()`

## V1.5.13

#### Date: 5/3/2021

### :bug: Bug Fixes

-   Fixed an issue where the meet portal could stay open if the portal was cleared before it was fully loaded.

## V1.5.12

#### Date: 5/2/2021

### :bug: Bug Fixes

-   Fixed an issue where `@onSubmit` was shouted to every bot instead of whispered to the bot that the input was submitted on.

## V1.5.11

#### Date: 4/27/2021

### :rocket: Improvements

-   Overhauled the `shared`, `tempShared`, and `remoteTempShared` spaces to use a faster and more efficient storage mechanism.
    -   There is now a new configuration environment variable `SHARED_PARTITIONS_VERSION` which controls whether the new spaces are used. Use `v1` to indicate that the old causal repo based system should be used and use `v2` to indicate that the new system should be used.
-   Added the `math.areClose(first, second)` function to determine if two numbers are within 2 decimal places of each other.
    -   For example, `math.areClose(1, 1.001)` will return true.
-   Improved the `atPosition()` and `inStack()` bot filters to use `math.areClose()` internally when comparing bot positions.
-   Improved handling of errors so they have correct line and column numbers in their stack traces.
    -   Currently, this only functions correctly on Chrome-based browsers (Chrome, Edge, Opera, etc.). Part of this is due to differences between how web browsers generate stack traces and part is due to what browsers support for dynamically generated functions.

### :bug: Bug Fixes

-   Fixed an issue with labels where an error could occur if the label text was updated while it was being rendered.
-   Fixed an issue where `clearAnimations()` would error if given a null bot.
-   Fixed an issue where autocomplete would not work correctly for properties on top level variables.

## V1.5.10

#### Date: 4/8/2021

### :boom: Breaking Changes

-   Renamed `onStreamData` to `onSerialData`.
-   Serial functions now require a "friendly" name to keep track of each device: `serialConnect`, `serialStream`, `serialOpen`, `serialUpdate`, `serialWrite`, `serialRead`, `serialClose`, `serialFlush`,`serialDrain`, `serialPause`, `serialResume`
-   `serialStream` now requires a bot id to send the stream to that bot.

### :rocket: Improvements

-   Improved the IDE Portal to support showing all tags by setting the `idePortal` tag on the config bot to `true`.
-   Added a search tab to the IDE Portal which makes it easy to search within tags that are loaded in the IDE Portal.
    -   It can be focused from the idePortal by using the `Ctrl+Shift+F` hotkey.
-   Added the `sheetPortalAddedTags` tag for the `sheetPortalBot` which specifies additional tags that should always be shown in the sheet portal.
-   Added support for auxcli v2.0.0 to retain current functionality.
-   Added support for multiple serial connections simultaneously.

### :bug: Bug Fixes

-   Fixed an issue where the `url` tag would not be created on initial load unless the URL was updated.

## V1.5.9

#### Date: 4/7/2021

### :rocket: Improvements

-   Added the ability to jump to a tag while in the IDE Portal using `Ctrl+P`.

### :bug: Bug Fixes

-   Fixed an issue where the `imuPortal` would return values that were incorrect for usage on the camera.
    -   Now, the `imuPortal` sets the `deviceRotationX`, `deviceRotationY`, `deviceRotationZ` and `deviceRotationW` values which is the rotation of the device represented as a quaternion.
    -   The `pagePortal` also now supports setting `cameraRotationOffsetW` to indicate that the offset should be applied as a quaternion.
    -   Try the `imuExample01` auxCode for an example.
-   Fixed an issue where CasualOS would fail to load on browsers that do not support speech synthesis.
-   Fixed an issue where bot updates that were executed via `action.perform()` would be treated like they were being performed by the user themselves.
    -   In particular, this issue affected text edits which were originally created by the multiline text editor but were then replayed via `action.perform()`.
    -   The effect of this bug would be that while the data was updated correctly, the multiline text editor would ignore the new data because it assumed it already had the changes.

## V1.5.8

#### Date: 4/5/2021

### :rocket: Improvements

-   Added the ability to see the full text of script errors by using the "Show Error" button in the multiline editor.

### :bug: Bug Fixes

-   Fixed an issue where the `imuPortal` would only open when set to a string value. Now it also supports `true` and non 0 numerical values.

## V1.5.7

#### Date: 4/2/2021

### :rocket: Improvements

-   Improved `imuPortal` to support Safari on iOS.
-   Added the `crypto.isEncrypted(cyphertext)`, `crypto.asymmetric.isEncrypted(cyphertext)`, and `crypto.asymmetric.isKeypair(keypair)` functions.
    -   These can help in determining if a string is supposed to be a asymmetric keypair or if it has been encrypted with symmetric or asymmetric encryption.

### :bug: Bug Fixes

-   Fixed an issue where the configBot would appear to be in the `shared` space but was actually in the `tempLocal` space.

## V1.5.6

#### Date: 4/1/2021

### :rocket: Improvements

-   Added the "bots" snap target for `os.addDropSnap()` and `os.addBotDropSnap()`.
    -   This will cause the dragged bot to snap to other bots.
-   Added the `experiment.speakText(text, options?)` and `experiment.getVoices()` functions.
    -   See the documentation for more information.
-   Added the `os.getGeolocation()` function.
    -   Returns a promise that resolves with the geolocation of the device.
-   Added the `imuPortal` to be able to stream IMU data into CasualOS.
    -   When defined on the config bot, the `imuPortalBot` will be updated with IMU data from the device.
    -   The following tags are used:
        -   `imuSupported` - Whether reading from the IMU is supported. This will be shortly after the `imuPortal` is defined.
        -   `deviceRotationX`, `deviceRotationY`, `deviceRotationZ` - The X, Y, and Z values that represent the orientation of the device.
-   Added the `portalCameraType` tag to allow switching between `perspective` and `orthographic` projections.
    -   Camera projections act similarly to real world camera lenses except that they avoid certain limitations like focal lengths.
    -   `orthographic` - This projection preserves parallel lines from the 3D scene in the output 2D image. As a result, same-sized objects appear the same size on the screen, regardless of how far away they are from the camera.
    -   `perspective` - This projection makes same-sized objects appear larger or smaller based on how far away they are from the camera. Closer objects appear larger and vice versa.
-   Added the `os.enablePointOfView(center?)` and `os.disablePointOfView()` functions.
    -   These are similar to `os.enableVR()` or `os.enableAR()` and can be used to give the player a "ground level" perspective in the page portal.
    -   `os.enablePointOfView(center?)` - Enables POV mode by moving the camera to the given position, setting the camera type to `perspective`, and changing the controls so that it is only possible to rotate the camera.
    -   `os.disablePointOfView()` - Disables POV mode by resetting the camera, camera type, and controls.

### :bug: Bug Fixes

-   Fixed an issue where tag edits would appear duplicated when running CasualOS in the non-collaborative mode.

## V1.5.5

#### Date: 3/25/2021

### :rocket: Improvements

-   Changed CasualOS to not show the `server` URL parameter when loaded in non-collaborative mode.
-   CasualOS will now throw an error when trying to save a bot to a tag during creation.

## V1.5.4

#### Date: 3/25/2021

### :rocket: Improvements

-   Improved `os.download()` to add the correct file extension if one is omitted from the given filename.
-   Added the 📖 emoji has a builtin tag prefix.
    -   This is a useful default prefix for custom portals.
-   Added the ability to load CasualOS in a non-collaborative mode.
    -   This will make the shared spaces (`shared`, `tempShared`, and `remoteTempShared`) act like they are `tempLocal` spaces.
    -   As a result, CasualOS needs no persistent network connection to run an experience when loaded in this mode.
-   Added the `os.isCollaborative()` function to get whether CasualOS was loaded in a collaborative mode or non-collaborative mode.

### :bug: Bug Fixes

-   Fixed the "Docs" link when linking to a listen tag.

## V1.5.3

#### Date: 3/23/2021

### :boom: Breaking Changes

-   Removed bot stacking.
    -   Bots will no longer automatically stack on each other based on position. Instead, they need to be stacked manually.
    -   The `{dimension}SortOrder` tags still exist and are used by the menu portal to order bots.
-   Drag events are now sent for bots that are not draggable.
    -   This means you can set `#draggable` to false and still get a `@onDrag` or `@onAnyBotDrag` event for it.
    -   This change makes it easier to write your own custom dragging logic because it prevents the bot(s) from being automatically moved but still sends the correct events.
    -   If you don't want drag events sent to a bot, you can make it not pointable or you can use your own custom logic on `@onDrag`/`@onDrop`.
-   The `#draggableMode` and `#positioningMode` tags have been removed.
    -   `#draggableMode` can be emulated by setting `#draggable` to false and adding custom `@onDrag` events to limit which dimensions the bot can be moved to.
    -   `#positioningMode` has been replaced with the `os.addDropSnap()` and `os.addBotDropSnap()` functions.

### :rocket: Improvements

-   Added the `@onAnyBotDropEnter` and `@onAnyBotDropExit` shouts.
-   Added the `@onAnyBotPointerDown` and `@onAnyBotPointerUp` shouts.
-   Added the `os.addDropSnap(...targets)` and `os.addBotDropSnap(bot, ...targets)` functions.
    -   These can be used to customize the behavior of a drag operation.
    -   Each function accepts one or more "targets" which are positions that the bot can be dropped at. There are 4 possible values:
        -   `"ground"` - The bot will snap to the ground as it is being dragged. (Default when not in VR)
        -   `"grid"` - The bot will snap to individual grid tiles as it is being dragged.
        -   `"face"` - The bot will snap to the face of other bots as it is being dragged.
        -   A snap point object. The bot will snap to the point when the mouse is within a specified distance. It should be an object with the following properties:
            -   `position` - An object with `x`, `y`, and `z` values representing the world position of the snap point.
            -   `distance` - The distance that the pointer ray should be from the position in order to trigger snapping to the position.
    -   The `os.addBotDropSnap(bot, ...targets)` function accepts a bot as its first parameter which limits the specified snap targets to when the given bot is being dropped on.
-   Added the `experiment.beginRecording(options?)` and `experiment.endRecording()` functions.
    -   These can be used to record both audio and video at the same time.
    -   See the documentation for more details.

### :bug: Bug Fixes

-   Fixed an issue where dragging a parent bot onto a child bot would cause the bot to rapidly snap back and forth.
-   Fixed an issue where negative sort orders could not be used on menu bots.

## V1.5.2

#### Date: 3/18/2021

### :bug: Bug Fixes

-   Fixed an issue where `os.focusOn()` would not function when using positions because inventory and page portals would fight over control of the animation operation.

## V1.5.1

#### Date: 3/17/2021

### :rocket: Improvements

-   Improved `os.focusOn()` to be canceled by `os.goToDimension()` and future calls to `os.focusOn()`.
    -   Additionally, calling `os.focusOn(null)` will cancel the current focus operation without queuing another one.

## V1.5.0

#### Date: 3/17/2021

### :boom: Breaking Changes

-   Changed the `#portalCameraRotationX` and `#portalCameraRotationY` tags to use radians instead of degrees.

### :rocket: Improvements

-   Added the `cameraZoom` and `cameraZoomOffset` tags.
-   Added the `os.focusOn(botOrPosition, options?)` function.
    -   Works similarly to `os.tweenTo()` and `os.moveTo()` except that it takes an options object instead of a bunch of parameters.
    -   Notable improvements includes that it can accept a position instead of a bot, it supports different easing types, and it will return a promise which completes when the camera movement is finished.
    -   Additionally the rotation values are in radians instead of degrees.
-   `os.focusOn()` and `os.tweenTo()` now use quadratic easing by default.
    -   Additionally `os.focusOn()` supports specifying the easing type just like `animateTag()`.
-   `os.tweenTo()` and `os.moveTo()` are now deprecated and should no longer be used. They will be removed in a future release of CasualOS.
    -   To encourage migration, they have been removed from the documentation and autocomplete.
-   Added the `experiment.beginAudioRecording()` and `experiment.endAudioRecording()` functions to experiment with audio recording.
    -   See the documentation for more information.

### :bug: Bug Fixes

-   Fixed an issue where camera offsets would not be taken into account when calculating the camera focus point.
    -   This fixes issues with the focus point becoming more and more wrong as offsets are applied to the camera.
    -   However, any calculations which try to calculate a camera position offset from the focus point must now subtract the current offset from the focus point to get the correct result. The example auxCode (`cameraMovementExample`) has been updated to reflect this change (version 2 and later).

## V1.4.11

#### Date: 3/12/2021

### :rocket: Improvements

-   Added the `math.scaleVector(vector, scale)` function to make multiplying vectors by scalar values easy.

### :bug: Bug Fixes

-   Fixed an issue where the `@onServerJoined` event could be sent before all data was loaded.
    -   This could happen if one player was changing data while another player was joining the server.
-   Fixed an issue where custom portals would not open if the portal tags were not defined when the portal is opened.
-   Fixed an issue where custom portals would always have default styling for their first load.

## V1.4.10

#### Date: 3/9/2021

### :rocket: Improvements

-   Improved `animateTag()` to support animating multiple tags at once by accepting an object for the `fromValue` and `toValue` options properties.
    -   Instead of calling `animateTag(bot, tag, options)`, omit the `tag` argument and call `animateTag(bot, options)`. This will indicate that you want to animate multiple tags at once over the same duration.
    -   The animations that get triggered are grouped together, so cancelling one will cancel them all.
-   Improved `clearAnimations()` to support accepting a list of tags to cancel.
-   Added several 3D math functions:
    -   `getBotPosition(bot, dimension)` - Gets the 3D position of a bot in the given dimension.
    -   `math.addVectors(...vectors)` - Adds the given vectors together and returns the result.
    -   `math.subtractVectors(...vectors)` - Subtracts the given vectors and returns the result.
    -   `math.negateVector(vector)` - Mathematically negates the given vector and returns the result.
-   Added the `os.getFocusPoint(portal?)` function to get the focus point that the camera is looking at.
    -   This value is the same as the one highlighted by the `#portalShowFocusPoint` tag.
    -   It is also backed up by `cameraFocusX`, `cameraFocusY`, `cameraFocusZ` tags on the portal bot.

## V1.4.9

#### Date: 3/3/2021

### :rocket: Improvements

-   Changed the color of the progress spinner and progress bar on the loading dialog to gray.

### :bug: Bug Fixes

-   Fixed an issue where hover events could be sent for bots when the mouse was not directly over the game view.
-   Fixed a couple issues where keyboard events were propagating outside the sheet and IDE portals.
-   Fixed an issue where local variables in the top scope would not be included in the code editor autocomplete box.

## V1.4.8

#### Date: 3/3/2021

### :boom: Breaking Changes

-   `onRemoteData` now uses `that.remoteId` instead of `that.playerId`.
-   Renamed the `portalPlayerZoom`, `portalPlayerRotationX` and `portalPlayerRotationY` tags to `portalCameraZoom` and `portalCameraRotationX` and `portalCameraRotationY`.
-   Renamed the `player` and `otherPlayers` spaces to `tempShared` and `remoteTempShared`.

### :rocket: Improvements

-   Added the `@onError` listen tag.
    -   It is a shout and is triggered when an unhandled error occurs in a listen tag.
-   Improved CasualOS to now include the Bot ID and tag name in internal console logs for unhandled errors.
-   Added perferred alternatives for the following functions and listen tags:
    -   `server.serverPlayerCount()` is now `server.serverRemoteCount()`.
    -   `server.totalPlayerCount()` is now `server.totalRemoteCount()`.
    -   `server.stories()` is now `server.servers()`.
    -   `server.players()` is now `server.remotes()`.
    -   `sleep()` is now `os.sleep()`
    -   `onServerSubscribed` is now `onServerJoined`.
    -   `onServerUnsubscribed` is now `onServerLeave`.
    -   `onPlayerPortalChanged` is now `onPortalChanged`.
    -   `onRemotePlayerSubscribed` is now `onRemoteJoined`
    -   `onRemotePlayerUnsubscribed` is now `onRemoteLeave`.
    -   Additionally, the `that.playerId` has been changed to `that.remoteId` in the new listen tags.
    -   Note that the original tags and functions remain the same but will be removed at some point in the future.
-   Added the `web.get()`, `web.post()`, and `web.hook()` functions as future replacements for the `webhook()` and `webhook.post()` functions.

### :bug: Bug Fixes

-   Fixed an issue where portal bots may not be defined before `@onServerSubscribed` is triggered.
-   Fixed an issue where the `white-space` CSS property could not be used on menu bots.

## V1.4.7

#### Date: 2/26/2021

### :boom: Breaking Changes

-   Renamed all the `player` functions to `os`.
    -   Instead of `player.toast()` you should now do `os.toast()`.
-   Removed the `configBot` and `configTag` variables.
-   Removed the portal config bot tags and replaced them with variables.
    -   e.g. `pagePortalConfigBot` can now be accessed with the `pagePortalBot` variable.
    -   You can now set the page portal color by doing `pagePortalBot.tags.portalColor = "green"`.
    -   By default a `tempLocal` bot will be created for each builtin portal.
    -   You can also provide your own bot by calling `portal.open(portalName, bot)`.
-   Changed the `portal.open()` function to take a bot as a parameter.
    -   It should now be called like `portal.open(name, bot, tag?, options?)`.
    -   After callilng this, the given bot will be available globally at `{name}Bot`.
    -   For example `portal.open("myPortal", bot, "main")` will make `bot` available as `myPortalBot`.
-   Removed `player.getBot()` and replaced it with `configBot`.
-   Renamed the `creator` variable to `creatorBot`.
-   Added the `thisBot` variable as a preferred alternative to `this` and `bot`.
-   Moved the page and inventory camera tags to their portal config bots from the player bot.
    -   e.g. `pageCameraPositionX` used to be on the player bot (now the config bot) but is now on the page portal bot.
-   Changed the behavior of the `transformer` tag to use the page and inventory portal bots instead of the config bot (previously the player bot).
-   Renamed the `pageCameraPosition{X,Y,Z}` and `inventoryCameraPosition{X,Y,Z}` tags to `cameraPosition{X,Y,Z}`.
-   Renamed the `pageCameraRotation{X,Y,Z}` and `inventoryCameraRotation{X,Y,Z}` tags to `cameraRotation{X,Y,Z}`.
-   Renamed the `pagePixelHeight` and `pagePixelWidth` tags to `pixelHeight` and `pixelWidth`.

### :bug: Bug Fixes

-   Fixed an issue where variables from other listen tags would appear as autocomplete options.

## V1.4.6

#### Date: 2/23/2021

### :bug: Bug Fixes

-   Fixed an issue where the circle wipe element would not cover modals like `player.showHtml()` or `player.showInput()`.
-   Fixed an issue where calling `player.showInput()` in sequence would show the first input but not the second input.

## V1.4.5

#### Date: 2/23/2021

### :rocket: Improvements

-   Changed the ab-1 bootstrap URL to `https://bootstrap.casualos.com/ab1.aux`.
-   Updated to three.js r125.
    -   This fixes WebXR for Chrome 88 and later.
-   Added the ability to disable hover states on menu item buttons using the `menuItemHoverMode` tag. It has three possible options:
    -   `auto` - The bot will appear hoverable based on if it has a `@onClick` tag. (Default)
    -   `hover` - The bot will appear hoverable.
    -   `none` - The bot will not appear hoverable.
    -   None of these options affect the existing functionality of any listen tags on menu bots.
-   Added an initial version of the `idePortal` (IDE portal).
    -   The IDE portal makes it easier to jump between tags to edit them in the multiline tag editor.
    -   Setting the `idePortal` tag to a prefix (like 📖) will load every tag that starts with the prefix into the IDE portal and let you jump between them as if they are files in a text editor.
    -   Currently it is pretty limited, but can be very useful for custom portals.

### :bug: Bug Fixes

-   Fixed an issue where it was not possible to enter numbers in menu bot input boxes.

## V1.4.4

#### Date: 2/18/2021

### :rocket: Improvements

-   Added additional crypto functions to support asymmetric encryption and decryption.
    -   `crypto.asymmetric.keypair(secret)` - Creates a keypair that can be used for asymmetric encryption and decryption.
    -   `crypto.asymmetric.encrypt(keypair, data)` - Encrypts some data using the given keypair.
    -   `crypto.asymmetric.decrypt(keypair, secret, data)` - Decrypts some data using the given keypair and secret.
    -   Check the documentation for more info.
-   Added a better error message when trying to save a bot to a tag value.
-   Added the `dimension` bot form as a preferred alias to `portal`.

## V1.4.3

#### Date: 2/17/2021

### :rocket: Improvements

-   Added the ability to interface with CasualOS from inside a custom portal.
    -   CasualOS-related functionality is available by importing functions and objects from the `casualos` module.
    -   Among the available functionality is `onBotsDiscovered`, `onBotsRemoved`, `onBotsUpdated`, `createBot()`, `destroyBot()`, and `updateBot()`.
    -   Additionally autocomplete is available for the available features.

### :bug: Bug Fixes

-   Fixed an issue where webhook errors could not be caught on Safari based browsers.

## V1.4.2

#### Date: 2/11/2021

### :rocket: Improvements

-   Added the ability to zoom by scrolling.
    -   Previously this was possible by holding the Ctrl button down.
-   Added the `#portalCameraControls` tag to allow disabling moving the camera.
    -   Can be set on the portal config bot for the page and inventory portals.
    -   Supported values are:
        -   `player` - Allows the player to move the camera around like normal. (Default)
        -   `false` - Disables camera movement in the portal.

### :bug: Bug Fixes

-   Fixed an issue where the inventory portal color could not be set when the page portal is using an image for the background.

## V1.4.1

#### Date: 2/10/2021

### :rocket: Improvements

-   Added the `player.openCircleWipe()` and `player.closeCircleWipe()` functions.
    -   These are useful for hiding the page portal while transitioning between scenes.
    -   See the documentation for usage information.
-   Added "cube", "helix", and "egg" as additional options for the `#formAddress` tag on menu bots.
-   Added the `input` form for menu bots.
    -   Setting `#form` to "input" on a bot that is in the menu portal will give it an input box that can be typed in.
    -   Typing in the box will send `@onInputTyping` whispers to the bot. And submitting the data by hitting enter or the send button will send a `@onSubmit` whisper to the bot.
    -   Additionally, the text in the input will be stored in the `tempLocal` `#menuItemText` tag.
-   Adjusted the chat bar to be inset in the page portal to give it the feel of being part of the page portal.
-   Added the `#menuPortalStyle` tag to allow customizing the menu portal with CSS.
    -   This works similarly to `#menuItemStyle` except that it applies to the entire menu portal instead of just one item.
    -   Set it on the `#menuPortalConfigBot`.
-   Added the `#portalBackgroundAddress` tag to allow specifying a custom image for the page portal background.
    -   Does not work in VR.

## V1.4.0

#### Date: 2/8/2021

### :rocket: Improvements

-   Added an initial implementation of custom portals.
    -   Custom portals are a way to write scripts that can interact directly with the web browser. This gives you the ability to do anything that is possible from inside a web browser.
    -   The following functions are now available:
        -   `portal.open(portalID, tag, options?)`
        -   `portal.registerPrefix(prefix)`
        -   `portal.buildBundle(tag)`
        -   See the documentation for usage information.
-   Added the `player.download(data, filename, mimeType?)` function.
    -   Useful for downloading arbitrary data in any format you want.
    -   See the documentation for more information.

### :bug: Bug Fixes

-   Fixed an issue that broke bots in the `player` space when a `tempLocal` tag mask was put on them.
-   Fixed an issue that prevented tag masks from being placed on new bots.

## V1.3.14

#### Date: 1/25/2021

### :rocket: Improvements

-   Updated the Terms of Service and Privacy Policy documents.

### :bug: Bug Fixes

-   Fixed an issue where animations would not run while in VR/AR.

## V1.3.13

#### Date: 1/18/2021

### :rocket: Improvements

-   Added the `player.showUploadFiles()` function.
    -   Shows a dialog that can be used to upload arbitrary files.
    -   Returns a promise that resolves with the list of files that were uploaded.
    -   See the documentation for more info.
-   Added the `portal` form.
    -   Displays an entire dimension in place of the bot form.
    -   When set, `#formAddress` will be used as the dimension that should be loaded.

### :bug: Bug Fixes

-   Fixed an issue where bot labels would flicker when scaling the bot.
-   Fixed an issue where tag masks would be incorrectly recorded by the UI as being removed in some cases.
-   Fixed an issue where lines would render incorrectly on the first frame they were setup on.

## V1.3.12

#### Date: 1/13/2021

### :rocket: Improvements

-   Added the Terms of Service and Privacy Policy documents.
    -   The Terms of Service are available at `/terms` (or at `/terms-of-service.txt`).
    -   The Privacy Policy is available at `/privacy-policy` (or at `/privacy-policy.txt`).
-   Added the ability to keep track of the number of `setTimeout()` and `setInterval()` timers that are currently active via the `numberOfActiveTimers` property returned from `perf.getStats()`.
-   Added the `animateTag(bot, tag, options)` and `clearAnimations(bot, tag?)` functions.
    -   `animateTag(bot, tag, options)` - Iteratively changes a tag mask value over time based on the options you provide.
        -   `bot` is the bot or list of bots that should be animated.
        -   `tag` is the tag that should be animated.
        -   `options` is an object that specifies how the tag should be animated. It has the following properties:
            -   `fromValue` - The starting value for the animation.
            -   `toValue` - The ending value.
            -   `duration` - The number of seconds that it should take for the tag to go from the starting value to the ending value.
            -   `easing` - The options for easing the animation.
            -   `tagMaskSpace` - The space that the tag should be changed in. If set to `false` then the tag on the bot will be directly edited.
    -   `clearAnimations(bot, tag?)` - Cancels animations on a bot.
        -   `bot` - The bot or list of bots that should have their animations canceled.
        -   `tag` - Is optional and is the tag that the animations should be canceled for.

### :bug: Bug Fixes

-   Fixed issues with `#labelFontSize = auto` when `#labelPosition != front` or when the bot is rotated.
-   Fixed an issue where non-ASCII characters were being corrupted on download.

## V1.3.11

#### Date: 1/5/2021

### :rocket: Improvements

-   Greatly improved the default layouting behaviour of labels.
    -   Added the `#labelFontSize` tag to control the sizing of the characters in a label. Unlike `#labelSize`, changing this value will cause the label to layout again which will affect word wrapping. Possible values are:
        -   `auto` - Specifies that the system should try to find a font size that fits the text onto the bot. (default)
        -   Any Number - Specifies a specific font size. (1 is previous default)
    -   Added the `#labelWordWrapMode` tag to control the word wrapping behavior of labels. Possible values are:
        -   `breakCharacters` - Specifies that the system should insert line breaks inside words if needed.
        -   `breakWords` - Specifies that the system should insert line breaks between words if needed.
        -   `none` - Specifies that the system should not insert line breaks.
-   Added the ability to control the color of the placeholder text in the chat bar.
    -   Use the `placeholderColor` option when calling `player.showChat()`.

### :bug: Bug Fixes

-   Fixed an issue where atoms that were received before their cause would be discarded.

## V1.3.10

#### Date: 12/29/2020

### :rocket: Improvements

-   Added a button to the Multiline tag editor to make it easy to turn a tag into a Mod tag.

### :bug: Bug Fixes

-   Fixed an issue where script compilation errors would not be handled correctly and would prevent those changes from being communicated to the multiline code editor.

## V1.3.9

#### Date: 12/28/2020

### :boom: Breaking Changes

-   Formulas have been removed and replaced with Mod tags.
    -   Mod tags are tags that start with the DNA Emoji (🧬) and contain JSON data.
    -   Because Mod tags are JSON data, they do not support programmatic computations.
    -   We are making this change because while formulas are powerful, inprecise use of them can result in large slowdowns which is a bad user experience.
    -   The tag data must be valid JSON, so that means using double-quotes `"` for strings and wrapping property names in double-quotes.
        -   Before:
            ```
            =({ color: 'blue', number: 99, toggle: true })
            ```
            After:
            ```
            🧬{ "color": "blue", "number": 99, "toggle": true }
            ```
        -   Before:
            ```
            =([ 1 + 2 ])
            ```
            After:
            ```
            🧬3
            ```
-   Array-like values in tags are now considered strings.
    -   Previously a value like `[1, 2, 3]` was parsed into an array automatically.
    -   This was a little used feature and caused issues for people who simply wanted to store JSON data in a tag.
    -   Now, a value like `[1, 2, 3]` will no longer be parsed and so will appear as the string: `"[1, 2, 3]"`.
    -   If you want CasualOS to parse a tag value as an array, you can use the Mod tags mentioned above.
-   Removed the `error` space.
    -   Also removed the related functions:
        -   `server.destroyErrors()`
        -   `server.loadErrors()`

### :rocket: Improvements

-   Updated Material Icons to v4.0.0.
-   Added `perf.getStats()` as a way to get some statistics on the performance of the server.
-   Various performance improvements:
    -   `getBot('id', id)` is now works in `O(1)` time.
    -   The `tempLocal` and `local` spaces now handle new and deleted bots in a much more performant manner.
-   Fixed an issue where deleted bots in the `shared` space would be treated like they were not deleted on initial load.

### :bug: Bug Fixes

-   Fixed autofocusing newly created tags in the sheetPortal.

## V1.3.8

#### Date: 12/17/2020

### :bug: Bug Fixes

-   Fixed an issue where selecting a color from a `player.showInput()` modal would not save the selected color.

## V1.3.7

#### Date: 12/17/2020

### :boom: Breaking Changes

-   "story" has been renamed to "server". Below is the list of tags, actions and listeners that have been changed:
    -   `#story` -> `#server`.
    -   `server.setupStory()` -> `server.setupServer()`
    -   `server.restoreHistoryMarkToStory()` -> `server.restoreHistoryMarkToServer()`
    -   `server.storyStatuses()` -> `server.serverStatuses()`
    -   `server.storyPlayerCount()` -> `server.serverPlayerCount()`
    -   `player.downloadStory()` -> `player.downloadServer()`
    -   `player.loadStory()` -> `player.loadServer()`
    -   `player.unloadStory()` -> `player.unloadServer()`
    -   `player.getCurrentStory()` -> `player.getCurrentServer()`
    -   `@onStoryAction` -> `@onServerAction`
    -   `@onStoryStreaming` -> `@onServerStreaming`
    -   `@onStoryStreamLost` -> `@onServerStreamLost`
    -   `@onStorySubscribed` -> `@onServerSubscribed`
    -   `@onStoryUnsubscribed` -> `@onServerUnsubscribed`

## V1.3.6

#### Date: 12/17/2020

### :rocket: Improvements

-   Added the ability to show a password input by using the `secret` type with `player.showInput()`.

### :bug: Bug Fixes

-   Fixed an issue where some bots would not be added to the page portal when created in a big batch.
-   Fixed an issue where the `player.showInput()` dialog would appear fullscreen on mobile devices and prevent people from exiting it.
-   Fixed an issue where `@onChatTyping` would be triggered twice for each keystroke.

## V1.3.5

#### Date: 12/15/2020

### :rocket: Improvements

-   Changed `create()` to prevent creating bots that have no tags.
    -   If a bot would be created with zero tags then an error will be thrown.
-   Added a favicon.

### :bug: Bug Fixes

-   Changed the maximum WebSocket message size to 32KB from 128KB.
    -   This will help ensure that we keep below the [AWS API Gateway maximum frame size of 32 KB](https://docs.aws.amazon.com/apigateway/latest/developerguide/limits.html).
-   Fixed an issue where bots that only had a tag mask would not show up in the sheetPortal.

## V1.3.4

#### Date: 12/10/2020

### :rocket: Improvements

-   Added the `EXECUTE_LOADED_STORIES` environment variable to allow reducing server load due to story scripts.
    -   Defaults to `true`.
    -   Setting to `false` will disable all server-side story features except for webhooks and data portals.
        -   This means that some capabilities like `server.setupStory()` will not work when `EXECUTE_LOADED_STORIES` is false.
-   Added gzip compression for HTML, CSS, and JavaScript returned from the server.
-   Improved how some heavy assets are precached so that they can be loaded quickly.
-   Made the browser tab title use the story ID by default.

### :bug: Bug Fixes

-   Fixed an issue where some `.png` files would not load because they were bundled incorrectly.

## V1.3.3

#### Date: 12/10/2020

### :rocket: Improvements

-   Added support for the `apiary-aws` causal repo protocol.
    -   This enables the CasualOS frontend to communicate with instances of the [CasualOS Apiary AWS](https://github.com/casual-simulation/casual-apiary-aws) project.
    -   Use the `CAUSAL_REPO_CONNECTION_PROTOCOL` and `CAUSAL_REPO_CONNECTION_URL` environment variables to control which protocol and URL the frontend should connect to. See the [README in `aux-server`](./src/aux-server/README.md) for more info.
    -   Note that only the following features are supported for AWS Apiaries:
        -   `server.setupStory()`
        -   `server.totalPlayerCount()`
        -   `server.storyPlayerCount()`
        -   `server.players()`
    -   Webhooks are different when the story is hosted on an Apiary.
        -   They require at least one device to have the story loaded for webhooks to function correctly.
        -   They need to be sent to the Apiary host directly. Generally, this is not the same thing as `auxplayer.com` or `casualos.com` so you may need to ask the Apiary manager for it.
-   Added better support for static builds.
    -   Use the `PROXY_CORS_REQUESTS` environment variable during builds to disable support for proxying HTTP requests through the server.
    -   Use `npm run tar:client` after a build to produce a `./temp/output-client.tar.gz` containing all the client code and assets. This can be deployed to S3 or a CDN for static hosting.
    -   Use `npm run package:config` to produce a `./temp/config.json` which can be used for the `/api/config` request that the client makes at startup. Utilizes the environment variables from [the README in `aux-server`](./src/aux-server/README.md) to build the config.

### :bug: Bug Fixes

-   Fixed an issue where it was not possible to change the color of GLTF meshes that did not have a mesh in the GLTF scene root.
-   Fixed an issue where bots created by the ab1 installer would not receive the `@onStorySubscribed` shout.

## V1.3.2

#### Date: 11/17/2020

### :rocket: Improvements

-   Updated the ab-1 bootstrapper to point to AWS S3 for quick loading.

## V1.3.1

#### Date: 11/16/2020

### :rocket: Improvements

-   Added the ability to use the `color` tag on GLTF meshes to apply a color tint to the mesh.

### :bug: Bug Fixes

-   Fixed an issue that prevented deleting the first character of a script/formula in the multi-line editor.
-   Fixed an issue where tag edits on bots in the tempLocal and local spaces would be applied to the multi-line editor twice.

## V1.3.0

#### Date: 11/11/2020

### :rocket: Improvements

-   Added multi-user text editing.
    -   Work on shared bots when editing a tag value with the multi-line editor.
-   Added the cursor bot form.
    -   Used to add a cursor indicator to the multi-line editor.
    -   Works by setting the `form` tag to "cursor" and placing the bot in the corresponding tag portal dimension.
        -   For example, to put a cursor in the multi-line editor for the `test` tag on a bot you would set `{targetBot.id}.test` to true.
    -   Supported tags are:
        -   `color` - Specifies the color of the cursor.
        -   `label` - Specifies a label that should appear on the cursor when the mouse is hovering over it.
        -   `labelColor` - Specifies the color of the text in the cursor label.
        -   `{dimension}Start` - Specifies the index at which the cursor selection starts (Mirrors `cursorStartIndex` from the player bot).
        -   `{dimension}End` - Specifies the index at which the cursor selection ends (Mirrors `cursorEndIndex` from the player bot).
-   Added the `pageTitle`, `cursorStartIndex`, and `cursorEndIndex` tags to the player bot.
    -   `pageTitle` is used to set the title of the current browser tab.
    -   `cursorStartIndex` contains the starting index of the player's text selection inside the multi-line editor.
    -   `cursorEndIndex` contains the ending index of the player's text selection inside the multi-line editor.
    -   Note that when `cursorStartIndex` is larger than `cursorEndIndex` it means that the player has selected text from the right to the left. This is important because text will always be inserted at `cursorEndIndex`.
-   Added the `insertTagText()`, `deleteTagText()`, `insertTagMaskText()`, and `deleteTagMaskText()` functions to allow scripts to work with multi-user text editing.
    -   `insertTagText(bot, tag, index, text)` inserts the given text at the index into the given tag on the given bot.
    -   `insertTagMaskText(bot, tag, index, text, space?)` inserts the given text at the index into the tag and bot. Optionally accepts the space of the tag mask.
    -   `deleteTagText(bot, tag, index, deleteCount)` deletes the given number of characters at the index from the tag and bot.
    -   `deleteTagMaskText(bot, tag, index, deleteCount, space?)` deletes the given number of characters at the index from the tag and bot. Optionally accepts the space of the tag mask.
-   Added the ability to use the `transformer` tag on the player bot to parent the player to a bot.
-   Added the ability to edit tag masks in the tag portal by setting the `tagPortalSpace` tag on the player bot.

## V1.2.21

#### Date: 11/5/2020

### :rocket: Improvements

-   Updated the MongoDB driver to v3.6.2 and added the `MONGO_USE_UNIFIED_TOPOLOGY` environment variable to control whether the driver uses the new unified topology layer.

## V1.2.20

#### Date: 10/27/2020

### :rocket: Improvements

-   Added support for `@onPointerEnter`, `@onPointerExit`, `@onAnyBotPointerEnter` and `@onAnyBotPointerExit` for bots in the menu portal.

### :bug: Bug Fixes

-   Fixed the multiline code editor to not clip tooltips and the autocomplete box.
-   Fixed the menu portal to not break on Hololens (Servo-based browsers) when a progress bar is placed on a menu item.

## V1.2.19

#### Date: 10/22/2020

### :rocket: Improvements

-   Added the `egg` form for bots.
    -   Displays the bot as an egg like how ab-1 appears as an egg before being activated.
-   Added the `hex` form for bots.
    -   Displays the bot as a hexagon.
-   Added the `pagePixelWidth` and `pagePixelHeight` tags to the player bot.
    -   These indicate the size of the image rendered to the page portal in pixels.

### :bug: Bug Fixes

-   Fixed Draco compression support.

## V1.2.18

#### Date: 10/20/2020

### :bug: Bug Fixes

-   Fixed the code editor.

## V1.2.17

#### Date: 10/20/2020

### :rocket: Improvements

-   Improved bots in the menu portal to support additional tags.
    -   Added the ability to change the height of menu items by using `scale` and `scaleY`.
    -   Added the ability to set an icon for a menu item by using the `formAddress` tag.
    -   Added the ability to set arbitrary CSS styles on a menu bot by using the `menuItemStyle` tag.
        -   This lets you use margins and borders to indicate grouping.
    -   Added the ability to show a pie-chart progress bar on a menu item by using the `progressBar` tags.
    -   Added the ability to use `@onPointerUp` and `@onPointerDown` for menu.

## V1.2.16

#### Date: 10/16/2020

### :rocket: Improvements

-   Added the `transformer` tag.
    -   When set to a bot ID, the bot will inherit the position, rotation, and scale of the specified bot inside the page portal.
    -   This produces a "parenting" effect that is common in most 3D graphics engines.

## V1.2.15

#### Date: 10/12/2020

### :rocket: Improvements

-   Added the `experiment.getAnchorPointPosition()` and `math.getAnchorPointOffset()` functions.
    -   These are useful for determining where a bot would be placed if it had a particular anchor point.
    -   See the [docs](https://docs.casualsimulation.com/docs/actions) for more info.

## V1.2.14

#### Date: 10/7/2020

### :bug: Bug Fixes

-   Fixed an issue where calling `server.setupStory()` twice with the same story name would cause the story to be setup twice.
-   Fixed an issue where bots would be incorrectly removed from the menu portal if they existed in both the old and new dimensions.
-   Greatly reduced the number of scenarios where formulas would be recalculated after any change.

## V1.2.13

#### Date: 9/24/2020

### :boom: Breaking Changes

-   Renamed the `_editingBot` tag to `editingBot`.

### :rocket: Improvements

-   sheetPortal Improvements
    -   Added the `@onSheetTagClick` listener which is triggered when a tag name is clicked.
    -   Added the `@onSheetBotIDClick` listener which is triggered when a Bot ID is clicked.
    -   Added the `@onSheetBotClick` listener which is triggered when a bot visualization is clicked in the sheet.
    -   Added the `sheetPortalShowButton` config bot tag to control whether the button in the bottom right corner of the sheet is shown.
    -   Added the `sheetPortalButtonIcon` config bot tag to control the icon on the button in the bottom right corner of the sheet.
    -   Added the `sheetPortalButtonHint` config bot tag to control the tooltip on the button in the bottom right corner of the sheet.
    -   Added the `sheetPortalAllowedTags` config bot tag to control which tags are allowed to be shown and edited in the sheet portal.
    -   Swapped the position of the new bot and new tag buttons in the sheet.
    -   Added the `editingTag` tag which contains the tag that the player is currently editing.

### :bug: Bug Fixes

-   Fixed an issue where cells in the sheet portal would not cover the entire cell area.
-   Fixed an issue where `clearTagMasks()` would error if given a bot that had no tag masks.

## V1.2.12

#### Date: 9/22/2020

### :rocket: Improvements

-   Added the `helix` form.
    -   Displays a DNA strand mesh whose color can be customized.
-   Added tag masks.
    -   Tag masks are special tags that can live in a separate space from their bot.
    -   This makes it possible to create a temporary tag on a shared bot.
    -   Tag masks do not replace tags. Instead, they exist in addition to normal tags and can be used to temporarily hide a normal tag value.
    -   Like bots, tag masks live in a space. This means that a bot can have multiple masks for a particular tag. Currently the supported spaces are:
        -   `tempLocal`
        -   `local`
        -   `player`/`otherPlayers`
        -   `shared`
    -   New scripting features:
        -   All bots now have a `masks` property which works like `tags` except that it creates tag masks in the `tempLocal` space.
        -   All scripts also have a `masks` property which is a shortcut for `bot.masks`.
        -   `setTagMask(bot, tag, value, space?)` is a new function that is able to set the value of a tag mask on the given bot and in the given space. See the documentation for more info.
        -   `clearTagMasks(bot, space?)` is a new function that is able to clear all the tag masks in the given space from a given bot. See the documentation for more info.
    -   Example use cases:
        -   Local click/hover states.
        -   Animations.
        -   Storing decrypted data.

### :100: Other Changes

-   Pinned the Deno version to `v1.4` so that we can decide when to adopt future Deno updates.

### :bug: Bug Fixes

-   Fixed an issue where `server.setupStory()` would load a simulation and never dispose it.
-   Fixed an issue where wrist portals were not being anchored properly.
-   Fixed an issue where pressing enter to make a new tag would put a new line in the current tag value.

## V1.2.11

#### Date: 9/9/2020

### :bug: Bug Fixes

-   Fixed an issue where zooming was broken when the page portal is not anchored to the top left of the screen.

## V1.2.10

#### Date: 9/8/2020

### :bug: Bug Fixes

-   Fixed an issue with the multiline editor getting cut off inside the tag portal.

## V1.2.9

#### Date: 9/8/2020

### :rocket: Improvements

-   Changed the page portal to resize around the tag portal instead of being hidden behind it.

## V1.2.8

#### Date: 9/8/2020

### :boom: Breaking Changes

-   Changed `experiment.localPositionTween()` and `experiment.localRotationTween()` to take different arguments and return a promise.
    -   the 4th parameter is now an options object instead of the easing options.
    -   This options object is able to accept easing and duration values.
    -   Additionally the functions now return promises.
    -   See the docs for examples.

### :bug: Bug Fixes

-   Fixed an issue where `experiment.localPositionTween()` and `experiment.localRotationTween()` may not execute if triggered during `@onCreate()`.

## V1.2.7

#### Date: 9/4/2020

### :boom: Breaking Changes

-   Changed `@onListen` to only be sent to bots which have a listener for the shout/whisper.
    -   Previously `@onListen` would be sent to all bots that were targeted by the shout/whisper.
-   Changed `shout()` and `whisper()` to cost 1 energy point.
    -   This helps prevent infinite loops.
    -   The energy point is only deducted if a bot has a listener for the event.

### :bug: Bug Fixes

-   Fixed an issue where `onBotAdded`, `onAnyBotsAdded`, `onAnyBotsRemoved`, `onBotChanged`, and `onAnyBotsChanged` would reset the energy counter.

## V1.2.6

#### Date: 9/4/2020

### :bug: Bug Fixes

-   Fixed an issue where whispering to a bot that is null or undefined would end up sending a shout to all bots.

## V1.2.5

#### Date: 8/31/2020

### :rocket: Improvements

-   Added the `pageCameraPositionOffset[X,Y,Z]`, `inventoryCameraPositionOffset[X,Y,Z]`, `pageCameraRotationOffset[X,Y,Z]`, and `inventoryCameraRotationOffset[X,Y,Z]` tags.
    -   These can be used to move the camera apart from the player's input.
    -   The position offset tags are especially useful for warping the player around in VR.
-   Added the ability to use the dynamic `import()` keyword to import arbitrary JavaScript modules.
    -   Useful with https://www.skypack.dev/ to import modules from [NPM](https://www.npmjs.com/).
-   Added the ability to use `player.replaceDragBot()` even when not dragging.
-   Improved the camera zoom functionality to zoom the camera towards and away from the mouse.
-   Added the `experiment.localPositionTween()` and `experiment.localRotationTween()` functions.
    -   Locally animates a bot's position/rotation using the given easing type.
    -   During the animation, changes to the bot position will be ignored.
    -   Once the animation is done, changes to the bot will reset the position/rotation to the value that is currently stored.
    -   Check out the docs for detailed usage information and examples.

### :bug: Bug Fixes

-   Fixed the dataPortal to always return raw tag values unless they are formulas.
    -   Issue with returning incorrect JSON data was caused by the built-in CasualOS array parsing.
    -   This fixes it by skipping any parsing of the data.
-   Fixed an issue where keyboard states would not be reset when the player removed focus from the story.
-   Fixed an issue where `server.setupStory()` would crash the deno process due to incorrectly handling deserialized data.

## V1.2.4

#### Date: 8/26/2020

### :rocket: Improvements

-   Added the `tagPortalShowButton` tag to control whether a button should be shown in the tag portal.
    -   The button is placed at the lower right hand side of the tag portal.
    -   Clicking the button will trigger a `@onClick` on the tag portal config bot.
    -   Two additional tags can be used to customize the button:
        -   `tagPortalButtonIcon` is the icon that is shown on the button and can be set to any [Material Icon](https://material.io/resources/icons/?style=baseline).
        -   `tagPortalButtonHint` is the text that should be shown in the tooltip for the button.
-   Added the `frustum` form.
-   Improved `player.showInput()` to automatically save and close when a color is selected from the color picker.
    -   Applies to the `basic` and `swatch` subtypes but not `advanced`.
-   Improved the multiline editor to have a "Docs" button that links to the documentation for the current tag.
-   Improved the tag portal to support using `@` and `#` symbols at the beginning of the tag.
    -   Implemented for consistency with functions like `getBot()`, `getTag()`, etc.
-   Added the `@onAnyBotPointerEnter` and `@onAnyBotPointerExit` listen tags.
    -   These are shouts that happen whenever a `@onPointerEnter` or `@onPointerExit` whisper occurs.
-   Added the `player.getPointerDirection()`, `math.getForwardDirection()` and `math.intersectPlane()` functions.
    -   These are useful for calculating where a pointer is pointing.
-   Added the ability to store uncommitted atoms in MongoDB.
    -   Can be configred with the `STAGE_TYPE` environment variable. Can be set to either `redis` or `mongodb`. Currently defaults to `redis` until a migration path is implemented.
-   Added a bunch of extra GPIO-related functions.
    -   `server.rpioReadpad()`
    -   `server.rpioWritepad()`
    -   `server.rpioPud()`
    -   `server.rpioPoll()`
    -   `server.rpioI2CBegin()`
    -   `server.rpioI2CSetSlaveAddress()`
    -   `server.rpioI2CSetBaudRate()`
    -   `server.rpioI2CSetClockDivider()`
    -   `server.rpioI2CRead()`
    -   `server.rpioI2CWrite()`
    -   `server.rpioI2CEnd()`
    -   `server.rpioPWMSetClockDivider()`
    -   `server.rpioPWMSetRange()`
    -   `server.rpioPWMSetData()`
    -   `server.rpioSPIBegin()`
    -   `server.rpioSPIChipSelect()`
    -   `server.rpioSPISetCSPolarity()`
    -   `server.rpioSPISetClockDivider()`
    -   `server.rpioSPISetDataMode()`
    -   `server.rpioSPITransfer()`
    -   `server.rpioSPIWrite()`,
    -   `server.rpioSPIEnd()`

### :bug: Bug Fixes

-   Fixed to safely allow editing multiline scripts in the sheet cells.
-   Fixed an issue with the tag portal where it would not respond to changes with the `tagPortal` tag if it was already set.
-   Fixed an issue with the Deno sandbox where it wouldn't load due to missing dependencies.
-   Fixed an issue where 3D content would not occlude iframe forms.
    -   Only fixed for non-Safari web browsers.

## V1.2.3

#### Date: 8/20/2020

### :rocket: Improvements

-   Added the tag portal.
    -   The tag portal is similar to the sheet portal but it shows only the multiline editor for the specified bot ID and tag.
    -   Set the `tagPortal` tag on the player bot to a string with a Bot ID and a tag name separated by a period (`.`).
-   Improved `player.playSound(url)` to return a promise that resolves with a sound ID.
    -   This sound ID can be used with `player.cancelSound(soundID)` to stop the sound from playing.
-   Added the `player.bufferSound(url)` and `player.cancelSound(soundID)` functions.
    -   `player.bufferSound(url)` can be used to pre-load a sound so that there will be no delay when using `player.playSound()`.
        -   Returns a promise that resolves once the sound has been loaded.
    -   `player.cancelSound(soundID)` can be used to stop a sound that is already playing.
        -   Returns a promise that resolves once the sound has been canceled.

### :bug: Bug Fixes

-   Fixed an issue where actions that were created in an async script would not be dispatched until the script finished.

## V1.2.2

#### Date: 8/14/2020

### :boom: Breaking Changes

-   Changed `crypto.encrypt()` and `crypto.decrypt()` to return the result directly instead of returning a promise.

### :rocket: Improvements

-   Added the `crypto.createCertificate()`, `crypto.signTag()`, and `crypto.verifyTag()`, `crypto.revokeCertificate()` functions to help with creating certificate chains and signing and validating tag data. Check the docs for detailed usage information.
-   Added an indicator to the multi-line editor that is shown when a tag value is verified.
-   Added the ability to force all scripts to be verified in order to be executed using the `forceSignedScripts` query parameter.
    -   When the query param is set to `true`, all scripts must have a valid signature in order to be executed.
    -   This allows running in a trusted execution environment - thereby preventing unauthorized scripts from running.
-   Replaced builder with ab-1.
    -   ab-1 is a new version of builder which is designed to be easy to extend and improve.
-   Added the `adminSpace.setPassword(oldPassword, newPassword)` function.
    -   Allows changing the password that is used to unlock admin space.
    -   The first parameter is the old password that was used to unlock the space.
    -   The second parameter is the new password that should be used to unlock the space.
-   Added several functions to allow using the GPIO pins on Rasberry Pi.
    -   Currently, all of these functions are experimental and only work on Raspberry Pi.
    -   See the documentation for more information.
    -   `server.exportGpio(pin, mode)`
    -   `server.unexportGpio(pin, mode)`
    -   `server.setGpio(pin, value)`
    -   `server.getGpio(pin)`
    -   `server.rpioInit(options)`
    -   `server.rpioExit()`
    -   `server.rpioOpen(pin, mode, options)`
    -   `server.rpioMode(pin, mode, options)`
    -   `server.rpioRead(pin)`
    -   `server.rpioReadSequence(pin, length)`
    -   `server.rpioWrite(pin, value)`
    -   `server.rpioWriteSequence(pin, buffer)`
    -   `server.rpioClose(pin, options)`

### :bug: Bug Fixes

-   Fixed an issue where using `player.showInput()` with an existing value would not prefill the text box with the existing value.
-   Fixed a performance issue where formulas which were recalculated after every change had a factorial (!) performance cost.
    -   Was caused by two things:
        1.  Some formulas don't have enough information to determine what tags they are dependent on. In these cases, we callback to using an "all" dependency which means that the formula will be recalculated whenever any tag changes.
        2.  These "all" dependencies were included when searching for nested dependencies which meant that we were resolving every "all" dependency for every other "all" dependency. This gives us the effect of searching every possible combination of dependencies instead of only the ones we need, which has a factorial cost.

## V1.2.1

#### Date: 8/4/2020

### :rocket: Improvements

-   Added a server sandbox based on [Deno](https://deno.land/).
    -   Security feature to prevent scripts that are running on the server from harming the underlying system or other stories.
    -   It additionally prevents scripts from accessing random Node.js modules by using `require("module")`.
    -   Finally, it prevents a script from denying service to other stories because the sandbox is run inside a separate process.
-   Improved the sheet portal to display scripts with a monospace font in the sheet cells.
-   Improved the documentation to clarify some things and also mension that bots can be made transparent with the "clear" color.
-   Improved the multi-line text editor to support syntax highlighting for HTML, CSS, and JSON based on whether the tag ends with `.html`, `.css` or `.json`.

### :bug: Bug Fixes

-   Fixed the `lineTo` tag to support arrays of bots and arrays of bot IDs in addition to individual bots and bot IDs.
-   Fixed an issue where deleting a tempLocal bot that was updated in the same script would crash the runtime.
-   Fixed an issue with the `player.showInput()` modal where Android devices using the Google GBoard keyboard wouldn't send input correctly.
-   Fixed an issue where a `@onPlayerPortalChanged` event would be incorrectly triggered after reconnecting to the server.
-   Fixed an issue where the iframe form on iOS 14 Beta 3 would cause the entire scene to disappear.
-   Fixed an issue where loading an image could fail if `formAddress` tag was changed while the image was downloading.
-   Fixed an issue where submitting HTML forms from inside an iframe form was not allowed.

## V1.2.0

### Date: 7/17/2020

### Changes:

-   :rocket: Improvements

    -   Added the `MONGO_USE_NEW_URL_PARSER` environment variable parameter to control whether CasualOS uses the new MongoDB URL Parser. (Defaults to false)
    -   Added a popup to notify the user that data might be lost if they attempt to close the tab while not connected to the server.
    -   Added the following cryptographic functions:
        -   `crypto.sha256(data)`
            -   Calculates the [SHA-256](https://en.wikipedia.org/wiki/SHA-2) hash of the given data.
            -   `data` is the data to calculate the hash of.
            -   Supports strings, numbers, booleans, objects, arrays, and bots.
        -   `crypto.sha512(data)`
            -   Calculates the [SHA-512](https://en.wikipedia.org/wiki/SHA-2) hash of the given data.
            -   `data` is the data to calculate the hash of.
            -   Supports strings, numbers, booleans, objects, arrays, and bots.
        -   `crypto.hmacSha256(key, data)`
            -   Calculates the [HMAC](https://en.wikipedia.org/wiki/HMAC) [SHA-256](https://en.wikipedia.org/wiki/SHA-2) hash of the given data.
            -   `key` is the password that should be used for the message authentication code.
            -   `data` is the data to calculate the HMAC of.
            -   Supports strings, numbers, booleans, objects, arrays, and bots.
        -   `crypto.encrypt(password, data)`
            -   Encrypts the given data with the given password and returns the result as a promise.
            -   `password` is the password to use for encrypting the data.
            -   `data` is the data that should be encrypted.
        -   `crypto.decrypt(password, data)`
            -   Decrypts the given data with the given password and returns the result as a promise.
            -   Only works if the given data is the output of `crypto.encrypt()`.
            -   `password` is the password that was used to encrypt the data.
            -   `data` is the data that should be decrypted.

-   :bug: Bug Fixes
    -   Fixed a race condition where concurrently updating a tag in a script and triggering a dependency update on that same tag could cause the runtime to crash.

## V1.1.18

### Date: 7/10/2020

### Changes:

-   :rocket: Improvements

    -   Improved the `player.run()` function to return a promise that can be awaited to get the result of the script (or wait until the script has been executed).
    -   Improved the `server.loadErrors()` function to return a promise that can be awaited to get the list of bots that were loaded.
    -   Improved the `server.destroyErrors()` function to return a promise that resolves once the error bots are destroyed.
    -   Improved the `server.loadFile()` function to return a promise that resolves once the file is loaded.
    -   Improved the `server.saveFile()` function to return a promise that resolves once the file is saved.
    -   Improved the `server.setupStory()` function to return a promise that resolves once the story is setup.
    -   Improved the `server.browseHistory()` function to return a promise that resolves once the history is loaded.
    -   Improved the `server.markHistory()` function to return a promise that resolves once the history is saved.
    -   Improved the `server.restoreHistoryMark()` function to return a promise that resolves once the history is restored.
    -   Improved the `server.restoreHistoryMarkToStory()` function to return a promise that resolves once the history is restored.
    -   Added the `@onBotAdded` and `@onAnyBotsAdded` listen tags.
        -   These are triggered whenever a bot is added to the local story.
        -   Note that this is different from `@onCreate` because you will be notified whenever a bot is added to the state even if it has already been created.
        -   An example of this are bots in the `otherPlayers` space. You cannot create bots in this space but you will be notified via `@onBotAdded` and `@onAnyBotsAdded`.
        -   `@onBotAdded` is triggered on the bot that was added. There is no `that`.
        -   `@onAnyBotsAdded` is triggered on every bot whenever one or more bots are added.
            -   `that` is an object with the following properties:
                -   `bots` - The array of bots that were added.
    -   Added the `@onAnyBotsRemoved` listen tags.
        -   These are triggered whenever a a bot is removed from the local story.
        -   Note that this is different from `@onDestroy` because you will be notified whenever a bot is removed from the state even if it has not been explicitly destroyed.
        -   An example of this are bots in the `otherPlayers` space. When another player disconnects no `@onDestroy` is fired but you will get a `@onAnyBotsRemoved`.
        -   `@onAnyBotsRemoved` is triggered on every bot whenever one or more bots are removed.
            -   `that` is an object with the following properties:
                -   `botIDs` - The array of bot IDs that were removed.
    -   Added the `@onBotChanged` and `@onAnyBotsChanged` listen tags.
        -   These are triggered whenever a bot is changed in the local story.
        -   Note that you will be notified whenever a bot is changed in the state even if it was changed by another player.
        -   An example of this are bots in the `otherPlayers` space. You cannot update bots in this space but you will be notified via `@onBotChanged` and `@onAnyBotsChanged`.
        -   `@onBotChanged` is triggered on the bot that was changed.
            -   `that` is an object with the following properties:
                -   `tags` - The list of tags that were changed on the bot.
        -   `@onAnyBotsAdded` is triggered on every bot whenever one or more bots are added.
            -   `that` is an array containing objects with the following properties:
                -   `bot` - The bot that was updated.
                -   `tags` - The tags that were changed on the bot.
    -   Added several tags to the player bot:
        -   These tags are updated by CasualOS and can be used to query the current state of the input system.
        -   Camera Tags
            -   These tags contain the position and rotation of the player's camera.
            -   You can use this to communicate where the player is to other players.
            -   `pageCameraPositionX`
            -   `pageCameraPositionY`
            -   `pageCameraPositionZ`
            -   `inventoryCameraPositionX`
            -   `inventoryCameraPositionY`
            -   `inventoryCameraPositionZ`
            -   `pageCameraRotationX`
            -   `pageCameraRotationY`
            -   `pageCameraRotationZ`
            -   `inventoryCameraRotationX`
            -   `inventoryCameraRotationY`
            -   `inventoryCameraRotationZ`
        -   Pointer Tags
            -   These tags contain the position and rotation of the player's pointers.
            -   You can use this to tell where the VR controllers are or where the mouse is pointing.
            -   `mousePointerPositionX`
            -   `mousePointerPositionY`
            -   `mousePointerPositionZ`
            -   `mousePointerRotationX`
            -   `mousePointerRotationY`
            -   `mousePointerRotationZ`
            -   `mousePointerPortal`
            -   `rightPointerPositionX`
            -   `rightPointerPositionY`
            -   `rightPointerPositionZ`
            -   `rightPointerRotationX`
            -   `rightPointerRotationY`
            -   `rightPointerRotationZ`
            -   `rightPointerPortal`
            -   `leftPointerPositionX`
            -   `leftPointerPositionY`
            -   `leftPointerPositionZ`
            -   `leftPointerRotationX`
            -   `leftPointerRotationY`
            -   `leftPointerRotationZ`
            -   `leftPointerPortal`
        -   Button Tags
            -   These tags contain the state of the different buttons.
            -   Possible values are:
                -   `null` - Button is not pressed.
                -   `down` - Button was just pressed.
                -   `held` - Button is being held down.
            -   `mousePointer_left`
            -   `mousePointer_right`
            -   `mousePointer_middle`
            -   `leftPointer_primary`
            -   `leftPointer_squeeze`
            -   `rightPointer_primary`
            -   `rightPointer_squeeze`
            -   `keyboard_[key]`
                -   Replace `[key]` with the key that you want the state of.
                -   For example use `keyboard_a` to get the state of the `a` key.
    -   Added the `player.getCameraPosition(portal?)` function.
        -   `portal` is optional and is the portal (`page` or `inventory`) that the camera position should be retrieved for.
        -   Returns an object with the following properties:
            -   `x`
            -   `y`
            -   `z`
    -   Added the `player.getCameraRotation(portal?)` function.
        -   `portal` is optional and is the portal (`page` or `inventory`) that the camera rotation should be retrieved for.
        -   Returns an object with the following properties:
            -   `x`
            -   `y`
            -   `z`
    -   Added the `player.getPointerPosition(pointer?)` function.
        -   `pointer` is optional and is the pointer (`mouse`, `left` or `right`) that the position should be retrieved for.
        -   Returns an object with the following properties:
            -   `x`
            -   `y`
            -   `z`
    -   Added the `player.getPointerRotation(pointer?)` function.
        -   `pointer` is optional and is the pointer (`mouse`, `left` or `right`) that the rotation should be retrieved for.
        -   Returns an object with the following properties:
            -   `x`
            -   `y`
            -   `z`
    -   Added the `player.getInputState(controller, button)` function.
        -   `controller` is the controller (`mousePointer`, `leftPointer`, `rightPointer`, `keyboard` or `touch`) that the button state should be retrieved from.
        -   `button` is the name of the button that should be retrieved.
        -   Returns a string containing the state of the button or `null` if the button is not pressed.
            -   `"down"` means that the button just started to be pressed.
            -   `"held"` means that the button is being held down.
            -   `null` means that the button is not pressed.
    -   Added the `player.getInputList()` function.
        -   Returns a list of available inputs that can be used by the `player.getInputState()` function.

-   :bug: Bug Fixes
    -   Fixed an issue where toasting recursive objects could break CasualOS.
        -   Fixed by storing a map of previously converted objects to avoid reconverting them infinitely.
        -   Also improved to gracefully handle objects that are nested too deeply.
    -   Fixed an issue with the show input modal where it incorrectly errored sometimes.

## V1.1.17

### Date: 7/3/2020

### Changes:

-   :bug: Bug Fixes
    -   Fixed an issue where the web browser service worker would incorrectly intercept requests for data portals.

## V1.1.16

### Date: 7/2/2020

### Changes:

-   :rocket: Improvements
    -   Added the ability to respond to webhooks by returning data from `@onWebhook`.
        -   If the returned value is a string, then it will be used for the response.
        -   If the returned value is an object, then it should have the following properties:
            -   `data` - The value that should be used as the body of the response.
            -   `headers` - An object that contains the HTTP headers that should be set on the response. (Optional)
            -   `status` - The numerical status code that should be set on the response. (Optional) If omitted, status code 200 will be used.
    -   Added the `dataPortal`.
        -   This is a special portal that only works on web requests and must be specified in the URL.
        -   Setting it to a Bot ID will return the JSON of the bot with the given ID.
        -   Setting it to a tag will return all the values corresponding to the given tag.
        -   Using a tag with a common extension (like `.html`) will tag the data as the corresponding content type so that normal software know how to interpret the data.

## V1.1.15

### Date: 7/2/2020

### Changes:

-   :rocket: Improvements

    -   Added player space to the server.
        -   This lets you send remote whispers to the `server` player.
    -   Added the `server.storyStatuses()` function.
        -   Returns a promise that resolves with a list of stories and the last time each story was updated.
    -   Added the `@onRemotePlayerSubscribed` and `@onRemotePlayerUnsubscribed` listen tags.
        -   They are triggered on _every_ other player when a player joins or leaves the story.
        -   Additionally, they are triggered whenever connection to the other players is lost.
        -   `that` is an object with the following properties:
            -   `playerId` - The ID of the player that joined/left the story.
    -   Added the `uuid()` function.
        -   This function generates and returns a random [UUID](https://en.wikipedia.org/wiki/Universally_unique_identifier).
        -   Useful for creating unique identifiers.

-   Bug Fixes
    -   Fixed an issue where remote shouts would be sent to yourself twice.
    -   Fixed an issue where labels would not always follow the `labelAlignment` tag when the text in the label was small enough to fit within the bot.

## V1.1.14

### Date: 6/29/2020

### Changes:

-   :rocket: Improvements

    -   Improved how the meet portal, page portal, and sheet portal work together to make space for each other.
    -   Added the `left` and `right` options for `meetPortalAnchorPoint`.
    -   Changed the `top` and `bottom` options for `meetPortalAnchorPoint` to occupy half of the screen.
    -   Added the `server.players()` function to get the list of player IDs that are connected to the current story.
        -   Returns a promise that resolves with the list of player IDs.
    -   Added the `remoteWhisper(players, name, arg)` function to make sending messages to other players easy.
        -   Takes the following arguments:
            -   `players` is the player ID or list of player IDs that should receive the shout.
            -   `name` is the name of the message.
            -   `arg` is the data that should be included.
        -   This will trigger a `@onRemoteWhisper` shout on all the specified players.
    -   Added the `remoteShout(name, arg)` function to make sending messages to all players easy.
        -   Takes the following arguments:
            -   `name` is the name of the message.
            -   `arg` is the data that should be included.
    -   Added the `@onRemoteWhisper` listen tag that is shouted when a `remoteWhisper()` or `remoteShout()` is sent to the local player.
        -   `that` is an object with the following properties:
            -   `name` - The name of the shout that was sent.
            -   `that` - The data which was sent.
            -   `playerId` - The ID of the player that sent the shout.

-   Bug Fixes
    -   Fixed an issue that prevented using `lineStyle` in place of `auxLineStyle`.

## V1.1.13

### Date: 6/25/2020

### Changes:

-   :rocket: Improvements

    -   Added the `meetPortal`.
        -   This is a special portal that, instead of loading bots, loads a [Jitsi Meet](https://meet.jit.si/) meeting with the given room code.
        -   All rooms are publicly accessible (but not searchable), so longer room codes will be more private.
        -   You can use the `meetPortalConfigBot` option to reference the bot that should be used to configure the meet portal.
        -   The following options are available:
            -   `meetPortalVisible` - Whether the meet portal should be visible. This allows you to be joined to a meet while keeping your screen on the page portal. (Defaults to true)
            -   `meetPortalAnchorPoint` - The anchor point that the meet portal should use. Possible options are:
                -   `fullscreen` - The meet portal should take the entire screen. (Default)
                -   `top` - The meet portal should take the top of the screen.
                -   `topRight` - The meet portal should take the top-right corner of the screen.
                -   `topLeft` - The meet portal should take the top-left corner of the screen.
                -   `bottom` - The meet portal should take the bottom of the screen.
                -   `bottomRight` - The meet portal should take the bottom-right corner of the screen.
                -   `bottomLeft` - The meet portal should take the bottom-left corner of the screen.
                -   `[top, right, bottom, left]` - The meet portal should use the given values for the CSS top, right, bottom, and left properties respectively.
            -   `meetPortalStyle` - The CSS style that should be applied to the meet portal container.
                -   Should be a JavaScript object.
                -   Each property on the object will map directly to a CSS property.
                -   Useful for moving the meet portal to arbitrary positions.

-   :bug: Bug Fixes

    -   Fixed an issue where the Hololens 2 would not be able to enter AR/VR because a controller's (hand) position would sometimes be null.
    -   Fixed an issue where loading without a story would create a new random story but then immediately unload it.
    -   Fixed an issue where local bots from other stories would be loaded if the current story name happened to be a prefix of the other story name.
    -   Fixed the input modal background.
    -   Fixed the TypeScript definitions for the `player.showInput()` function.

## V1.1.12

### Date: 6/18/2020

### Changes:

-   :bug: Bug Fixes

    -   Fixed an issue where Servo-based browsers would run into a race condition during initialization.

## V1.1.11

### Date: 6/18/2020

### Changes:

-   :rocket: Improvements
    -   Added a reflog and sitelog for stories so that it is possible to track the history of a story branch and which sites have connected to it.
        -   This will make it easier for us to recover from data loss issues in the future since we'll be able to lookup data like the last commit that a branch pointed at or which atoms were added to a branch.
-   :bug: Bug Fixes

    -   Fixed an issue where all bots would appear to be in the `shared` space even though they were not.
    -   Fixed issues with loading on Servo-based browsers.
        -   The issues were mostly related to Servo having not implemented IndexedDB yet.
    -   Fixed an issue where some temporary branches would show up in `server.stories()`.

## V1.1.10

### Date: 6/16/2020

### Changes:

-   :bug: Bug Fixes

    -   Fixed an issue where an incorrectly formatted event would crash the server.
    -   Fixed an issue where the server would incorrectly store atoms added to a temporary branch.

## V1.1.9

### Date: 6/16/2020

### Changes:

-   :rocket: Improvements
    -   Added the `player` and `otherPlayers` spaces.
        -   These spaces are special and interact with each other.
        -   Both the `player` space and `otherPlayers` space are shared but the lifetime of the bots is temporary. In this sense, the bots act like temporary shared bots.
        -   However, bots created in the `player` space will show up in the `otherPlayers` space to other players and vice versa.
        -   This means you can share temporary bots with other players by using the `player` space and see the temporary bots shared by other players by inspecting the `otherPlayers` space.
        -   Important Notes:
            -   The `player` space only contains bots that you create while `otherPlayers` contains bots that other players have created.
            -   You can create, edit, and destroy bots in the `player` space, but not in the `otherPlayers` space.
            -   When you close your session (exit the browser or close the tab), all of your `player` bots will be automatically destroyed. This will also automatically remove them from any `otherPlayers` spaces that they may be in.
-   :bug: Bug Fixes

    -   Fixed an issue where using a single minus sign in a tag would be interpreted as a number.
    -   Fixed an issue where some tags would not be included in the JSON output of a bot.

## V1.1.8

### Date: 6/12/2020

### Changes:

-   :rocket: Improvements

    -   Changed what words the story name auto-generation will use.

## V1.1.7

### Date: 6/11/2020

### Changes:

-   :rocket: Improvements

    -   Added the ability to auto-generate a story name when loading CasualOS without a story.

-   :bug: Bug Fixes
    -   Fixed an issue where objects that have an `id` property that is not a string would break the sheet.

## V1.1.6

### Date: 6/11/2020

### Changes:

-   :boom: Breaking Changes

    -   Renamed all the history tags to not have the `aux` prefix.

-   :rocket: Improvements

    -   Added the `server.storyPlayerCount()` function.
        -   Returns a promise that resolves with the number of players currently connected to the current story.
        -   Optionally accepts a parameter which indicates the story to check.
    -   Added the `server.totalPlayerCount()` function.
        -   Returns a promise that resolves with the total number of players connected to the server.
    -   Added the `server.stories()` function.
        -   Returns a promise that resolves with the list of stories that are on the server.

-   :bug: Bug Fixes
    -   Removed the globals bot tags from the documentation since they no longer exist.

## V1.1.5

### Date: 6/9/2020

### Changes:

-   :boom: Breaking Changes

    -   The following tags have been renamed:
        -   Renamed all the tags so that they no longer have the `aux` prefix. However, any tag not listed below should continue to work with the `aux` prefix without any changes.
        -   Renamed `auxUniverse` to `story`.
        -   Renamed `auxCreator` to `creator`.
            -   Note that the `creator` variable in scripts remains the same.
        -   Renamed `auxConfigBot` to `configBot`.
            -   Note that the `config` variable in scripts remains the same.
        -   Renamed `auxGLTFVersion` to `gltfVersion`.
        -   Renamed `auxPagePortal` to `pagePortal`.
        -   Renamed `auxSheetPortal` to `sheetPortal`.
        -   Renamed `auxInventoryPortal` to `inventoryPortal`.
        -   Renamed `auxMenuPortal` to `menuPortal`.
        -   Renamed `auxLeftWristPortal` to `leftWristPortal`.
        -   Renamed `auxRightWristPortal` to `rightWristPortal`.
        -   Renamed `auxPagePortalConfigBot` to `pagePortalConfigBot`.
        -   Renamed `auxSheetPortalConfigBot` to `sheetPortalConfigBot`.
        -   Renamed `auxInventoryPortalConfigBot` to `inventoryPortalConfigBot`.
        -   Renamed `auxMenuPortalConfigBot` to `menuPortalConfigBot`.
        -   Renamed `auxLeftWristPortalConfigBot` to `leftWristPortalConfigBot`.
        -   Renamed `auxRightWristPortalConfigBot` to `rightWristPortalConfigBot`.
        -   Renamed `_auxEditingBot` to `_editingBot`.
    -   Renamed "universe" to "story". The following tags and functions have been affected:
        -   `auxUniverse` -> `story`
        -   `onUniverseAction` -> `onStoryAction`
        -   `onUniverseStreaming` -> `onStoryStreaming`
            -   The `universe` property has been renamed to `story`
        -   `onUniverseStreamLost` -> `onStoryStreamLost`
            -   The `universe` property has been renamed to `story`
        -   `onUniverseSubscribed` -> `onStorySubscribed`
            -   The `universe` property has been renamed to `story`
        -   `onUniverseUnsubscribed` -> `onStoryUnsubscribed`
            -   The `universe` property has been renamed to `story`
        -   `player.downloadUniverse()` -> `player.downloadStory()`
        -   `player.loadUniverse()` -> `player.loadStory()`
            -   The action type has been renamed from `load_universe` to `load_story`.
        -   `player.unloadUniverse()` -> `player.unloadStory()`
            -   The action type has been renamed from `unload_universe` to `unload_story`.
        -   `player.getCurrentUniverse()` -> `player.getCurrentStory()`
        -   `player.checkout()`
            -   The `processingUniverse` property has been renamed to `processingStory`.
        -   `player.showJoinCode()`
            -   The `universe` property on the `show_join_code` action has been renamed to `story`
        -   `server.restoreHistoryMark()`
            -   The `universe` property on the `restore_history_mark` action has been renamed to `story`.
        -   `server.restoryHistoryMarkToUniverse()` -> `server.restoreHistoryMarkToStory()`
        -   `server.setupUniverse()` -> `server.setupStory()`
            -   The action type has been renamed from `setup_universe` to `setup_story`.

-   :rocket: Improvements

    -   Improved MongoDB to store all atoms for a commit inside the same document. This should improve loading performance since MongoDB will only need to make 1 lookup per universe instead of 1 lookup per atom per universe.
    -   Added admin space.
        -   Admin space is a space that is shared between all universes on the same auxPlayer.
        -   It is locked by default, which means that bots that are in it cannot be created, updated, or destroyed.
        -   You can unlock admin space by using the `adminSpace.unlock(password)` function.
            -   It returns a Promise that resolves once the space is unlocked. If the space was unable to be unlocked, then the promise will reject with an error.
            -   `password` is the password that should be used to unlock the admin space. If incorrect, admin space will remain locked.
    -   Removed the CasualOS tagline from the loading popup.
    -   Improved the `webhook()` and `webhook.post()` functions to return promises.
        -   The promise can be awaited and resolves with the an an object with the following properties:
            -   `data` - The data returned from the webhook. If the returned data was JSON, then this will be an object. Otherwise, it will be a string.
            -   `status` - The numerical HTTP status code that was returned.
            -   `statusText` - The name of the HTTP status code that was returned.
            -   `headers` - The HTTP headers that were included in the response.
    -   Improved the `neighboring()` function to allow omitting the `direction` parameter.
        -   When omitted, all supported directions will be included.
        -   Currently, the supported directions are `front`, `right`, `back`, and `left`.
        -   If an unsupported direction is given, then no bots will be included.
    -   Updated the Documentation website to the [latest version of Docusaurus](https://github.com/facebook/docusaurus/releases/tag/v2.0.0-alpha.56).
    -   Added the `renameTag(bot, originalTag, newTag)` function which makes it easy to rename a tag on a bot or list of bots.
        -   `bot` is the bot or list of bots that should have the tag renamed.
        -   `originalTag` is the name of the tag that should be renamed.
        -   `newTag` is the new name that the tag should have.

-   :bug: Bug Fixes
    -   Fixed an issue where destroying an already destroyed bot would incorrectly destroy an unrelated bot.
    -   Fixed an issue where using `player.run()` to execute an invalid script would cause other actions to fail.
    -   Added some extra spacing to labels to help prevent Z-fighting.
    -   Fixed toasting bots by converting them to copiable values. This will also allow toasting unconventional arguments like function and error objects.
    -   Fixed an issue where the menu would stop repositioning after the inventory portal had been hidden.
    -   Fixed an issue where tapping on the screen while in AR would crash the session.
    -   Fixed an issue where labels would be positioned incorrectly if `#anchorPoint` was set to something other than `bottom`.

## V1.1.4

### Date: 5/18/2020

### Changes:

-   :bug: Bug Fixes
    -   Fixed an issue where Builder could not be created/updated due to being unable to load .aux files with a version field.

## V1.1.3

### Date: 5/18/2020

### Changes:

-   :bug: Bug Fixes
    -   Fixed inconsistent menu item names in Builder.

## V1.1.2

### Date: 5/18/2020

### Changes:

-   :rocket: Improvements

    -   Added the `#auxLabelFontAddress` tag to allow specifying a custom font for a label.
        -   Supports any URL and also the following values:
            -   `roboto` - Specifies that the Roboto font should be used. (default)
            -   `noto-sans-kr` - Specifies that the Noto Sans KR font should be used. This is a Korean-specific font.
        -   Supports [WOFF](https://en.wikipedia.org/wiki/Web_Open_Font_Format) and [OTF](https://en.wikipedia.org/wiki/OpenType) files.
    -   Sheet Changes
        -   Removed the tag filters.
        -   Moved the "Close Sheet" button to be a floating button that is at the lower right corner of the sheet.
        -   Changed the "Close Sheet" button icon and changed the tooltip text to "Page Portal".
        -   Made the `#id` tag not clickable.
    -   Builder Changes
        -   Renamed the "Sheet" and "Sheet New Tab" menu items to "Sheet Portal" and "Sheet Portal New Tab".
        -   Made the chat bar not automatically show when opening a menu.

-   :bug: Bug Fixes
    -   Fixed an issue where updating a bot would not update its raw tags.

## V1.1.1

### Date: 5/7/2020

### Changes:

-   :rocket: Improvements

    -   Added the `#auxPortalDisableCanvasTransparency` tag to allow choosing between transparency for iframes and more correct 3D rendering.

        -   Set this to `true` on the page portal config bot to disable transparency on the canvas element. This will make all 3D models that use alpha textures work better with alpha cutoff.
        -   Note that setting to `true` will make all iframe forms unusable.
        -   Defaults to `false`.

    -   Added the ability to store universe data in CassandraDB.

        -   Note that support for CassandraDB is experimental and probably won't be supported in the future.
        -   If the required environment variables are not specified, then Cassandra support will be disabled.
        -   Use the following environment variables to enable Cassandra support:
            -   `CASSANDRA_AWS_REGION` - This is the AWS region that the Amazon Keyspaces instance is hosted in.
            -   `CASSANDRA_CONTACT_POINTS` - This is the comma-separated list of hostnames that the Cassandra client to connect to on first load. (Required if `CASSANDRA_AWS_REGION` is not specified)
            -   `CASSANDRA_LOCAL_DATACENTER` - This is the name of the data center that the AUX Server is booting up in. (Required if `CASSANDRA_AWS_REGION` is not specified)
            -   `CASSANDRA_KEYSPACE` - This is the name of the keyspace that should be used by the client. (Required for Cassandra)
            -   `CASSANDRA_CREATE_KEYSPACE` - This is a `true`/`false` value indicating whether the client should create the keyspace if it doesn't exist. (Optional)
            -   `CASSANDRA_CERTIFICATE_AUTHORITY` - This is the path to the public key file (PEM format) that should be used. Only required if connecting to a Cassandra server which uses a self-signed certificate.

-   :bug: Bug Fixes
    -   Fixed an issue where loading a GLTF would error if the bot was destroyed while the GLTF was loading.

## V1.1.0

### Date: 4/27/2020

### Changes:

-   :rocket: Improvements

    -   Added the `autoSelect` property to the options in `player.showInput()` and `player.showInputForTags()`.
        -   When set to true, the text in the input box will be automatically selected when the box is displayed.
    -   Made the VR pointer line draw all the way to the bot or grid that it is pointing at.
    -   Changed the layout of sizing of the history bots so that they are easy to distinguish from each other and the labels fit on the bot.
    -   Added the `#auxScaleMode` tag to control how a custom mesh is scaled to fit inside a bot. It supports the following options:
        -   `fit` - The mesh is scaled to fit inside the bot's unit cube. (default)
        -   `absolute` - The mesh uses whatever scale it originally had.

-   :bug: Bug Fixes
    -   Fixed LODs in VR.
        -   There were two issues:
            -   The first was that we were using the incorrect camera for LOD calculations.
            -   The second was that Three.js's Sphere implementation incorrectly calculated the sphere size for perspective cameras.
    -   Fixed some issues with the `destroy()` function where it improperly handled non-bot objects.
    -   Fixed an issue with builder where extra tags would be added to new blank bots.
    -   Fixed an issue with menu bots where they would not send `@onAnyBotClicked` shouts.

## V1.0.27

### Date: 4/22/2020

### Changes:

-   :rocket: Improvements

    -   Added the `player.share(options)` function.
        -   This will trigger the device's social share capabilities to share the given URL or text.
        -   Note that this only works on Android and iOS phones and only works in response to some user action like a click.
        -   `options` is an object with at least one of the following properties:
            -   `url` - The URL to share. (optional)
            -   `text` - The text to share. (optional)
            -   `title` - The title of the document that is being shared. (optional)
    -   Added the `auxLabelAlignment` tag.
        -   Note that this value affects menu bots as well.
        -   Possible values are:
            -   `center` - Aligns the text in the center of the label. (default)
            -   `left` - Aligns the text to the left of the label.
            -   `right` - Aligns the text to the right of the label.
    -   Improved the `auxPointable` tag to affect whether iframes are interactable.

-   :bug: Bug Fixes

    -   Fixed an issue with the iframe form where non square scales would not resize the clickable area of the iframe.

## V1.0.26

### Date: 4/21/2020

### Changes:

-   :boom: Breaking Changes

    -   Changed how universes from other auxPlayers are specified.
        -   This affects the `player.loadUniverse()` function and the `BotManager` API.
        -   Previously, you could load a universe from a different auxPlayer by using a universe ID like:
            -   `otherAuxPlayer.com/*/universeToLoad`
        -   Now, you can load a universe by simply using its full URL. Like this:
            -   `https://otherAuxPlayer.com?auxUniverse=universeToLoad`
        -   Note that this does not affect loading universes from the same auxPlayer. If you pass a universe ID that is not a URL then it will load that particular universe from same auxPlayer.
            -   e.g. `player.loadUniverse("myUniverse")`

*   :rocket: Improvements

    -   Improved the `player.showInputForTag()` modal.
        -   Removed the "Save" and "Cancel" buttons. The tag will be saved automatically.
        -   Hid the modal title when none is provided in the options.
        -   Made the text box in the modal auto-focus.
        -   Made the show/hide animations happen quicker.
    -   Added the `player.showInput(value, options)` function.
        -   Shows an input modal but without requiring a bot and a tag.
        -   Returns a [Promise](https://web.dev/promises/) that resolves with the final value when the input modal is closed.
        -   The function accepts two arguments:
            -   `value` is a string containing the value that should
            -   `options` is an object that takes the same properties that the options for `player.showInputForTag()` takes.
    -   Added the ability to use the [`await` keyword](https://developer.mozilla.org/en-US/docs/Web/JavaScript/Reference/Operators/await) in scripts.
        -   `await` tells the system to wait for a promise to finish before continuing.
        -   This makes it easier to write scripts which deal with tasks that take a while to complete.
    -   Improved Builder to support opening a single bot in a new tab and changed its hover label from "menu" to "|||".

-   :bug: Bug Fixes

    -   Fixed an issue where it was impossible to load an AUX over HTTPS from a UI that was loaded over HTTP.

## V1.0.25

### Date: 4/15/2020

### Changes:

-   :boom: Breaking Changes

    -   Renamed the `billboardZ` auxOrientationMode option to `billboardTop`.

-   :rocket: Improvements

    -   Added the `server.loadErrors(bot, tag)` function to make loading error bots from the error space easy.
        -   `bot` is the bot or bot ID that the errors should be loaded for.
        -   `tag` is the tag that the errors should be loaded for.
    -   Added the `server.destroyErrors()` function to clear all the errors in the universe.
    -   Added the `billboardFront` auxOrientationMode option to billboard the front of a bot instead of its top.
    -   Added the ability to set `auxFormAnimation` to an array.
        -   When set, the list of animations will play in sequence.
        -   The last animation will loop forever until changed.
    -   Added the `experiment.localFormAnimation(bot, animation)` function to play an animation locally.
        -   It will interrupt and restore whichever animation is already playing on the bot.

-   :bug: Bug Fixes

    -   Fixed an issue where tags that were added via the sheet would not be recognized by the `getMod()` function.

## V1.0.24

### Date: 4/14/2020

### Changes:

-   :rocket: Improvements

    -   Added a button on the sheet code editor to show errors that the script has run into.
        -   It is very basic at the moment. There are no line/column numbers, no timestamps, and no way to clear the errors.
        -   Errors are automatically pulled from error space and queried based on the following tags:
            -   `auxError` must be `true`
            -   `auxErrorBot` must be the ID of the bot whose script is in the editor.
            -   `auxErrorTag` must be the name of the tag that is being edited.
        -   The following tags are displayed for each error:
            -   `auxErrorName` is the name of the error that occurred.
            -   `auxErrorMessage` is the message that the error contained.

-   :bug: Bug Fixes

    -   Fixed the color encoding of sprites to use sRGB instead of linear.
    -   Fixed an issue where atoms would be sorted improperly because their causes were improperly treated as different.

## V1.0.23

### Date: 4/12/2020

### Changes:

-   :rocket: Improvements

    -   Improved the handling of `setTimeout()` and `setInterval()` to support creating, updating, and deleting bots while in a callback.

-   :bug: Bug Fixes

    -   Fixed an issue that prevented events produced while in a task from being dispatched.

## V1.0.22

### Date: 4/11/2020

### Changes:

-   :boom: Breaking Changes

    -   The `player.inSheet()` function has been changed to return whether the player bot has a dimension in their `auxSheetPortal`.
        -   Previously, it was used to determine if the player was inside auxBuilder (which no longer exists).
    -   Removed assignment formulas.
        -   Assignment formulas were a special kind of formula where the tag value would be replaced with the result of the formula.
        -   They were removed due to lack of use in addition to other means of achieving the same result being available.
    -   Semantics of `@onUniverseAction` have changed.
        -   Previously, `@onUniverseAction` was run before any particular action was executed but the actions that were dispatched from `@onUniverseAction` were run after the evaluated actions. This led to a scenario in which a `@onUniverseAction` call could overwrite values that were updated by an action that had not been checked yet.
        -   Now, all actions dispatched by `@onUniverseAction` are executed before the action that is being evaluated. This makes the behavior of the data produced by `@onUniverseAction` mirror the runtime behavior of `@onUniverseAction`.

-   :rocket: Features

    -   Added a new runtime for scripts and formulas.
        -   This new runtime is much faster than the previous system and lets us provide features that were not possible before.
        -   _Should_ work exactly the same as the previous system. (There might be a couple of tricky-to-reproduce bugs)
        -   Now supports `setTimeout()` and `setInterval()`.
            -   This lets you write your own custom game loop if you want.
            -   Note that the script energy will only be restored if a user action triggers a shout.
        -   Paves the way for future functionality (not guarenteed):
            -   Change notifications (`@onBotChanged`, `@onBotTagChanged()`, etc.)
            -   Asynchronous functions instead of `responseShout`. (e.g. `const response = await webhook.post("https://example.com", data)`)
    -   Added the `error` space.
        -   The `error` space contains bots that represent errors that have occurred scripts in a universe.
        -   Unlike other spaces, the `error` space does not load all of its bots into the universe automatically.
        -   Instead, they have to be requested via a search query. These queries filter bots by tag/value pairs.
        -   Currently, `error` space is only used for storing errors and there is no way to load bots from the space.
        -   In the future, we will add the ability to load errors via scripts as well as display them in the sheet.
    -   Changed the renderer to output colors in the sRGB color space instead of linear.

-   :bug: Bug Fixes

    -   Fixed an issue where a shout argument might be recognized as a bot even though it isn't.
    -   Fixed an issue where a shout argument with a custom prototype would be overridden.
    -   Fixed a bug in three.js's LegacyGLTFLoader where it was using an old API.

## V1.0.21

### Date: 3/30/2020

### Changes:

-   :bug: Bug Fixes

    -   Fixed an issue where the proxy system would interfere with requests that specified custom HTTP headers.

## V1.0.20

### Date: 3/20/2020

### Changes:

-   :rocket: Improvements

    -   Added the `#auxPointable` tag to determine whether a bot can interact with pointers.
        -   Defaults to `true`.
        -   When `false`, the bot won't be clickable or hoverable and will not receive drop events.
        -   Depending on the `#auxPositioningMode` it is still possible to stack bots on top of it though.
    -   Added the `@onFocusEnter`, `@onFocusExit`, `@onAnyFocusEnter` and `@onAnyFocusExit` listen tags.
        -   These are triggered when a bot is directly in the center of the screen.
        -   Uses the `#auxFocusable` tag to determine whether a bot is focusable.
        -   `that` is an object with the following properties:
            -   `dimension` - The dimension that the the bot was (un)focused in.
            -   `bot` - The bot that was (un)focused.
    -   Added the `nothing` aux form.
        -   Does exactly what it seems. A bot with the `nothing` form has no shape and is unable to be clicked, hovered, or focused.
        -   Labels still work though which makes it convienent for adding extra labels around the dimension.
    -   Added the `#auxPortalShowFocusPoint` tag.
        -   Shows a small sphere in the portal where the portal camera will orbit around.

-   :bug: Bug Fixes

    -   Fixed an issue where LODs would flicker upon changing the bot form by ensuring consistent sizing for the related bounding boxes.
    -   Fixed an issue with panning that would cause the camera orbiting position to be moved off the ground.

## V1.0.19

### Date: 3/19/2020

### Changes:

-   :rocket: Improvements

    -   Added the ability to modify tags directly on bots in `that`/`data` values in listeners.
        -   Allows doing `that.bot.tags.abc = 123` instead of `setTag(that.bot, "abc", 123)`.
    -   Added the `@onGridUp` and `@onGridDown` listeners.
        -   `that` is an object with the following properties:
            -   `dimension` - The dimension that the grid was clicked in.
            -   `position` - The X and Y position that was clicked.
    -   Changed the Level-Of-Detail calculations to use the apparent size of a bot instead of its on-screen size.
        -   Apparent size is the size the bot would appear if it was fully on screen.
        -   Under the new system, the LOD of a that is on screen bot will only change due to zooming the camera. Bots that are fully off screen will always have the minimum LOD.
    -   Added the `@onFileUpload` listener.
        -   `that` is an object with the following properties:
            -   `file` is an object with the following properties:
                -   `name` - The name of the file.
                -   `size` - The size of the file in bytes.
                -   `data` - The data contained in the file.
        -   See the documentation for more information.
    -   Improved the `player.importAux()` function to support importing directly from JSON.
        -   If given a URL, then `player.importAux()` will behave the same as before (download and import).
        -   If given JSON, then `player.importAux()` will simply import it directly.

-   :bug: Bug Fixes
    -   Fixed an issue where the camera matrix was being used before it was updated.

## V1.0.18

### Date: 3/18/2020

### Changes:

-   :rocket: Improvements

    -   Added LOD triggers based on virtual distance.
        -   `@onMaxLODEnter`, `@onMinLODEnter`, `@onMaxLODExit`, `@onMinLODExit` are new listeners that are called when the Max and Min Level-Of-Detail states are entered and exited. There are also "any" versions of these listeners.
            -   `that` is an object with the following properties:
                -   `bot` - The bot that entered/exited the LOD.
                -   `dimension` - The dimension that the LOD was entered/exited in.
        -   The `#auxMaxLODThreshold` and `#auxMinLODThreshold` tags can be used to control when the LODs are entered/exited.
            -   They are numbers between 0 and 1 representing the percentage of the screen that the bot needs to occupy.
            -   The Max LOD is entered when the bot occupies a larger percentage of the screen than the max threshold value.
            -   The Min LOD is entered when the bot occupies a smaller percentage of the screen than the min threshold value.
        -   Only active on bots that specify a listener or threshold value for LODs.

-   :robot: Builder Improvements

    -   Changed the labeling and ordering of several menu items in the menus.
    -   Removed tips from the chat bar.
    -   Removed the "Apply Hover Mod" and "Apply Click Mod" menu items.
    -   Changed Builder to not move when clicking the grid to clear the menu.
    -   Added a "Clear Universe" option to the Builder Egg. Selecting this will create a history mark and then delete every bot in the universe. (it will even delete bots that are marked as not destroyable)

-   :bug: Bug Fixes

    -   Fixed an issue with hovering billboarded bots where their rotation would sometimes be reset which would cause the hover exit and enter events to be continually triggered.
    -   Fixed an issue where creating a history mark would clear changes that were made during the history mark creation.

## V1.0.17

### Date: 3/17/2020

### Changes:

-   :boom: Breaking Changes

    -   Renamed and removed several `auxAnchorPoint` values.
        -   Renamed `centerFront` to `front`.
        -   Renamed `centerBack` to `back`.
        -   Removed `bottomFront`, `bottomBack`, `topFront`, and `topBack`.

-   :rocket: Improvements

    -   Added the ability to specify an array of 3 numbers as the `#auxAnchorPoint` to use a custom offset.

-   :bug: Bug Fixes
    -   Fixed `billboardZ` to rotate with the Y axis of the bot facing upwards.

## V1.0.16

### Date: 3/16/2020

### Changes:

-   :boom: Breaking Changes

    -   Both sprites and iframes now face upwards by default.
    -   `#auxAnchorPoint` has been changed to move the bot form inside of its virtual spacing box.
        -   Previously, both the virtual box and the bot form was moved to try and preserve the absolute positioning of the bot form when changing anchor points.
        -   Now, only the bot form is moved to ensure the correctness of the resulting scale and rotation calculations.
    -   `#auxOrientationMode`
        -   Renamed the `billboardX` option to `billboardZ`.
    -   Changed iframes forms to not support strokes.

-   :rocket: Improvements

    -   Added the following options for `#auxAnchorPoint`
        -   `centerFront` - Positions the bot form such that the center of the form's front face is at the center of the virtual bot.
        -   `centerBack` - Positions the bot form such that the center of the form's back face is at the center of the virtual bot.
        -   `bottomFront` - Positions the bot form such that the bottom of the form's front face is at the center of the virtual bot.
        -   `bottomBack` - Positions the bot form such that the bottom of the form's back face is at the center of the virtual bot.
        -   `top` - Positions the bot form such that the top of the form is at the center of the virtual bot.
        -   `topFront` - Positions the bot form such that the top of the form's front face is at the center of the virtual bot.
        -   `topBack` - Positions the bot form such that the top of the form's back face is at the center of the virtual bot.

-   :bug: Bug Fixes
    -   Fixed issues with scale and rotation when `#auxAnchorPoint` is set to `center`.
    -   Fixed sprite billboarding issues when looking straight down at them.
    -   Fixed an issue where the wrong Z position tag of a bot was used for calculating how bots stack.
    -   Fixed an issue where the bot stroke was being considered for collision detection. This caused bots with strokes to have a much larger hit box than they should have had.

## V1.0.15

### Date: 3/13/2020

### Changes:

-   :boom: Breaking Changes

    -   Replaced all of the experimental iframe tags with the `iframe` `#auxForm`.
        -   `auxIframe`
        -   `auxIframeX`
        -   `auxIframeY`
        -   `auxIframeZ`
        -   `auxIframeSizeX`
        -   `auxIframeSizeY`
        -   `auxIframeRotationX`
        -   `auxIframeRotationY`
        -   `auxIframeRotationZ`
        -   `auxIframeElementWidth`
        -   `auxIframeScale`
    -   Sprites no longer automatically rotate to face the player. You instead have to set `#auxOrientationMode` to `billboard`.

-   :rocket: Improvements

    -   Improved `@onPlayerPortalChanged` to support `auxLeftWristPortal` and `auxRightWristPortal`.
    -   Moved the left and right wrist portals to the top of the wrist instead of the bottom.
    -   Added the `iframe` option for `#auxForm`.
        -   `iframe` has two subtypes:
            -   `html` - This `#auxFormSubtype` displays the HTML in `#auxFormAddress` in the iframe. (Default)
            -   `src` - This `#auxFormSubtype` displays the URL in `#auxFormAddress` in the iframe.
        -   In order to enable interactivity with the loaded website, the bot will only be draggable at the very bottom of the panel.
    -   Added the `#auxAnchorPoint` and `#auxOrientationMode` tags.
        -   Works on all bot forms.
        -   `#auxAnchorPoint` determines the point that the bot scales and rotates around.
            -   Possible values are:
                -   `bottom` - The bot rotates and scales around its bottom point. (Default)
                -   `center` - The bot rotates and scales around its center point.
        -   `#auxOrientationMode` determines how the bot rotates.
            -   Possible values are:
                -   `absolute` - Rotation is taken from the dimension rotation values. (Default)
                -   `billboard` - The bot rotates automatically to face the player.
                -   `billboardX` - The bot rotates left and right automatically to face the player.
                -   `billboardZ` - The bot rotates up and down automatically to face the player.
    -   Improved drag and drop interactions to calculate intersections with other bots instead of just using grid positioning.
        -   This makes it easier drop a bot onto another specific bot.
        -   Can be controlled with the `#auxPortalPointerCollisionMode` tag on a portal config.
            -   Possible values are:
                -   `world` - The mouse pointer collides with other bots in the world when being dragged. (Default)
                -   `grid` - The mouse pointer ignores other bots in the world when being dragged.
    -   Added the ability to animate meshes.
        -   By default the first animation will play if available.
        -   You can control which animation is played using the `#auxFormAnimation` tag.
            -   Set to a string to play an animation by name. (Case sensitive)
            -   Set to a number to play an animation by index.
            -   Set to `false` to stop animating.

-   :robot: Builder Improvements

    -   Added a "Scan" menu item to the builder menu that opens the QR Code scanner to let you import an AUX or mod.
        -   Scanning a URL that ends with `.aux` will try to download the file at the URL and import it as an AUX file.
        -   Scanning some JSON will put Builder into clone mode with the JSON as a mod.
    -   Added a hover state to Builder that changes its label to "menu".
    -   Changed the label of the Builder Egg to "ab-1 config".

-   :book: Documentation

    -   Added documentation for the wrist portals and their related config bot tags.

-   :bug: Bug Fixes
    -   Fixed `player.downloadUniverse()` to only include bots from the shared space.
    -   Fixed an issue where sprites were not clickable or draggable in VR.

## V1.0.14

### Date: 3/6/2020

### Changes:

-   :rocket: Features

    -   Added wrist portals for WebXR
        -   `#auxLeftWristPortal` is attached to the left controller and `#auxRightWristPortal` is attached to the right controller.
        -   You can configure these portals using the `#auxLeftWristPortalConfigBot` and `#auxRightWristPortalConfigBot` tags.
        -   The portals are hidden until you look at them. They are placed underneath your wrist like a wristwatch.
        -   The following tags are available for configuration:
            -   `#auxPortalGridScale` - Changes the size of the grid for the portal. (Defaults to `0.025` for wrist portals)
            -   `#auxWristPortalHeight` - The height of the portal in grid elements. (Defaults to `6`)
            -   `#auxWristPortalWidth` - The width of the portal in grid elements. (Defaults to `6`)
        -   There are a couple of known issues with wrist portals:
            -   3D Text is sometimes improperly aligned.
            -   Lines/Arrows/Walls also have alignment issues.

-   :bug: Bug Fixes
    -   Fixed an issue that caused the inventory to not appear if it was changed multiple times during the same frame.
    -   Fixed an issue that caused the `#auxPortalGridScale` tag to function improperly.

## V1.0.13

### Date: 3/2/2020

### Changes:

-   :bug: Bug Fixes
    -   Fixed an issue that caused all the input to not work.

## V1.0.12

### Date: 3/2/2020

### Changes:

-   :bug: Bug Fixes
    -   Fixed an issue with loading skinned meshes.
    -   Fixed an issue that prevented VR from working when sprites were in the scene.
    -   Fixed an issue where an error in one script would cause other scripts to be skipped.
    -   Fixed an issue where invisible bots are excluded from the colliders list.

## V1.0.11

### Date: 2/27/2020

### Changes:

-   :bug: Bug Fixes
    -   Fixed a configuration value that enabled the 3D debug mode by default.

## V1.0.10

### Date: 2/27/2020

### Changes:

#### :rocket: Improvements

-   Added Basic WebXR Support

    -   This replaces the original WebVR and WebXR support.
    -   Supports both the Oculus Quest and Chrome 80+ on Android.
    -   Supports all pointer events (click, drag, hover).
    -   The `player.device()` function returns whether AR/VR are supported.
    -   The `player.enableAR()` and `player.enableVR()` functions are used to jump into AR/VR.
    -   The world is placed on the ground (if supported by the device) and bots are 1 meter cubed by default.
    -   When using a controller, dragging a bot with `#auxPositioningMode` set to `absolute` will move it in free space.

-   :bug: Bug Fixes
    -   Fixed several issues with using numbers for the `auxUniverse` and `auxPagePortal` query parameters.
    -   Fixed an issue that would cause a service worker to fail to update because an external resource could not be fetched.
    -   Fixed an issue that would cause a stack overflow error when too many uncommitted atoms are loaded.

## V1.0.9

### Date: 2/21/2020

### Changes:

#### :rocket: Improvements

-   The "Create Empty Bot" button is now hidden when opening the sheet for a single bot.

#### :robot: Builder Improvements

-   Re-labeled the "Copy" menu item to "Copy to Clipboard".
-   Re-labeled the "Make Clone" menu item to "Clone".

#### :bug: Bug Fixes

-   Fixed an issue with `getBots(tag, value)` that caused falsy values (like `0` or `false`) to return all bots with the given tag.
-   Fixed an issue where the progress bar's position would only be updated if the progress bar value changed.

## V1.0.8

### Date: 2/20/2020

### Changes:

#### :rocket: Improvements

-   Added the `@onPaste` listener which is triggered when some text is pasted into an AUX.
    -   `that` is an object with the following properties:
        -   `text` - the text that was pasted.

#### :robot: Builder Improvements

-   Changed all the menu items to use normal labels instead of the chat commands.
-   Added a menu item to open a bot directly in the sheet.
-   Added a menu item to copy a bot to the clipboard.
-   Pasting a bot/mod when builder is in the dimension will now put builder into clone mode with the copied bot/mod.
-   Moving builder when builder is in clone mode will now also move the clone.
-   Cloning a bot with a custom scale will now make builder large enough to cover the entire bot.
-   Builder will now automatically hide when the sheet is opened.

## V1.0.7

### Date: 2/19/2020

### Changes:

#### :bug: Bug Fixes

-   Fixed an issue where the hint text for a function was being clipped.
-   Fixed an issue with uploading .aux files that were downloaded from a previous version.
-   Fixed an issue with downloading .aux files in the wrong format.

## V1.0.6

### Date: 2/19/2020

### Changes:

#### :boom: Breaking Changes

-   Renamed `auxLabelAnchor` to `auxLabelPosition`.
-   Renamed `auxProgressBarAnchor` to `auxProgressBarPosition`.
-   Removed the `config` bot.
-   Moved the `#stripePublishableKey` and `#stripeSecretKey` tags from the config bot to the `player.checkout()` and `server.finishCheckout()` function options.
-   `@onUniverseAction` is now a shout.
-   Removed [poly.google.com](https://poly.google.com) support.
    -   To load meshes from poly.google.com, you must make the API requests manually.
    -   See https://casualos.com/home/google-poly-example for an example.

#### :rocket: Improvements

-   Added the `config`, `configTag`, and `tagName` variables.
    -   These variables are useful for creating values and scripts that are shared across multiple bots.
    -   The `config` variable is a shortcut for `getBot("#id", tags.auxConfigBot)`.
    -   The `tagName` variable is the name of the tag that the script is running in.
    -   The `configTag` variable is a shortcut for `config.tags[tagName]`.
-   Made the player menu full width on mobile devices.
-   Improved the sheet portal to load all bots when set to `true`, `id`, or `space`.

#### :bug: Bug Fixes

-   Made bots be hidden while their images are loading.
-   Improved the image loading logic to cache requests for the same URL.

## V1.0.5

### Date: 2/14/2020

### Changes:

#### :book: Documentation

-   Added docs for the `polyApiKey`, `stripePublishableKey`, and `stripeSecretKey` tags.
-   Added a "Player Bot Tags" section with a description of what the player tags do.

#### Other Changes

-   Added support for the webkit-specific versions of the [`requestFullscreen()`](https://developer.mozilla.org/en-US/docs/Web/API/Element/requestFullscreen) function.
    -   This may enable support for fullscreen on iPad, but it also may do nothing.

## V1.0.4

### Date: 2/13/2020

### Changes:

#### :rocket: Features

-   Added the `player.requestFullscreenMode()` and `player.exitFullscreenMode()` functions.
    -   These functions allow jumping in and out of fullscreen, thereby hiding the browser UI controls.
-   Added the `apple-mobile-web-app-*` meta tags to support jumping into fullscreen mode when launching from a bookmark on the iOS home screen.
-   Added the ability to load GLTF and [poly.google.com](https://poly.google.com) meshes.
    -   To load a GLTF model from a URL:
        -   Set `#auxForm` to `mesh`.
        -   Set `#auxFormSubtype` to `gltf`.
        -   Set `#auxFormAddress` to the URL.
    -   To load a model from [poly.google.com](https://poly.google.com):
        -   Set `#auxForm` to `mesh`.
        -   Set `#auxFormSubtype` to `poly`.
        -   Set `#auxFormAddress` to the ID of the model.
-   Added the `face` property to the `@onDrag` and `@onAnyBotDrag` listen arguments.
    -   This is the same value that you would get in an `@onClick`.

#### :robot: Builder Improvements

-   Improved builder to draw a line to the selected bot.

#### :bug: Bug Fixes

-   Fixed positioning of `#auxLabelAnchor` and `#auxProgressBarAnchor` when the values were set to `left` or `right`.

## V1.0.3

### Date: 2/11/2020

### Changes:

#### :robot: Builder Improvements

-   Making a clone of a bot now puts builder into palette mode.
-   Dragging a bot into builder no longer changes builder's color to white.
-   Added the `.help` command to show a list of available commands.
-   Added the `.sleep` command to the helper builder menu.
-   Added the "Go to Builder Dimension` menu action.
-   Added a "Show Join Code" menu item to show a QR Code to quickly join.
-   Waking builder will automatically summon it to the current dimension.
-   Clicking in an empty space when builder is awake will summon him to the clicked space.
-   Made the main builder flat.
-   Builder is now enabled by default in new universes.
-   Added the "Restore Mark" menu item to restore history to the selected history mark.
-   Simplified a bunch of examples.

#### :rocket: Other Features

-   Added the `player.showJoinCode()` function to quickly show a QR Code to join a universe.
-   Made the chat bar auto-focus when it is first shown.

#### :bug: Bug Fixes

-   Fixed an issue that would cause the URL portal tag sync to break, this in turn also caused `@onPlayerPortalChanged` events to not be sent.
    -   This is also the issue that caused the inventory portal colors to not update.
-   Fixed an issue that would cause the tag autocomplete list to stop showing tags when an invalid tag was entered.

## V1.0.2

### Date: 2/10/2020

### Changes:

#### :bug: Bug Fixes

-   Fixed an issue where dragging normal bots was broken.

## V1.0.1

### Date: 2/10/2020

### Changes:

#### :bug: Bug Fixes

-   Fixed an issue with mouse input where dragging the mouse off the browser window would cause the dragging action to persist even when the mouse button is released.
-   Fixed an issue where sometimes a touch handler would be called twice due to event propagation. This would cause other touch events to be lost which would leave the input system in an unrecoverable state.
-   Fixed an issue where sometimes `player.replaceDragBot()` would not work for the entire session.

## V1.0.0

### Date: 2/7/2020

### Changes:

#### :robot: Builder Improvements

-   Renamed the `.summon` command to `.`.
-   Renamed the `.new builder` command to `.clone builder`
-   The Builder menu will now close automatically in the following scenarios:
    -   Any bot is clicked
    -   The grid is clicked
    -   A menu item is selected
    -   A chat command is sent
-   The Builder's cursor is now perfectly flat and is the same color as the Builder.
-   Renamed the default Builder to `ab-1`
-   Dragging a bot into Builder will cause Builder to expand to contain the bot and make Builder produce additional copies of the bot when dragged.
-   Added the `.list commands` command to show a HTML popup with a list of available commands.
-   Added the ability to change the color of the Builder.
-   Updated how hints are displayed in the chat bar.
-   Renamed several labels.

#### :rocket: Other Improvements

-   Moved the "Exit Sheet" button from the bottom of the sheet the top of the sheet. (next to the "Create Bot" button)
-   Added the ability to click a bot in the sheet to hide the sheet and warp to the clicked bot.
-   Added a notification that pops up when a bot ID is copied from the sheet.

#### :bug: Bug Fixes

-   Fixed an issue where destroying a bot during a shout would error if the destroyed bot also had a listener for the same shout.

## V0.11.27

### Date: 2/6/2020

### Changes:

#### :rocket: Features

-   Added an initial version of Builder.
    -   Builder is a bot that helps you build things in aux.
    -   Builder lives in the `auxBuilder` dimension and can be woken up by clicking it.
    -   Builder currently has the following chat commands:
        -   `.. [name]` - Wakes Builder with the given name. If the name is omitted, then the `b001` Builder will be woken.
        -   `.sleep` - Puts Builder to sleep.
        -   `.sheet [dimension]` - Opens the sheet to the given dimension. If the dimension is omitted, then the sheet will be opened for the current dimension.
        -   `.new bot` - Creates a new bot in the current dimension.
        -   `.download` - Downloads the entire universe.
        -   `.upload` - Shows the upload dialog.
        -   `.goto {dimension}` - Redirects the page portal to the given dimension.
        -   `.new universe {universeName}` - Creates a new universe with the given name and opens it in a new tab.
        -   `.show history` - Loads the history and goes to the `auxHistory` dimension.
        -   `.mark history` - Creates a new history mark for the current state.
        -   `.show docs` - Opens the documentation website in a new tab.
        -   `.summon` - Summons the Builder helper into the current dimension.
        -   `.new builder {name}` - Creates a clone of the current builder with the given name.
    -   Builder has a helper bot which will follow you around the universe.
        -   If you enter an empty dimension, the helper bot will automatically appear.
        -   If you enter a dimension that has a bot, you need to summon it using the `.summon` command.
        -   You can click on helper to show a menu of possible options.
        -   Dragging helper will give you a cursor that lets you teleport helper around or select other bots.
        -   Dragging another bot onto helper will turn helper into a pallete so when you drag helper it will make a clone of the other bot.
            -   Clicking helper will return it to normal.
-   Added hotkeys to show/hide the chat bar.
    -   Use the `~` key to show the char bar.
    -   Use the `3342` finger tap code on mobile to show the chat bar.
    -   Use a `5` finger tap on mobile to hide the chat bar.

#### :bug: Bug Fixes

-   Fixed an issue where creating a bot inside a shout would prevent the new bot from being modified by future shouts.
-   Fixed an issue where creating and then updating a bot that was not in the shared space would cause all the updates to be incorrectly routed to the shared space and dropped.

## V0.11.26

### Date: 2/4/2020

### Changes:

#### :book: Documentation

-   Added documentation for the following actions:
    -   `player.getCurrentUniverse()`
    -   `player.getCurrentDimension()`
    -   `player.getInventoryDimension()`
    -   `player.getMenuDimension()`
    -   `player.goToURL()`
    -   `player.openURL()`
    -   `player.getBot()`
    -   `player.playSound()`
    -   `player.showHtml()`
    -   `player.hideHtml()`
    -   `player.tweenTo()`
    -   `player.moveTo()`
    -   `player.openQRCodeScanner()`
    -   `player.closeQRCodeScanner()`
    -   `player.showQRCode()`
    -   `player.hideQRCode()`
    -   `player.openBarcodeScanner()`
    -   `player.closeBarcodeScanner()`
    -   `player.showBarcode()`
    -   `player.hideBarcode()`
    -   `player.loadUniverse()`
    -   `player.unloadUniverse()`
    -   `player.importAUX()`
    -   `player.hasBotInInventory()`
    -   `player.showInputForTag()`
    -   `player.checkout()`
    -   `player.openDevConsole()`
    -   `server.finishCheckout()`
    -   `server.loadFile()`
    -   `server.saveFile()`
    -   `server.shell()`
    -   `server.backupToGithub()`
    -   `server.backupAsDownload()`
    -   `superShout()`
    -   `action.perform()`
    -   `action.reject()`
    -   `getBotTagValues()`
    -   `remote()`
    -   `webhook()`
    -   `webhook.post()`
    -   `byMod()`
    -   `neighboring()`
    -   `either()`
    -   `not()`
    -   `removeTags()`
    -   `subtractMods()`
    -   `getTag()`
    -   `setTag()`
    -   `math.sum()`
    -   `math.avg()`
    -   `math.abs()`
    -   `math.sqrt()`
    -   `math.stdDev()`
    -   `math.randomInt()`
    -   `math.random()`
-   Removed the following functions:
    -   `renameTagsFromDotCaseToCamelCase()`
    -   `server.sayHello()`
    -   `server.echo()`

#### :bug: Bug Fixes

-   Fixed an issue that prevented `changeState()` from working on bots which were provided from a `that`/`data` argument.

## V0.11.25

### Date: 1/31/2020

### Changes:

#### :boom: **Breaking Changes**

-   Replaced the `@onPlayerEnterDimension` listener with `@onPlayerPortalChanged`.
    -   `@onPlayerPortalChanged` is called whenever any portal changes whereas `@onPlayerEnterDimension` was only called for `auxPagePortal`.
    -   Additionally, this fixes some of the issues that `@onPlayerEnterDimension` ran into.
-   Changed the Webhook URLs to the new URL scheme.
    -   Instead of `https://auxplayer.com/{dimension}/{universe}` you should use `https://auxplayer.com/webhook?auxUniverse={universe}`

#### :rocket: Features

-   Added the ability to click a Bot ID in the sheet to copy it.

#### :bug: Bug Fixes

-   Fixed an issue that prevented the portals from reverting to default values if the config bot for the portal was cleared.

## V0.11.24

### Date: 1/31/2020

### Changes:

#### :boom: **Breaking Changes**

-   Renamed the following tags:
    -   `_auxUserDimension` -> `auxPagePortal`
    -   `_auxUserInventoryDimension` -> `auxInventoryPortal`
    -   `_auxUserMenuDimension` -> `auxMenuPortal`
    -   `_auxUserUniverse` -> `auxUniverse`
    -   `auxDimensionColor` -> `auxPortalColor`
    -   `auxDimensionLocked` -> `auxPortalLocked`
    -   `auxDimensionRotatable` -> `auxPortalRotatable`
    -   `auxDimensionPannable` -> `auxPortalPannable`
    -   `auxDimensionPannableMaxX` -> `auxPortalPannableMaxX`
    -   `auxDimensionPannableMaxY` -> `auxPortalPannableMaxY`
    -   `auxDimensionPannableMinX` -> `auxPortalPannableMinX`
    -   `auxDimensionPannableMinY` -> `auxPortalPannableMinY`
    -   `auxDimensionZoomable` -> `auxPortalZoomable`
    -   `auxDimensionZoomableMax` -> `auxPortalZoomableMax`
    -   `auxDimensionZoomableMin` -> `auxPortalZoomableMin`
    -   `auxDimensionPlayerZoom` -> `auxPortalPlayerZoom`
    -   `auxDimensionPlayerRotationX` -> `auxPortalPlayerRotationX`
    -   `auxDimensionPlayerRotationY` -> `auxPortalPlayerRotationY`
    -   `auxDimensionGridScale` -> `auxPortalGridScale`
    -   `auxDimensionSurfaceScale` -> `auxPortalSurfaceScale`
    -   `auxDimensionInventoryHeight` -> `auxInventoryPortalHeight`
    -   `auxDimensionInventoryResizable` -> `auxInventoryPortalResizable`
    -   Removed all the inventory-specific dimension config tags in favor of the normal ones.
        -   e.g. `auxDimensionInventoryColor` is now just `auxPortalColor`
-   Removed the following tags:
    -   `aux._lastActiveTime`
    -   `_auxSelection`
    -   `aux.connected`
    -   `_auxUser`
    -   `auxUserUniversesDimension`
    -   `auxDimensionConfig`
-   Removed the following function:
    -   `player.isConnected()`
-   The `player.isInDimension()` function has been updated to check whether the page portal is showing the given dimension.
-   Dimensions can no longer be configured using the `auxDimensionConfig` tag.
    -   Instead of configuring dimensions, you must configure portals.
    -   Use the new `aux{type}PortalConfigBot` (like `auxPagePortalConfigBot`) tags to specify the bot that should configure the portal.
    -   The you can find a list of the possible tags under the "Portal Config Tags" header in the documentation.
-   Channel Designer is no more.
    -   In addition, the URL scheme has changed. Instead of `auxplayer.com/*{dimension}/{universe}` to get the sheet, you now have to specify the portals via URL query parameters. (e.g. `auxplayer.com?auxUniverse={universe}&auxSheetPortal={dimension}`)
    -   The possible portal values are:
        -   `auxSheetPortal` - Loads the sheet with the given dimension.
        -   `auxPagePortal` - Loads the normal 3D view with the given dimension.
        -   `auxMenuPortal` - Loads the menu with the given dimension.
        -   `auxInventoryPortal` - Loads the inventory with the given dimension.
    -   As a shortcut, you can go to `casualos.com/{dimension}/{universe}` and it will redirect you to `auxplayer.com?auxUniverse={universe}&auxPagePortal={dimension}` or `auxplayer.com?auxUniverse={universe}&auxSheetPortal={dimension}` depending on if you include the `*` for the dimension.

#### :rocket: Features

-   Added the `player.getPortalDimension(portal)` function.
    -   `portal` is a string with the name of the portal. Can be one of the following options:
        -   `page` - Gets the `auxPagePortal` tag.
        -   `inventory` - Gets the `auxInventoryPortal` tag.
        -   `menu` - Gets the `auxMenuPortal` tag.
        -   `sheet` - Gets the `auxSheetPortal` tag.
        -   `universes` - Gets the `auxUniversesPortal` tag.
        -   You can also give it a tag that ends with `"Portal"` to get that tag directly. (e.g. `auxPagePortal` will return `auxPagePortal`)
-   Added the `player.getDimensionalDepth(dimension)` function.
    -   `dimension` is the dimension that should be searched for.
    -   Returns the distance between the player bot and the given dimension.
        -   A return value of `0` means that the player bot is in the given dimension.
        -   A return value of `1` means that the player bot is viewing the given dimension through a portal.
        -   A return value of `-1` means that the player bot cannot access the given dimension at this moment.
-   Added the ability to show the sheet in auxPlayer by setting the `auxSheetPortal` tag on the player bot.

#### :bug: Bug Fixes

-   Fixed an issue where the inventory camera would be placed at an impossible location if the inventory was hidden during startup.
-   Fixed an issue with the inventory where setting `auxInventoryPortal` to null or `undefined` would not hide it.
-   Fixed an issue where setting a dimension tag to a number would place the bot in the dimension.
-   Fixed an issue where tag autocomplete results would become duplicated after closing and reopening the sheet.

## V0.11.23

### Date: 1/23/2020

### Changes:

#### :boom: **Breaking Changes**

-   Renamed the `player.inDesigner()` function to `player.inSheet()`.
-   Changed the `player.showChat(placeholder)` function to set the placeholder of the chat bar instead of the prefill.
-   Removed the ability to trigger a listener by clicking the play button in the code editor.
-   Removed the side menu from auxPlayer.
-   Removed [sharp](https://github.com/lovell/sharp) to allow us to make ARM builds on macOS.

#### :rocket: Features

-   Added the ability to specify an options object when calling `player.showChat(options)`.
    -   `options` is an object with the following properties:
        -   `placeholder` - The placeholder. Will override the existing placeholder. (optional)
        -   `prefill` - The prefill. Will only be set if there is no text already in the chat bar. (optional)
-   Added the ability to click the `id` tag in the sheet to load all the bots.
-   Added the ability to use the browser back button in the sheet.
-   Added the version number to the loading popup.
-   Added the `player.version()` function which gets information about the current version number.
    -   Returns an object with the following properties:
        -   `hash` - The Git hash that the build was made from.
        -   `version` - The Git tag that the build was made from.
        -   `major` - The major number of the build.
        -   `minor` - The minor number of the build.
        -   `patch` - The patch number of the build.
-   Improved the chat bar to remove focus from the input box when the "Send Message" button is clicked/tapped.
    -   This should cause the on-screen keyboard to automatically close.
-   Improved the menu positioning so that it will appear at the bottom of the screen when the inventory is hidden.
-   Added the ability to resize the code editor window.
-   Added the `player.device()` function which gets information about the current device.
    -   Returns an object with the following properties:
        -   `supportsAR` - Whether AR is supported.
        -   `supportsVR` - Whether VR is supported.
-   Added the `player.enableAR()` and `player.disableAR()` functions.
-   Added the `player.enableVR()` and `player.disableVR()` functions.

#### :bug: Bug Fixes

-   Fixed an issue where hidden tags would not get a button to toggle their visiblity in the sheet.
-   Fixed an issue where the `space` tag in the sheet would sometimes show an incorrect value.
-   Fixed an issue where sometimes AUX would crash when multiple tabs were open due to a race condition.
-   Fixed an issue where bots from the history space would not be findable in scripts.

## V0.11.22

### Date: 1/16/2020

### Changes:

-   **Breaking Changes**
    -   Changed player bots to use the `tempLocal` space.
        -   This means that refreshing the page won't pollute the universe with a ton of extra bots.
    -   `player.loadUniverse()` will now create bots in the `tempLocal` space.
        -   Previously they were created in the `shared` space.
-   Improvements
    -   Added the ability to create, load, and restore version marks.
        -   The `player.markHistory(options)` function creates a history mark for the current version.
            -   `options` is an object with the following properties:
                -   `message` - The message that the new mark should have.
        -   The `player.browseHistory()` function loads the `history` space with all the marks that the universe has.
        -   The `player.restoreHistoryMark(mark)` function restores the state in the given mark to the universe.
            -   `mark` - The bot or bot ID of the mark that should be restored.
        -   The `player.restoreHistoryMarkToUniverse(mark, universe)` function restores the state in the given mark to the given universe.
            -   `mark` - The bot or bot ID of the mark that should be restored.
            -   `universe` - The universe that the mark should be restored to.
    -   Changed the CORS settings to allow access from any origin.

## V0.11.21

### Date: 1/14/2020

### Changes:

-   **Breaking Changes**
    -   Renamed the `player.showUploadUniverse()` function to `player.showUploadAuxFile()`.
-   Improvements
    -   Added the `@onAnyCreate` shout listener.
        -   `that` is an object with the following properties:
            -   `bot` - The bot that was created.

## V0.11.20

### Date: 1/13/2020

### Changes:

-   **Breaking Changes**
    -   Renamed context to dimension.
        -   All the `auxContext*` tags have been renamed to `auxDimension*`.
        -   Listeners like `@onDrop`, `@onModDrop`, `@onClick`, etc. now have a `dimension` property in the `data` argument instead of `context`.
        -   The `@onPlayerEnterContext` listener has been renamed to `@onPlayerEnterDimension`.
        -   The `_auxUserContext`, `_auxUserMenuContext`, `_auxUserInventoryContext`, and `_auxUserChannelsContext` have been renamed to use dimension instead of context.
    -   Renamed channel to universe.
        -   All the `auxChannel*` tags have been renamed to `auxUniverse*`.
        -   The `_auxUserChannelsContext` tag has been renamed to `_auxUserUniversesDimension`.
        -   The `_auxUserChannel` tag has been renamed to `_auxUserUniverse`.
        -   The `player.setupChannel()` function has been renamed to `player.setupUniverse()`.
        -   The `player.loadChannel()` and `player.unloadChannel()` functions have been renamed to `player.loadUniverse()` and `player.unloadUniverse()`.
        -   The `player.getCurrentChannel()` function has been renamed to `player.getCurrentUniverse()`.
        -   The `setup_channel` action type has been renamed to `setup_universe`.
        -   The `@onChannel*` listen tags have been renamed to `@onUniverse*`.
            -   Also the `channel` property in the `data` argument has been renamed to `universe`.
    -   Renamed the `auxDimensionRotation` (`auxContextRotation`) tags to `auxDimensionOrientation`.
    -   You no longer need to define a dimension bot (context bot) in order to view a dimension in auxPlayer.
        -   You can still configure a dimension using the `auxDimensionConfig` tag (renamed from `auxContext`).
    -   Channel Designer is no more!
        -   It has been replaced with the "sheet dimension" (bot table).
        -   You can show _any_ dimension in the sheet by putting a `*` in front of the dimension name in the URL.
            -   e.g. `https://auxplayer.com/*home/example` if you wanted to view the `home` dimension in the sheet from the `example` universe.
            -   Going to just `*` will show all bots in the universe in the sheet. (which is very slow at the moment)
        -   You can also jump directly into auxPlayer by using the "Open dimension in auxPlayer" button that is next to the tag filters.
    -   Removed the `player.isDesigner()` function.
    -   Renamed `auxShape` to `auxForm`.
    -   Renamed `auxImage` to `auxFormAddress`.
-   Improvements
    -   Added the `player.showChat()` and `player.hideChat()` functions.
        -   These show/hide the chat bar in auxPlayer.
        -   Typing in the chat bar will trigger a `@onChatUpdated` shout with the text in the chat bar.
        -   Pressing Enter or clicking the send button on the chat bar will trigger a `@onChatEnter` shout with the text in the chat bar.
    -   Added the `@onChat` shout listener.
        -   Triggered when the user sends a message using the chat bar.
        -   `that` is an object with the following properties:
            -   `message` - The message that was sent.
    -   Added the `@onChatTyping` shout listener.
        -   Triggered when the user edits the text in the chat bar.
        -   `that` is an object with the following properties:
            -   `message` - The message that is in the chat bar after the user edited it.
    -   Added the `player.run(script)` function.
        -   `script` is the script text that should be executed.
        -   Works by sending a `run_script` action. This allows `@onUniverseAction()` listener to intercept and prevent scripts.
    -   Added the ability to click a tag in the bot table to teleport to that dimension.
    -   Added a play button to the right side of the code editor to run scripts for quick debugging.
    -   Added the `player.downloadBots(bots, filename)` function.
        -   The first parameter is an array of bots that should be downloaded.
        -   The second parameter is the name of the file that is downloaded.
    -   Added the `player.showUploadUniverse()` function.
        -   Shows a dialog that lets the user upload `.aux` files.
-   Other Changes
    -   Changed the "AUX Player" and "Channel Designer" tab titles to "auxPlayer".
    -   Removed the colored dots from tag labels in the bot table.
-   Bug Fixes
    -   `auxIframe` now supports URLs with `*` characters in them.
    -   Fixed an issue with the menu dimension that would cause items to remain even though a different dimension should be visible.

## V0.11.19

### Date: 12/31/2019

### Changes:

-   Bug Fixes
    -   Fixed an issue where the "Create Empty Bot" button in the bot table was hidden when a mod was selected.

## V0.11.18

### Date: 12/30/2019

### Changes:

-   Improvements
    -   Showing hidden tags in the bot table will now also show the `shared` tag.
    -   Removed the multi-select button from the bot table.
    -   Removed the create context button from the bot table.
    -   Removed the clear search button from the bot table.
    -   Removed the "create mod from selection" button from the bot table.
    -   Added the ability to click/tap on a bot preview in the bot table to select a mod of it.
    -   Added the ability to drag a bot preview in the bot table to drag a mod of it.
    -   Hid the ID tag when a mod is selected.
    -   Hid all other buttons when a mod is selected in the bot table.

## V0.11.17

### Date: 12/20/2019

### Changes:

-   **Breaking Changes**
    -   Changed `@onDrop`, `@onDropEnter`, and `@onDropExit` to use the same parameters.
        -   `that` is an object with the following properties:
            -   `dragBot` - The bot that is being dragged.
            -   `to` - an object with the following properties:
                -   `context` - The context the bot is being dragged into.
                -   `x` - The X grid position the bot is being dragged to.
                -   `y` - The Y grid position the bot is being dragged to.
                -   `bot` - The bot that the `dragBot` is being dragged onto.
            -   `from` - an object with the following properties:
                -   `context` The context the bot is being dragged from.
                -   `x` - The X grid position the bot is being dragged from.
                -   `y` - The Y grid position the bot is being dragged from.
-   Improvements
    -   `create()` will now automatically set the `auxCreator` tag to `null` if it references a bot that is in a different space from the created bot.
    -   Also `create()` will not set the `auxCreator` tag to `null` if it references a non-existent bot.
    -   Added the `changeState(bot, stateName, groupName)` function to help with building state machines.
        -   Sets the `[groupName]` tag to `[stateName]` on `bot` and sends "on enter" and "on exit" whispers to the bot that was updated.
        -   `groupName` defaults to `"state"` if not specified.
        -   If the state has changed, then a `@[groupName][previousStateName]OnExit()` and `@[groupName][stateName]OnEnter()` whispers are sent to the updated bot.
            -   `that` is a object with the following properties:
                -   `from` - The previous state name.
                -   `to` - The next state name.
        -   Example: Running `changeState(bot, "Running")` will set the `state` tag to `"Running"` and will send a `@stateRunningOnEnter()` whisper to the bot.

## V0.11.16

### Date: 12/19/2019

### Changes:

-   **Breaking Changes**
    -   Renamed `onBotDrag` and `onBotDrop` to `onDrag` and `onDrop` respectively.
    -   Renamed `onMod` to `onModDrop`.
    -   Removed `onCombine`, `onCombineEnter`, and `onCombineExit`.
    -   Dropping a mod in an empty space will no longer create a new bot.
    -   Setting `auxPositioningMode` to `absolute` will no longer prevent mods.
    -   Changed `applyMod()` and `subtractMods()` to not send `onMod()` events.
    -   Renamed the `diffs` property on the `onModDrop` argument to `mod`.
-   Improvements
    -   Added `onModDropEnter` and `onModDropExit` listeners for when a mod is dragged onto or off of a bot.
        -   The bot that the mod will be applied to recieves the `onModDropEnter` and `onModDropExit` events.
    -   If a custom `onModDrop` listener is provided, then the mod will not be applied. It is up to the `onModDrop` listener to apply the mod via `applyMod(this, that.mod)`.
    -   Added `onDropEnter` and `onDropExit` listeners for when a bot is dragged onto or off of another bot.
        -   Both the bot that is being dragged and the bot that they are on top of will recieve the `onDropEnter` and `onDropExit` events.
        -   Note that `onDropEnter` and `onDropExit` events will fire even if one of the bots is not stackable.
        -   They have the following parameters:
            -   `draggedBot` - the bot that is being dragged.
            -   `otherBot` - the bot that the dragged bot is on top of.
            -   `context` - the context that this is happening in.
    -   Improved `onDrop` to be sent to both the dragged bot and the bot that it is dropped on top of.
        -   The event will fire on the other bot even if it has `auxPositioningMode` set to `absolute`.
    -   Added the `player.setClipboard()` function that is able to set the user's clipboard to the given text.
        -   ex. `player.setClipboard("abc")` will set the user's clipboard to "abc".
        -   On Chrome and Firefox, the text will be copied directly to the user's clipboard.
        -   On Safari and all iOS browsers, a popup will be triggered with a copy button allowing the user to copy the text to their clipboard.
    -   Tags that contain listeners will now display with a @ symbol in front of the tag name.
    -   Tags that contain formulas will now display with a = sign after the tag name.
    -   Removed the @ symbol from the first line in the code editor when editing a script.
    -   Added the ability to use an @ symbol while creating a new tag to prefill the editor with an @.
    -   Added the ability to use @ symbols in tags in `getTag()`, `setTag()`, `getBot()`, `getBots()`, `byTag()`, `shout()`, and `whisper()`.
    -   Added tag filters for listener tags and formula tags to the bot table.
    -   Added the ability to detect the `tags` variable in scripts as a reference to tags.
        -   This is useful for knowing when to update a formula.
        -   Also works with the `raw` variable.
        -   Limitations:
            -   Does not detect references via the `bot` or `this` variables. (e.g. `bot.tags.abc`)
            -   Does not detect references via other bots. (e.g. `otherBot.tags.abc`)
            -   Does not detect references if a function is called on the tag. (e.g. `tags.name.toString()`)
        -   If you need to work around the limitations, use the `getTag()` function.

## V0.11.15

### Date: 12/17/2019

### Changes:

-   Bug Fixes
    -   Fixed an issue where `player.replaceDragBot()` actions were not getting processed because some data was improperly formatted.
    -   Resolved issue with inventory not remaining in place on resizing.

## V0.11.14

### Date: 12/16/2019

### Changes:

-   **Breaking Changes**

    -   Removed `auxStackable` and replaced it with `auxPositioningMode`.
        -   `auxPositioningMode` has two possible values:
            -   `stack` - Indicates that the bot will stack on top of other bots (default)
            -   `absolute` - Indicates that the bot will ignore other bots when positioning.
    -   Removed the `createTemp()` function.
        -   It has been replaced with the `{ space: "value" }` mod.
        -   e.g. Instead of `createTemp()` you should use `create({ space: "tempLocal" })`.
    -   Removed the `cookie` bot. It has been replaced with the `local` space.
    -   Removed the following functions:
        -   `addToContextMod()`
        -   `removeFromContextMod()`
        -   `addToMenuMod()`
        -   `removeFromMenuMod()`
        -   `setPositionMod()`
        -   `from()`
            -   You can use a mod declaration with the new `getID()` function to achieve the same functionality:
            -   `{ auxCreator: getID(bot) }`
    -   Renamed the `createdBy()` filter function to `byCreator()`.

-   Improvements
    -   Added the `space` tag which indicates where a bot will be stored.
        -   The following spaces are currently available:
            -   `shared` - This space is shared among multiple users and is persistent. This is the default space for bots if not specified.
            -   `tempLocal` - This space is not shared and is cleared every time the browser refreshes.
            -   `local` - This space is kept on your device and is persistent.
        -   When creating a bot, you can set the space that it will be stored in using a `{ space: "value" }` mod.
            -   e.g. `create({ space: "local" })` will create a new bot in the `local` space.
            -   Creating a bot from another bot will inherit spaces. So cloning a `tempLocal` bot will produce another `tempLocal` bot. You can of course override this using a mod.
        -   You can search for bots in a specific space using the `bySpace()` filter function.
            -   e.g. `getBots(bySpace("local"))` will get all the bots in the `local` space.
            -   It is simply an alternative way to do `getBots(byTag("space", value))`.
    -   Added the following functions:
        -   `getID(bot)` gets the ID of a bot. If given a string, then that will be returned instead.
        -   `getJSON(data)` gets a JSON string for the given data.
-   Bug Fixes
    -   Resolved issue of orientation inverting then attepting to resize the inventory once the viewport has beeen panned.

## V0.11.13

### Date: 12/13/2019

### Changes:

-   Bug Fixes
    -   Fixed an issue where having duplicate bot atoms could cause the bot values to be locked because it would chose the wrong bot to update.

## V0.11.12

### Date: 12/12/2019

### Changes:

-   Bug Fixes
    -   Fixed an issue where script bots were not being converted back into normal bots correctly.

## V0.11.11

### Date: 12/12/2019

### Changes:

-   **Breaking Changes**

    -   Changed `create()` and `createTemp()` to automatically set `auxCreator` to the current `this` bot.
        -   `create()` no longer takes a bot/bot ID as the first parameter. Instead, you need to use the `from()` function to set the creator ID.
        -   e.g. `create(from(bot))`.
    -   Renamed all listen tags to not use the `()` at the end.
        -   Every tag is now the same. This means that `()` to the end of a tag does nothing special.
        -   i.e. There is no difference between a "normal" tag and a "listen" tag.
        -   Instead, tags can listen by prefixing their script with a `@` symbol.
        -   e.g. `player.toast("Hi!")` becomes `@player.toast("Hi!")`.
    -   Renamed `mod()` to `applyMod()`.
    -   Renamed `mod.addToMenu()` to `addToMenuMod()`.
    -   Renamed `mod.removeFromMenu()` to `removeFromMenuMod()`.
    -   Renamed `mod.addToContext()` to `addToContextMod()`.
    -   Renamed `mod.removeFromContext()` to `removeFromContextMod()`.
    -   Renamed `mod.setPosition()` to `setPositionMod()`.
    -   Renamed `mod.subtract()` to `subtractMods()`.
    -   Renamed `mod.import()` to `getMod()`.
    -   Removed `mod.export()`.

-   Improvements
    -   Added a `creator` variable to scripts and formulas which gets the bot that created the `this` bot.
        -   `creator` is null if the current bot has no creator.
    -   Added a `raw` variable to scripts and formulas which gets direct access to the `this` bot's tag values.
        -   This is similar to the `tags` variable but does not do any pre-processing on the tag value. This means you will get formula scripts back instead of the calculated formula values.
    -   Improved the `tags` variable to handle setting tag values on it.
        -   This lets you write scripts like `tags.name = "joe"` or `bot.tags.myContext = true`.
        -   Also works with the `raw` variable.
    -   Improved bots returned from `getBots()` and `getBot()` to support setting tag values on their `tags` property.
        -   This lets you write things like `myBot.tags.name = "bob"`.
        -   Should also work with bots in the `that` variable.
    -   Added a `data` variable which equals `that`.
    -   Added the `player.hideHtml()` function which hides the HTML modal.
    -   Added in inventory tags to limit panning movements on the inventory context: `auxContextInventoryPannableMinX`, `auxContextInventoryPannableMaxX`, `auxContextInventoryPannableMinY`, `auxContextInventoryPannableMaxY`.
    -   Reformatted new selection id logic by removing the `._` character from its return.

## V0.11.10

### Date: 12/9/2019

### Changes:

-   Bug Fixes
    -   Resolved issue of hidden tags showing up when no filter has been selected on the table.

## V0.11.9

### Date: 12/6/2019

### Changes:

-   **Breaking Changes**
    -   `removeTags()` now checks if a tag starts with the given search value.
        -   Previously it would check if the search value matched the first part of a tag up do the dot (`.`).
        -   Now, it will remove all tags that start with the given search value.
        -   e.g. `removeTags(bot, "hello")` will remove `hello`, `helloAbc`, and `helloX`.
    -   The bot table tag blacklist has been updated to support camel cased tags.
    -   Renamed several functions:
        -   Renamed `onAnyAction()` to `onChannelAction()`.
        -   Renamed `player.currentChannel()` to `player.getCurrentChannel()`.
        -   Renamed `player.currentContext()` to `player.getCurrentContext()`.
        -   Renamed `mod.apply()` to `mod()`.
            -   All the other `mod.` functions remain the same.
            -   ex. `mod.export()` still works.
    -   Renamed all of the built-in tags to use `camelCase` instead of `dot.case`.
        -   Renamed all the scene tags to channel tags.
            -   `aux.scene.color` is now `auxChannelColor`
            -   `aux.scene.user.player.color` is now `auxChannelUserPlayerColor`
            -   `aux.scene.user.builder.color` is now `auxChannelUserBuilderColor`
        -   Renamed `aux.inventory.height` to `auxInventoryHeight`.
        -   Renamed `aux.channel` to `auxChannel`.
        -   Renamed `aux.connectedSessions` to `auxConnectedSessions`.
        -   Renamed `aux.color` to `auxColor`.
        -   Renamed `aux.creator` to `auxCreator`.
        -   Renamed `aux.draggable` to `auxDraggable`.
        -   Renamed `aux.draggable.mode` to `auxDraggableMode`.
        -   Renamed `aux.stackable` to `auxStackable`.
        -   Renamed `aux.destroyable` to `auxDestroyable`.
        -   Renamed `aux.editable` to `auxEditable`.
        -   Renamed `aux.stroke.color` to `auxStrokeColor`.
        -   Renamed `aux.stroke.width` to `auxStrokeWidth`.
        -   Renamed `aux.line.to` to `auxLineTo`.
        -   Renamed `aux.line.width` to `auxLineWidth`.
        -   Renamed `aux.line.style` to `auxLineStyle`.
        -   Renamed `aux.line.color` to `auxLineColor`.
        -   Renamed `aux.label` to `auxLabel`.
        -   Renamed `aux.label.color` to `auxLabelColor`.
        -   Renamed `aux.label.size` to `auxLabelSize`.
        -   Renamed `aux.label.size.mode` to `auxLabelSizeMode`.
        -   Renamed `aux.label.anchor` to `auxLabelAnchor`.
        -   Renamed `aux.listening` to `auxListening`.
        -   Renamed `aux.shape` to `auxShape`.
        -   Renamed `aux.scale` to `auxScale`.
        -   Renamed `aux.scale.x` to `auxScaleX`.
        -   Renamed `aux.scale.y` to `auxScaleY`.
        -   Renamed `aux.scale.z` to `auxScaleZ`.
        -   Renamed `aux.image` to `auxImage`.
        -   Renamed `aux.iframe` to `auxIframe`.
        -   Renamed `aux.iframe.x` to `auxIframeX`.
        -   Renamed `aux.iframe.y` to `auxIframeY`.
        -   Renamed `aux.iframe.z` to `auxIframeZ`.
        -   Renamed `aux.iframe.size.x` to `auxIframeSizeX`.
        -   Renamed `aux.iframe.size.y` to `auxIframeSizeY`.
        -   Renamed `aux.iframe.rotation.x` to `auxIframeRotationX`.
        -   Renamed `aux.iframe.rotation.y` to `auxIframeRotationY`.
        -   Renamed `aux.iframe.rotation.z` to `auxIframeRotationZ`.
        -   Renamed `aux.iframe.element.width` to `auxIframeElementWidth`.
        -   Renamed `aux.iframe.scale` to `auxIframeScale`.
        -   Renamed `aux.progressBar` to `auxProgressBar`.
        -   Renamed `aux.progressBar.color` to `auxProgressBarColor`.
        -   Renamed `aux.progressBar.backgroundColor` to `auxProgressBarBackgroundColor`.
        -   Renamed `aux.progressBar.anchor` to `auxProgressBarAnchor`.
        -   Renamed `aux._selection` to `_auxSelection`.
        -   Renamed `aux._user` to `_auxUser`.
        -   Renamed `aux.user.active` to `auxUserActive`.
        -   Renamed `aux.version` to `auxVersion`.
        -   Renamed `aux._userChannel` to `_auxUserChannel`.
        -   Renamed `aux._userContext` to `_auxUserContext`.
        -   Renamed `aux._userInventoryContext` to `_auxUserInventoryContext`.
        -   Renamed `aux._userMenuContext` to `_auxUserMenuContext`.
        -   Renamed `aux._userSimulationsContext` to `_auxUserChannelsContext`.
        -   Renamed `aux._editingBot` to `_auxEditingBot`.
        -   Renamed `aux._selectionMode` to `_auxSelectionMode`.
        -   Renamed `aux.runningTasks` to `auxRunningTasks`.
        -   Renamed `aux.finishedTasks` to `auxFinishedTasks`.
        -   Renamed `aux.task.output` to `auxTaskOutput`.
        -   Renamed `aux.task.error` to `auxTaskError`.
        -   Renamed `aux.task.time` to `auxTaskTime`.
        -   Renamed `aux.task.shell` to `auxTaskShell`.
        -   Renamed `aux.task.backup` to `auxTaskBackup`.
        -   Renamed `aux.task.backup.type` to `auxTaskBackupType`.
        -   Renamed `aux.task.backup.url` to `auxTaskBackupUrl`.
        -   Renamed `aux.context` to `auxContext`.
        -   Renamed `aux.context.color` to `auxContextColor`.
        -   Renamed `aux.context.locked` to `auxContextLocked`.
        -   Renamed `aux.context.grid.scale` to `auxContextGridScale`.
        -   Renamed `aux.context.visualize` to `auxContextVisualize`.
        -   Renamed `aux.context.x` to `auxContextX`.
        -   Renamed `aux.context.y` to `auxContextY`.
        -   Renamed `aux.context.z` to `auxContextZ`.
        -   Renamed `aux.context.rotation.x` to `auxContextRotationX`.
        -   Renamed `aux.context.rotation.y` to `auxContextRotationY`.
        -   Renamed `aux.context.rotation.z` to `auxContextRotationZ`.
        -   Renamed `aux.context.surface.scale` to `auxContextSurfaceScale`.
        -   Renamed `aux.context.surface.size` to `auxContextSurfaceSize`.
        -   Renamed `aux.context.surface.minimized` to `auxContextSurfaceMinimized`.
        -   Renamed `aux.context.surface.defaultHeight` to `auxContextSurfaceDefaultHeight`.
        -   Renamed `aux.context.surface.movable` to `auxContextSurfaceMovable`.
        -   Renamed `aux.context.player.rotation.x` to `auxContextPlayerRotationX`.
        -   Renamed `aux.context.player.rotation.y` to `auxContextPlayerRotationY`.
        -   Renamed `aux.context.player.zoom` to `auxContextPlayerZoom`.
        -   Renamed `aux.context.devices.visible` to `auxContextDevicesVisible`.
        -   Renamed `aux.context.inventory.color` to `auxContextInventoryColor`.
        -   Renamed `aux.context.inventory.height` to `auxContextInventoryHeight`.
        -   Renamed `aux.context.inventory.pannable` to `auxContextInventoryPannable`.
        -   Renamed `aux.context.inventory.resizable` to `auxContextInventoryResizable`.
        -   Renamed `aux.context.inventory.rotatable` to `auxContextInventoryRotatable`.
        -   Renamed `aux.context.inventory.zoomable` to `auxContextInventoryZoomable`.
        -   Renamed `aux.context.inventory.visible` to `auxContextInventoryVisible`.
        -   Renamed `aux.context.pannable` to `auxContextPannable`.
        -   Renamed `aux.context.pannable.min.x` to `auxContextPannableMinX`.
        -   Renamed `aux.context.pannable.max.x` to `auxContextPannableMaxX`.
        -   Renamed `aux.context.pannable.min.y` to `auxContextPannableMinY`.
        -   Renamed `aux.context.pannable.max.y` to `auxContextPannableMaxY`.
        -   Renamed `aux.context.zoomable` to `auxContextZoomable`.
        -   Renamed `aux.context.zoomable.min` to `auxContextZoomableMin`.
        -   Renamed `aux.context.zoomable.max` to `auxContextZoomableMax`.
        -   Renamed `aux.context.rotatable` to `auxContextRotatable`.
        -   Renamed `stripe.publishableKey` to `stripePublishableKey`.
        -   Renamed `stripe.secretKey` to `stripeSecretKey`.
        -   Renamed `stripe.charges` to `stripeCharges`.
        -   Renamed `stripe.successfulCharges` to `stripeSuccessfulCharges`.
        -   Renamed `stripe.failedCharges` to `stripeFailedCharges`.
        -   Renamed `stripe.charge` to `stripeCharge`.
        -   Renamed `stripe.charge.receipt.url` to `stripeChargeReceiptUrl`.
        -   Renamed `stripe.charge.receipt.number` to `stripeChargeReceiptNumber`.
        -   Renamed `stripe.charge.description` to `stripeChargeDescription`.
        -   Renamed `stripe.outcome.networkStatus` to `stripeOutcomeNetworkStatus`.
        -   Renamed `stripe.outcome.reason` to `stripeOutcomeReason`.
        -   Renamed `stripe.outcome.riskLevel` to `stripeOutcomeRiskLevel`.
        -   Renamed `stripe.outcome.riskScore` to `stripeOutcomeRiskScore`.
        -   Renamed `stripe.outcome.rule` to `stripeOutcomeRule`.
        -   Renamed `stripe.outcome.sellerMessage` to `stripeOutcomeSellerMessage`.
        -   Renamed `stripe.outcome.type` to `stripeOutcomeType`.
        -   Renamed `stripe.errors` to `stripeErrors`.
        -   Renamed `stripe.error` to `stripeError`.
        -   Renamed `stripe.error.type` to `stripeErrorType`.
-   Improvements
    -   Added the `renameTagsFromDotCaseToCamelCase()` function to help with updating bots from the old tag style to the new tag style.
        -   Use this function on bots that were using the old tag naming style but you want to use the new style.
        -   Note that this only renames the tags already existing on the bot. It does not fix any code that might be stored in the bot.
        -   Usage: `renameTagsFromDotCaseToCamelCase(bot)`
    -   Added the `bot` variable to all functions and formulas.
        -   Replacement for `this`.
    -   Added the `getMod()` function to be able to get all the tags on a bot.
        -   Returns a mod containing all the tag values on the bot.
        -   The returned mod is always up to date with the bot's current values.
        -   Calling `mod.export()` on the returned mod will save the tag code to JSON.
            -   For example, if you have a formula `=123`, then `mod.export(getMod(bot))` will return JSON containing `tag: "=123"` instead of `tag: 123`.
    -   Added the `tags` variable to all functions and formulas.
        -   This is a quick shortcut for `let tags = getMod(bot)` at the beginning of a script/formula.
        -   The `tags` variable has some caveats when used in formulas. Namely that the formulas won't be automatically updated when another tag referenced from the formula is updated. (Use `getTag()` for full support)
        -   Supports autocomplete for all tags.

## V0.11.8

### Date: 12/3/2019

### Changes:

-   Improvements
    -   Added a new system for managing causal trees.
        -   This new system has improvements for performance and reliability.
        -   It also adds support for revision history. (The controls will be coming in a future update)
        -   Every new channel will use the new system while old channels will continue to use the old one.
        -   Everything should function exactly the same as before.
    -   Changed the .aux file format.
        -   The new format is based on the bots state and is easily human readable/writable.
        -   This is different from the old format where a list of atoms was stored.
        -   Downloading a channel will give you a .aux file with the new format.
        -   Uploading a channel supports both the old format and the new format.

## V0.11.7

### Date: 11/27/2019

### Changes:

-   Improvements
    -   Changed the functionality of the table view's filterying system to be inverted.
    -   Attempting to drag a bot onto a bot with `aux.stackable` set to false will now cause the dragged bot to pass through the other bot as if it was not there.
-   Bug Fixes
    -   Resolved issue of player inventory resizing showing a reset on each change.
    -   Tag values that are objects are displayed as JSON.Stringified text. ie `{ field: "myValue" }`
        -   Known Issue: Modifying these displayed strings will convert the tag value to a string
    -   When Moving the camera via `player.MoveTo()`, the pan distance is now set correctly so pan limits are absolute.

## V0.11.6

### Date: 11/6/2019

### Changes:

-   Improvements
    -   Added the `server.setupChannel(channel, botOrMod)` function.
        -   This sends a `setup_channel` action to the server which, if executed using `action.perform()`, will create a channel if it doesn't already exist and place a clone of the given bot or mod in it.
        -   Takes 2 parameters:
            -   `channel` - The channel that should be created.
            -   `botOrMod` - (Optional) The bot or mod that should be cloned and placed inside the new channel. `onCreate()` is triggered after the bot or mod is created so you can use that to script custom setup logic.
        -   As mentioned above, you have to receive the `device` action in `onAnyAction()` and do an `action.perform(that.action.event)` to allow channels to be setup via this function.

## V0.11.5

### Date: 10/31/2019

### Changes:

-   Improvements
    -   Added the `player.replaceDragBot(botOrMod)` function.
        -   When used inside of `onBotDrag()` or `onAnyBotDrag()`, it will set the bot/mod that the user is dragging.
        -   Use this to implement clone or cloneAsMod style functionality.
    -   Added the ability to create temporary bots using the `createTemp()` function.
        -   This function behaves exactly the same as `create()` but the created bot is temporary, which means it won't be shared and will be deleted upon refresh.
-   Changes
    -   Renamed `aux.movable` to `aux.draggable`.
        -   `aux.draggable` now only woks with `true` and `false` values.
        -   The `pickup` and `drag` options have been moved to a new tag `aux.draggable.mode`.
        -   The `clone` and `cloneMod` options have been removed.
            -   You will need to use the new `player.replaceDragBot()` API to replicate `clone` and `cloneMod` behavior.
    -   Removed the `aux.mergeable` tag.
        -   It has been replaced with the `aux.stackable` tag.
    -   Removed the `aux.mod` and `aux.mod.mergeTags` tags.
    -   Renamed the `local` bot to the `cookie` bot.
        -   This is supposed to help make it clear that the bot data is stored in the browser and will be cleared when the browser's data is cleared.
    -   Renamed the `aux.users` context to `aux-users`.
    -   Added the `aux.inventory.height` tag which controls the default height of the inventory on all contexts when set of the config bot.
        -   The `aux.context.inventory.height` tag has been updated to only work on the context bot.
    -   Removed names from the other player frustums.
    -   Removed `aux.whitelist`, `aux.blacklist`, and `aux.designers`.
-   Bug Fixes
    -   Fixed an issue that would cause duplicate users to be created all the time.
    -   Fixed an issue that prevented other users from being rendered.
    -   Fixed an issue that caused all users to use channel designer colors.

## V0.11.4

### Date: 10/29/2019

### Changes:

-   Bug Fixes
    -   Fixed an issue in production builds that pre-processed the QR Code scanner code with babel. As a result, async code in the QR Code scanner failed because the babel polyfill is not being used.

## V0.11.3

### Date: 10/28/2019

### Changes:

-   Improvements
    -   Improved the vendor JavaScript bundle size by removing unused code.
        -   Refactored `three-vrcontroller-module` to use the `three` package instead of `three-full` so we don't duplicate Three.js.
        -   Removed unused shims (PEP.js, `webrtc-adapter`).
        -   Refactored `lodash` imports to directly import the modules that are used.
            -   This helps with dead code eliminiation.
    -   Added the ability to save and load files.
        -   New functions:
            -   `server.saveFile(filename, data, options)`
                -   `filename` is a string and should start with `/drives/`.
                -   `data` is a string of the data to store.
                -   `options` is an object with the following properties:
                    -   `callbackShout` A shout that should happen on the server when the file is done saving.
                    -   `overwriteExistingFile` A boolean that indicates if existing files should be overwritten. (defaults to false)
            -   `server.loadFile(filename, options)`
                -   `filename` is a string and should start with `/drives/`.
                -   `options` is an object with the following properties:
                    -   `callbackShout` A shout that should happen on the server when the file is done loading.
        -   Note that the save file and load file tasks must be enabled via the `onAnyAction()` listener.
            -   You can enable it via using this code:
            ```javascript
            if (that.action.type === 'device') {
                if (
                    ['save_file', 'load_file'].indexOf(
                        that.action.event.type
                    ) >= 0
                ) {
                    action.perform(that.action.event);
                }
            }
            ```
        -   All files from USB drives are stored under the `/drives` directory and the USB drives themselves are numbered starting with 0.
            -   To load a file from USB drive #1, use `server.loadFile("/drives/0/myFile")`.
            -   To save a file to USB drive #2, use `server.saveFile("/drives/1/myFile", data)`.
    -   Removed several options from the side menu:
        -   Removed the channel name from the top of the menu.
        -   Removed the login status from the top of the menu.
        -   Removed the login/logout options from the menu.
            -   The "Logout" option will still be available if you are logged in as a non-guest.
            -   Once you are logged out, then the option will dissapear.
        -   Removed the "Add Channel" option from the menu in AUXPlayer.
-   Bug Fixes
    -   Fixed an issue that prevented the `removeTags()` function from working when given an array of bots.

## V0.11.2

### Date: 10/23/2019

### Changes:

-   Improvements
    -   Improved initial loading time by up to 70%.
    -   Added the ability to choose which camera is used for QR and Barcode scanning.
        -   The following functions have been improved:
            -   `player.openQRCodeScanner(camera)`
            -   `player.openBarcodeScanner(camera)`
        -   The `camera` parameter is optional and takes 2 values: `"front"` or `"rear"`.
    -   Add the `LOCAL_IP_ADDRESS` environment variable which controls the private IP Address that the directory client reports.
    -   Added the ability to serve files from an external folder.
        -   Makes it easy for us to map USB drives into the folder and have them be automatically served to AUX users.
-   Changes
    -   User bots no longer register their own context. Instead, a new bot has been created to host the `aux.users` context.
        -   Improves performance of AUXes with many user bots with the same username.
        -   Existing user bots are not affected. They will be deleted automatically if given enough time. Alternatively, you can delete them using `destroy(getBots("#aux._user"))`.
-   Bug Fixes
    -   Fixed an issue where bots would have the incorrect height because of conflicts in a caching mechanism.
    -   Audio will now trigger on ios devices and on the safari browser.

## V0.11.1

### Date: 10/21/2019

### Changes:

-   Improvements
    -   Added in `player.playSound()` function, will play a sound, given by the url path, once.
-   Bug Fixes
    -   Fixed issue where default panning tag locked the vertical movement in player.

## V0.11.0

### Date: 10/18/2019

### Changes:

-   Improvements
    -   Made the menu item count badge a lighter gray.
    -   Removed the item count badge from the menu.
    -   Removed the dropdown aspect of the menu.
-   Changes

    -   Made the menu item count badge a lighter gray.
    -   Removed the admin channel and admin-channel specific functionality.
        -   This means that there are no more user account bots or channel bots.
            -   You can login as anyone from any device without requiring additional authentication.
            -   You can access any channel. No need to create a channel first. (because there are no channel bots anymore)
            -   The connection counts are now stored in the config bot of the channel.
            -   Connection limits no longer work since they were set on the channel bot in the admin channel.
            -   Username whitelists and blacklists still work, but they rely on client-side script execution instead of server-side execution.
        -   It also means there is no admin role. For now, everyone has admin permissions.
        -   `action.perform()` now needs to be used to run actions on the server.
            -   You can send an action to the server using the `remote()` function.
            -   The server will receive the action in its `onAnyAction()` as `that.action.type === "device"`
            -   `onAnyAction()` has to detect remove events and execute the inner action via `action.perform(that.action.event)`.
        -   The following functions have been removed:
            -   `server.grantRole()`
            -   `server.revokeRole()`
        -   The following functions are not executed by default and require a custom `onAnyAction()` to handle them.
            -   `server.backupAsDownload()`
            -   `server.backupToGithub()`
            -   `server.shell()`
        -   `server.backupAsDownload()` has been updated to accept a "session selector" which determines which session the ZIP file should be sent to.
            -   ex. `server.backupAsDownload({ username: getTag(player.getBot(), "#aux._user") })`
        -   Removed the `aux._lastEditedBy` tag.
            -   This tag was automatically set to the ID of the user whenever a bot was edited.
            -   Currently, it is extra cruft that is not needed and could be easily implemented via `onAnyAction()`.
    -   Centered the menu above the player inventory.
    -   Increased menu text size.
    -   Added in new camera range tags: `aux.context.zoomable.min`, `aux.context.zoomable.max` `aux.context.pannable.min.x`, `aux.context.pannable.max.x`, `aux.context.pannable.min.y`, `aux.context.pannable.max.y`.

-   Bug Fixes
    -   Removed hidden inventory dragging hitboxes when inventory is set to non-visible.

## V0.10.10

### Date: 10/11/2019

### Changes:

-   Bug Fixes
    -   Fixed an issue where sometimes DependencyManager would be given a bot that was undefined which would crash the simulation.

## V0.10.9

### Date: 10/11/2019

### Changes:

-   Bug Fixes
    -   Fixed the ability to make other users admins.

## V0.10.8

### Date: 10/09/2019

### Changes:

-   Improvements
    -   Added a Content-Security-Policy to HTML Modals which prevents them from including scripts of any kind.
        -   This prevents malicious users from executing cross-channel scripting attacks.
        -   Scripts are still allowed in iframes loaded from external domains. (like youtube)
-   Bug Fixes
    -   Disabled the site-wide Content-Security-Policy.
        -   Many devices enforce Content-Security-Policy differently and so it is difficult to find an option which is secure and compatible.

## V0.10.7

### Date: 10/09/2019

### Changes:

-   Bug Fixes
    -   Added a workaround for an issue with Amazon Kindle tablets that caused the Content-Security-Policy to not work correctly.
        -   Downside is that security is less effective since now HTML modals can load whatever scripts they want. (XSS threat)
        -   As a result, this workaround is only applied to Kindle devices.

## V0.10.6

### Date: 10/08/2019

### Changes:

-   Bug Fixes
    -   Fixed labels.

## V0.10.5

### Date: 10/08/2019

### Changes:

-   Improvements
    -   Added the `player.showHtml(html)` function that shows a modal with the given HTML.
        -   Optimized for embedding YouTube videos but works with any arbitrary HTML.
        -   Embedding JavaScript is not supported.
-   Bug Fixes
    -   Fixed an issue that prevented tabs with the same URL from seeing each other's changes to the local bot.

## V0.10.4

### Date: 10/08/2019

### Changes:

-   Improvements
    -   Added `onAnyAction()` action tag to intercept and change actions before they are executed.
        -   `onAnyAction()` runs for every action, including when a bot is created, changed, or deleted.
        -   Every action is an object with a `type` property.
            -   The `type` property is a string that indicates what the action does.
            -   Here is a partial list of types:
                -   `add_bot`: A bot should be added (i.e. created).
                -   `remove_bot`: A bot should be removed (i.e. deleted).
                -   `update_bot`: A bot should be updated.
                -   `apply_state`: The given bot state should be applied. (i.e. a set of bots should be created/updated)
                -   `shout`: A shout should be executed.
                -   `show_toast`: A toast message should be shown on the device.
                -   `show_barcode`: A barcode should be shown.
                -   `tween_to`: The camera should be tweened to show a bot.
        -   `that` is an object with the following properties:
            -   `action`: The action that is going to be executed.
        -   Forking a channel clears the `onAnyAction()` on the config bot.
            -   This is so that you can recover from broken states and also gives the person who forked the AUX full control over the fork.
    -   Added two new script functions:
        -   `action.reject(action)`: Prevents the given action from being performed. Returns the rejection action.
        -   `action.perform(action)`: Adds the given action to the performance queue so it will be performed. This can be used to re-enable an action after it has been rejected (you can also reject the rejection action). Returns the action that will be performed.
    -   Added a `local` bot which is stored in the browser's local storage.
        -   The `local` bot is a bot that is unique to the device and channel.
        -   You can access the bot by querying for it: `getBot("#id", "local")`.
    -   Renamed `onShout()` to `onAnyListen()`.
    -   Added `onListen()` which is an alternative to `onAnyListen()` that is only called on the targeted bots.
    -   Added ability to set duration of toast, `plater.toast("message", durationNum)`.
    -   Made the background for the menu label gray.

## V0.10.3

### Date: 10/04/2019

### Changes:

-   Improvements
    -   Added tags to control panning, zooming, and rotating the main camera.
        -   `aux.context.pannable`: Controls whether the main camera is able to be panned.
        -   `aux.context.zoomable`: Controls whether the main camera is able to be zoomed.
        -   `aux.context.rotatable`: Controls whether the main camera is able to be rotated.
    -   Added `player.moveTo()` to instantly tween the camera to a bot.
        -   In the future, custom tween durations will be supported.
    -   Changed the low camera angle limit to 32 degrees from 10 degrees.
    -   `onCombineExit` action will now fire alongside the `onCombine` action.
    -   Newly created contexts will no longer be autoselected.
    -   Toast messages will now only remain on screen for 2 seconds.
    -   Added the ability to send webhooks from the server.
        -   You can also tell the server to send a webhook via `remote(webhook())`.
        -   This is useful for getting around CORS issues.
-   Bug Fixes
    -   Fixed `player.tweenTo()` to not change the zoom level when it is not specified.
    -   Tweens will now work better with the `onPlayerEnterContext` action.

## V0.10.2

### Date: 09/27/2019

### Changes:

-   Bug Fixes
    -   Resolved issues with context changing affecting base simulation identifier.
    -   Invoke a camera reset upon changing contexts via `player.goToContext()`.

## V0.10.1

### Date: 09/26/2019

### Changes:

-   Improvements
    -   Browser tab will now update to correct context when switched to with `player.goToContext()`.
-   Bug Fixes
    -   Resolved error in inventory setup causing runtime issues.

## V0.10.0

### Date: 09/25/2019

### Changes:

-   Improvements
    -   Added the ability to send and receive webhooks.
        -   Send webhooks using the following functions:
            -   `webhook(options)` - options is an object that takes the following properties:
                -   `method` - The HTTP Method that should be used for the request.
                -   `url` - The URL that the request should be made to.
                -   `responseShout` - (Optional) The shout that should happen when a response is received from the server.
                -   `headers` - (Optional) The HTTP headers that should be sent with the request.
                -   `data` - (Optional) The data that should be sent with the request.
            -   `webhook.post(url, data, options)` - Sends a HTTP Post request.
                -   `url` - The URL that the request should be made to.
                -   `data` - (Optional) The data that should be sent with the request.
                -   `options` - (Optional) An object that takes the following properties:
                    -   `responseShout` - (Optional) The shout that should happen when a response is received from the server.
                    -   `headers` - (Optional) The headers that should be sent with the request.
        -   Receive webhooks by registering a handler for the `onWebhook()` action and send requests to `https://auxplayer.com/{context}/{channel}/whatever-you-want`.
            -   `onWebhook()` is shouted to the channel that the request was made to and `that` is an object with the following properties:
                -   `method` - The HTTP Method that the request was made with.
                -   `url` - The URL that the request was made to.
                -   `data` - The JSON data that the request included.
                -   `headers` - The HTTP headers that were included with the request.
    -   Added the ability to spy on shouts and whispers via the `onShout()` event.
        -   `onShout()` is executed on every bot whenever a shout or whisper happens.
            -   It is useful for tracking what shouts are being made and modifying responses.
            -   Also useful for providing default behaviors.
            -   `that` is an object with the following properties:
                -   `name` is the name of the action being shouted.
                -   `that` is the argument which was provided for the shout.
                -   `targets` is an array of bots that the shout was sent to.
                -   `listeners` is an array of bots that ran a script for the shout.
                -   `responses` is an array of responses that were returned from the listeners.
    -   Added events to notify scripts when channels become available.
        -   The following events have been added:
            -   `onChannelSubscribed()` - happens the first time a channel is loaded. Sent to every channel that is currently loaded.
            -   `onChannelUnsubscribed()` - happens when a channel is unloaded. Sent to every channel that remains after the channel is unloaded.
            -   `onChannelStreaming()` - happens when a channel is connected and fully synced. Sent to every channel that is currently loaded.
            -   `onChannelStreamLost()` - happens when a channel is disconnected and may not be fully synced. Sent to every channel that is currently loaded.
            -   For all events, `that` is an object with the following properties:
                -   `channel` - The channel that the event is for.
        -   The following events have been removed:
            -   `onConnected()`
            -   `onDisconnected()`
    -   Added in tags to change the state of the inventory's camera controls:
        -   `aux.context.inventory.pannable` enables and disables the inventory's ability to pan, off by default.
        -   `aux.context.inventory.resizable` enables and disables the inventory's drag to resize functionality, on by default.
        -   `aux.context.inventory.rotatable` enables and disables the inventory's ability to rotate, on by default.
        -   `aux.context.inventory.zoomable` enables and disables the inventory's ability to zoom, on by default.
-   Bug Fixes
    -   Resolved issue with the near cliiping plane for the sheet's minifile image.
    -   Resolved issues with the create empty bot button not functioning sometimes on mobile.

## V0.9.40

### Date: 09/20/2019

### Changes:

-   Improvements
    -   Reworked the login functionality to use popups instead of dedicated pages.
        -   The login page has been split into two popups:
            -   The login popup (account selector).
            -   The authorization popup (QR Scanner).
        -   The login popup has the following functions:
            -   It can be opened by the "Login/Logout" button in the menu.
            -   It will display a list of accounts that can be used to login.
            -   If no accounts are available, then a username box will be shown.
            -   If accounts are available, a new account can be added by clicking the "+" button at the bottom of the list.
            -   At any time, the user can close the popup to keep their current login.
            -   They can also select the "Continue as Guest" option to login as a guest.
        -   The authorization popup has the following functions:
            -   It is opened automatically when the user needs to scan an account code.
            -   It contains the QR Code scanner to scan the account code.
            -   It also contains an input box to manually enter the code.
            -   Closing the popup automatically logs the user in as a guest.
    -   Made the account QR Code blue.
    -   Added the ability to click the account QR Code to copy it to the clipboard.
-   Bug Fixes
    -   Fixed a couple communication issues between the server and client during login.
        -   One such issue could potentially leave the client in state where future changes would not be synced to the server.

## V0.9.39

### Date: 09/19/2019

### Changes:

-   Improvements
    -   Added support for accepting payments via Stripe.
        -   To get started with Stripe, first register for an account on [their website](https://dashboard.stripe.com/register).
        -   Second, copy your publishable key from the stripe dashboard and add it to the channel's config file in the `stripe.publishableKey` tag.
        -   Third, make a new channel. This will be the "processing" channel which will contain all the information actually needed to charge users for payments. And contain the code to actually complete a charge.
            -   In this channel, add your Stripe secret key to the config file in the `stripe.secretKey` tag.
        -   At this point, you are all setup to accept payments. Use the following functions:
            -   `player.checkout(options)`: Starts the checkout process for the user. Accepts an object with the following properties:
                -   `productId`: The ID of the product that is being purchased. This is a value that you make up to distinguish different products from each other so you know what to charge.
                -   `title`: The title message that should appear in the checkout box.
                -   `description`: The description message that should appear in the checkout box.
                -   `processingChannel`: The channel that payment processing should happen on. This is the channel you made from step 3.
                -   `requestBillingAddress`: Whether to request billing address information with the purchase.
                -   `paymentRequest`: Optional values for the "payment request" that gives users the option to use Apple Pay or their saved credit card information to checkout. It's an object that takes the following properties:
                    -   `country`: The two-letter country code of your Stripe account.
                    -   `currency`: The three letter currency code. For example, "usd" is for United States Dollars.
                    -   `total`: The label and amount for the total. An object that has the following properties:
                        -   `label`: The label that should be shown for the total.
                        -   `amount`: The amount that should be charged in the currency's smallest unit. (cents, etc.)
            -   `server.finishCheckout(options)`: Finishes the checkout process by actually charging the user for the product. Takes an object with the following properties:
                -   `token`: The token that was produced from the `onCheckout()` call in the processing channel.
                -   `amount`: The amount that should be charged in the currency's smallest unit.
                -   `currency`: The three character currency code.
                -   `description`: The description that should be included in the receipt.
                -   `extra`: Extra data that should be sent to the `onPaymentSuccessful()` or `onPaymentFailed()` actions.
        -   Additionally, the following actions have been added:
            -   `onCheckout()`: This action is called on both the normal channel and the processing channel when the user submits a payment option to pay for the product/service. `that` is an object with the following properties:
                -   `token`: The Stripe token that was created to represent the payment details. In the processing channel, this token can be passed to `server.finishCheckout()` to complete the payment process.
                -   `productId`: The ID of the product that is being purchased. This is useful to determine which product is being bought and which price to charge.
                -   `user`: (Processing channel only) Info about the user that is currently purchasing the item. It is an object containing the following properties:
                    -   `username`: The username of the user. (Shared for every tab & device that the user is logged into)
                    -   `device`: The device ID of the user. (Shared for every tab on a single device that the user is logged into)
                    -   `session`: The session ID of the user. (Unique to a single tab)
            -   `onPaymentSuccessful()`: This action is called on the processing channel when payment has been accepted after `server.finishCheckout()` has completed. `that` is an object with the following properties:
                -   `bot`: The bot that was created for the order.
                -   `charge`: The info about the charge that the Stripe API returned. (Direct result from [`/api/charges/create`](https://stripe.com/docs/api/charges/create))
                -   `extra`: The extra info that was included in the `server.finishCheckout()` call.
            -   `onPaymentFailed()`: This action is called on the processing channel when payment has failed after `server.finishCheckout()` was called. `that` is an object with the following properties:
                -   `bot`: The bot that was created for the error.
                -   `error`: The error object.
                -   `extra`: The extra info that was included in the `server.finishCheckout()` call.
    -   Added the ability to send commands directly to users from the server via the `remote(command, target)` function.
        -   For example, calling `remote(player.toast("hi!"), { username: 'test' })` will send a toast message with "hi!" to all sessions that the user "test" has open.
        -   This is useful for giving the user feedback after finishing the checkout process.
        -   Currently, only player commands like `player.toast()` or `player.goToURL()` work. Shouts and whispers are not supported yet.

## V0.9.38

### Date: 09/16/2019

### Changes:

-   Improvements
    -   Added the ability for the directory client to automatically connect to an AUX Proxy.
        -   Can be controlled by using the `PROXY_TUNNEL` environment variable which should be set to the WebSocket URL that the client should try to tunnel to.
        -   Also needs to have the `UPSTREAM_DIRECTORY` environment variable set to the URL of the directory that the client should register with and get its tokens from.
        -   The `casualsimulation/aux-proxy` docker image is a tunnel server that can handle automatically accepting and managing tunnels for directory clients.
        -   For example, you can get a basic tunnel system going by setting up the `casualsimulation/aux-proxy` docker image at a URL like `proxy.auxplayer.com` and setting the `PROXY_TUNNEL` environment variable for the `casualsimulation/aux` image to `wss://proxy.auxplayer.com`.
            -   When the client grabs a token from the configured `UPSTREAM_DIRECTORY`, it will then try to connect to `wss://proxy.auxplayer.com` to establish a tunnel for the `external-{key}` subdomain.
            -   Once the tunnel is established, any traffic directed at `external-{key}.auxplayer.com` which is routed to the same server that hosts `proxy.auxplayer.com` will be forwarded onto the tunnel client which will then server the AUX experience.
            -   In effect, this lets a AUXPlayer experience hosted from an internal network be accessible from outside the network via using a reverse tunnel server. (This lets us get around NAT without things like UPNP)
-   Bug Fixes
    -   Copying the workspace will now copy the context bot as well.
    -   Removing a bot via code it should no longer set the selection to a mod.

## V0.9.37

### Date: 9/13/2019

### Changes:

-   Improvements
    -   Added an AUX Proxy web service that can temporarilly authorize a proxy connection for a local AUX.
    -   Added a package that provides the ability to create tunnels via websockets.

## V0.9.36

### Date: 9/13/2019

### Changes:

-   Bug Fixes
    -   Fixed an issue with dragging files on a non-default grid scale in AUXPlayer.

## V0.9.35

### Date: 9/11/2019

### Changes:

-   Improvements
    -   Changing the player inventory's height via the height slider will now set the inventory items to be correctly bottom aligned.
-   Bug Fixes
    -   Resolved issues with dragging bots and minimized contexts onto the background in builder.
    -   Resolved issues with sizing differences of the player inventory between pc and mobile platforms.
    -   Fixed the directory client to send the correct IP Address.
    -   Fixed the directory service to handle errors when sending webhooks.

## V0.9.34

### Date: 9/10/2019

### Changes:

-   Improvements
    -   Added the ability to set which IP Addresses should be trusted as reverse proxies.
        -   Setting this value will allow the server to determine the actual IP Address of visiting users and which protocol they are actually using to load data.
        -   Can be controlled with the `PROXY_IP_RANGE` environment variable.
            -   Supports a single IP Address, or a CIDR IP Address range.

## V0.9.33

### Date: 9/10/2019

### Changes:

-   Improvements
    -   Added a service which can send information to the configured directory at periodic intervals.
        -   By default, the information gets sent on startup and every 5 minutes afterwards.
            -   `key`: The SHA-256 hash of the hostname plus the loopback interface's MAC address.
            -   `password`: The password that was generated on the device to authenticate to the directory.
            -   `publicName`: The hostname of the device.
            -   `privateIpAddress`: The IPv4 Address of the first non-loopback interface sorted by interface name. This is supposed to be the LAN IP that the device has.
        -   The directory that the client reports to (the upstream) can be configured using the `UPSTREAM_DIRECTORY` environment variable. If it is not set, then the client is disabled in production.

## V0.9.32

### Date: 9/10/2019

### Changes:

-   Improvements
    -   Changed and condensed the action tags: `onDropInContext()`, `onAnyDropInContext()`, `onDropInInventory()`, `onAnyDropInInventory()`, `onDragOutOfContext()`, `onAnyDragOutOfContext()`, `onDragOutOfInventory()` and `onAnyDragOutOfInventory()` to `onBotDrop()`, `onAnyBotDrop()`, `onBotDrag()`, `onAnyBotDrag()`.
    -   Setup new 1x7 player inventory layout, works with dynamic changes to width, currently not working with dynamic changes to height.
    -   Changed range of `aux.context.inventory.height` from 0 to 1 to instead be 1 to 10 defining the default number of rows to view in the inventory on page load.
    -   Added an API for the AUX Directory.
        -   Stores a list of AUXes and their IP addresses to make it easy to discover AUXPlayers that share the same public IP address with you.
        -   Controllable with the `DIRECTORY_TOKEN_SECRET` and `DIRECTORY_WEBHOOK` environment variables.
        -   If the `DIRECTORY_TOKEN_SECRET` environmenv variable is not specified, then the directory API will not be enabled.
        -   Make sure to use a long secure random value for the `DIRECTORY_TOKEN_SECRET`.
        -   The `DIRECTORY_WEBHOOK` variable specifies the URL that updated entry information should be POSTed to.
            -   The message contains a JSON object with the following data:
                -   `key`: The key/hash that the uniquely identifies the AUX that was updated.
                -   `externalIpAddress`: The external (public facing) IP Address that the AUX is using.
                -   `internalIpAddress`: The internal (non-public facing) IP Address that the AUX is using.
        -   The following API Endpoints have been added:
            -   `GET /api/directory`
                -   Gets a list of AUXPlayers that share the same public IP Address as you.
                -   Each entry in the list contains the name of the AUXPlayer and the URL that it can be accessed at.
            -   `PUT /api/directory`
                -   Creates / Updates the entry for an AUXPlayer.
                -   The request must contain the following values as a JSON object:
                    -   `key`: The unique key identifying the AUXPlayer. Recommended to use a hash of the MAC address and hostname.
                    -   `privateIpAddress`: The local network IP Address that has been assigned to the AUXPlayer.
                    -   `publicName`: The name that can be shown to other users publicly.
                    -   `password`: The password that is required to update the record. If this is the first request for the `key` then the password will be saved such that the record can only be updated in the future when given the same password.
-   Bug Fixes
    -   Unbound `aux.context.player.rotation.x` and `aux.context.player.rotation.y` from one another to let the user only need to fill in one of the fields for player's initial rotation to work.

## V0.9.31

### Date: 9/05/2019

### Changes:

-   Improvements
    -   Added in a `mod.subtract` function to removed certain tags defined by a mod.
    -   Added the ending grid position to the drag and drop context actions.
    -   Added the new `createdBy()` function that get the filter of bots that have been created by another bot.
    -   Set the drag and drop actions to return more consistant variables.
    -   Removed the hamburger menu icon and the menu text from the player's menu.
    -   Player's menu will now open then items are added to it from an empty state.
    -   Removed unneeded function from the project: `getBotsInContext`, `getBotsInStack`, `getFilessAtPosition`, `getNeighboringBots`.
-   Bug Fixes
    -   Set the bot in the drag and drop actions to no longer return multiple bots.
    -   Cleaned up missed text artifact on the loading popup in player.
    -   Setting the initial zoom of the player in the context without setting anything for the rotation will no longer rotate the initial player.
    -   Resolved issue with wall height not getting set correctly when the context the bot is on is moved vertically.
    -   Fix issue with the bot returned from a drag and drop action.
    -   Sheet will now remain open when deleting a bot.
    -   Fixed `onCombine()` actions to pass the other bot as `that.bot`.

## V0.9.30

### Date: 08/28/2019

### Changes:

-   Improvements
    -   Split the player inventory's resizing bar into two and placed them at the top corners of the inventory.
    -   Halved the inventory's gap spacing when on moble for a larger inventory.
    -   Improved the label textbox to resize to fix bot that have a high width value.
    -   The drop action tags: `onDropInContext()`, `onAnyDropInContext()`, `onDropInInventory()` and `onAnyDropInInventory()` now return the previous context the bots were in before the drop.
    -   Allow the context to set the player's default zoom with the tag `aux.context.player.zoom` and its rotation with the tags `aux.context.player.rotation.x` and `aux.context.player.rotation.y`.
    -   Changed the loading popup to have improved readability and removed wanted information from the player's loading popup.
    -   Added the ability to show and scan barcodes.
        -   Barcodes can be shown via the `player.showBarcode(code, format)` function.
            -   The `format` parameter accepts the following options:
                -   [`code128`](https://en.wikipedia.org/wiki/Code_128) (Code 128) (default)
                -   [EAN](https://en.wikipedia.org/wiki/International_Article_Number)
                    -   `ean13` (EAN-13)
                    -   `ean8` (EAN-8)
                    -   `upc` (UPC-A)
                -   [`itf14`](https://en.wikipedia.org/wiki/ITF-14) (ITF-14)
                -   [`msi`](https://en.wikipedia.org/wiki/MSI_Barcode) (MSI)
                -   [`pharmacode`](https://en.wikipedia.org/wiki/Pharmacode) (Pharmacode)
                -   [`codabar`](https://en.wikipedia.org/wiki/Codabar) (Codabar)
        -   The barcode scanner can be opened via the `player.openBarcodeScanner()` function.
            -   The following barcode types can be scanned:
                -   Code 128
                -   Code 39
                -   Code 93
                -   EAN-13
                -   EAN-8
                -   UPC-A
                -   UPC-C
                -   Codeabar
            -   When a barcode is scanned the `onBarcodeScanned()` event will be sent containing the barcode that was detected.
            -   Also supports `onBarcodeScannerOpened()` and `onBarcodeScannerClosed()`.
    -   Added menus back to AUXPlayer.
    -   Added `byMod()` as an additional way to query bots.
        -   Convienent way to query bots by multiple tags at once.
        -   Usage:
            -   `getBots(byMod({ "aux.color": "red", "aux.scale": 2 }))` gets all the bots with `aux.color` set to `"red"` and `aux.scale` set to `2`.
            -   `getBots(byMod({ "aux.color": null, "aux.label": "Hi!" }))` gets all the bots without an `aux.color` but with `aux.label` set to `"Hi!"`.
-   Bug Fixes
    -   Resolved issue with new contexts adding an incorrect tag to the sheet.
    -   Changed the dynamic aspect ratio to a stable one for the inventory scaling.

## V0.9.29

### Date: 08/23/2019

### Changes:

-   Improvements
    -   Changed `hasFileInInventory()` function to `hasBotInInventory()`.
    -   Changed `onMerge()` action tag to `onMod()`.
    -   Changed `aux._editingFile` hidden tag to `aux._editingBot`.
    -   Gave the player inventory an offset from the bottom of the window so that it is floating.
    -   Deselecting one of 2 bots in multiselection mode will return the the sheet to single selection mode.
    -   Removed the direct aux view for now.
    -   Added new feature in sheet where clicking on a bot's tag will select all bots with that tag.
    -   Added a code editor.
        -   Loads only on desktop/laptop.
        -   For the best experience, use with the full size sheet.
        -   Features:
            -   Syntax highlighting for action tags and formulas.
                -   Normal tags don't get syntax highlighting.
            -   Syntax checking.
            -   Autocomplete for tags.
                -   Triggered by typing `#` or by pressing `Ctrl+Space`.
            -   Autocomplete for formula/action API functions.
                -   Triggered by typing or by pressing `Ctrl+Space`.
            -   Find references to API functions across actions/formulas.
                -   Trigger by putting the cursor on the tag and press `Shift+F12`.
            -   Find references to tags across actions/formulas.
                -   Trigger by putting the cursor on the tag and press `Shift+F12`.
            -   Auto formatting
                -   Trigger by typing `Alt+Shift+F`.
            -   Find & Replace
                -   Open the find tool by pressing `Ctrl+F`.
                -   Go to replace mode by toggling the arrow on the left side of the find tool.
        -   Other notes
            -   It is not currently possible to remove formulas using the code editor. Instead, you have to use the small tag input in the table to completely remove formulas.
    -   Changed menu button text of: `Channel doesn't exist. Do you want to create it?` to `Channel doesn't exist. Click here to create it.` for better user direction.
-   Bug Fixes
    -   Resolved issue of the `getBot()` function not working in the search bar.
    -   Allow the use of a channelID made up entirely of numbers.
    -   Resolved issue of `setTag()` not working with multiple files when fed a false or null value to set.
    -   Deleting a bot when in multiselection mode will no longer close the sheet.
    -   The `onPointerExit()` function will now execute before an `onPointerEnter()` function when hovering over multiple bots.
    -   Fixed issue in the `RemoveTags()` function where providing a string with a `.` in its tag section failed to remove the correct tags.
    -   The tag `aux.context` can now be set to a value type of boolean or number.
    -   Increased the timeout time on the `Create Channel` toast message to give it more processing time so it works more consistently.
    -   Fixed inconsistency between actual action tag `onAnyDropInContext` and what was appearing in the tag dropdown `onDropAnyInContext` to read correctly, and other similar cases of this.
    -   Changed the tag `aux.context.inventory.height` to work in the context bot's tag list.

## V0.9.28

### Date: 08/16/2019

### Changes:

-   Improvements
    -   Added the `onPointerUp()` action tag to fire on button release.
-   Bug Fixes
    -   Resolved issue where creating a new tag on one bot, deselecting all bots and attempting to add that same tag to a different bot resulted in a warning.
    -   Resolved issue stopping VR from functioning on Occulus Quest.

## V0.9.27

### Date: 08/14/2019

### Changes:

-   Improvements
    -   Added the context to the `that` of the `onAnyBotClicked()` action tag.
    -   Added the context to the `that` of the `onKeyDown()` and `onKeyUp` action tags.
    -   Removed the trashcan area that appears when dragging a bot.
    -   Added the bot and context to the `that` of the `onPointer` action tags.
    -   Improved the functionality of `getBots()` and `getBot()` by adding the ability to search by multiple parameters.
        -   [Github Issue](https://github.com/casual-simulation/aux/issues/8)
        -   The following functions have been added:
            -   `byTag(tag, value)`: Filters for bots that have the given tag and value.
            -   `inContext(context)`: Filters for bots that are in the given context.
            -   `inStack(bot, context)`: Filters for bots that are in the same stack as the given bot in the given context.
            -   `atPosition(context, x, y)`: Filters for bots that are at the given position in the given context.
            -   `neighboring(bot, context, direction)`: Filters for bots that are neighboring the given bot in the given context in the given direction.
            -   `either(filter1, filter2)`: Filters for bots that match either of the given filters.
            -   `not(filter)`: Filters for bots that do not match the given filter.
        -   As a result, it is now possible to use `getBots()` like this:
            -   `getBots(byTag("abc", 123), byTag("name", "test"))`
            -   `getBots(not(inContext("hello")))`
            -   `getBots(inContext("hello"), not(inStack(this, "hello")))`
            -   `getBots(atPosition("test", 1, 2))`
            -   `getBots(either(byTag("abc", true), byTag("def", true)))`
        -   You can still use the old syntax like `getBot("name", "bob")`.
    -   Improved the server to update a tag indicating whether a user is active or not.
        -   The tag is `aux.user.active` and is on every player bot.
        -   The user frustums have been updated to use this value for detecting if a player is active or not.
    -   Removed the depreciated tags: `aux.context.surface.grid`, `aux.context.surface.defaultHeight`, `aux.input`, `aux.input.target`, and `aux.input.placeholder`.
    -   Made the text editor in sheet go all way to the bottom of the screen when the sheet is toggled to fullscreen mode.
    -   Removed the `event()` function from action scripts.
-   Bug Fixes
    -   Destroying a bot will no longer keep a mod of the bot in the selection.
    -   Modballs will no longer appear as the file rendered when searching for bots.
    -   Added the missing `onPointerDown()` tag to the tag dropdown list.
    -   Fixed an issue that would cause the browser to be refreshed while in the process of Forking an AUX.
    -   The `player.currentChannel()` function will now work in builder.
    -   Fixed actions to be able to support using comments at the end of scripts.
    -   When clicking off of a search for config it will no longer show a mod being selected briefly.

## V0.9.26

### Date: 08/09/2019

### Changes:

-   Improvements
    -   Changed the "Subscribe to Channel" text to "Add Channel" in AUXPlayer.
    -   Changed the "powered by CasualOS" tagline to "CasualOS ☑️".
    -   Added the ability to copy/paste bots directly onto surfaces.
    -   Control clicking a bot and attempting to drag it will now result in cloning the bot.
    -   Removed the outline bars on the player inventory.
    -   Dragging files in AUXPlayer now pulls the selected bot out of the stack.
    -   Updating the `aux.scale.z` or `{context}.z` values on bots now updates the other bots in the same stack.
    -   Improved the sheet to show the filter buttons for every tag namespace.
    -   Added the ability to undo destroying a bot from the sheet.
    -   Changed the "channel does not exist" message to include a better call to action.
    -   Zooming and rotation from a `player.tweenTo()` call can now be canceled by user input.
-   Bug Fixes
    -   The zoom value and orbital values of the `player.tweenTo()` function have been clamped to their set limits to avoid issues.
    -   The inconsistancy of zoom number input between perspective and orthographic cameras with the `tweenTo` function has been fixed.
    -   Fixed the create channel button to refresh the page so that the channel is properly loaded.

## V0.9.25

### Date: 08/08/2019

### Changes:

-   Bug Fixes
    -   Fixed a spelling error in the hamburger menu.
    -   Fixed an issue that would cause recursive formulas to lock-up the channel.

## V0.9.24

### Date: 08/08/2019

### Changes:

-   Improvements
    -   Changed `onPlayerContextEnter()` to `onPlayerEnterContext()`.
    -   Added `player.currentChannel()` for users to query the channel id in player.
-   Bug Fixes
    -   Dragging a mod should no longer show a change in the scale.
    -   Fixed an issue that would show the wrong username if logging in as a guest.
    -   Fixed the "Fork Channel" button to create the new channel.
    -   Changed the "Fork Channel" and "Clear Channel" buttons to only allow admins to run them.
    -   Fixed an issue that would cause the tag input boxes to not accept typing an `=` sign as the first character.
    -   Fixed the `Destroyed {bot ID}` messages to not show when the bot doesn't actually get destroyed.
    -   Getting the mod of a recently changed file will no longer be missing tags.
    -   Fixed isse with new tag input remaining open when verifying a tag vai the enter key.
    -   Fixed issue where `aux.stackable` being false stopped mods from being applied to the bot, mods can now be applied.

## V0.9.23

### Date: 08/06/2019

### Changes:

-   Improvements
    -   Changed `Clear Mod` to `Reset` in the sheet.
    -   Allow the clicking on a bot in the sheet in single selection mode to deselect the bot.
    -   Changed `onCombine()` action tag to `onCombine(#tag:"value")` and set the autofill to not auto add this tag to the sheet.
    -   Added the `aux.context.devices.visible` to allow the hiding of user bots in the player.
-   Bug Fixes
    -   Dragging a bot with no bot selected will no longer select a mod of the dragged bot.

## V0.9.22

### Date: 08/06/2019

### Changes:

-   Improvements
    -   Changed `{context}.index` to `{context}.sortOrder`.
    -   Added another variable to `onClick()` action tag to return a context.
    -   Added another variable to `onCombineEnter()` and `onCombineExit()` action tags to return a context.
    -   Added `onAnyPlayerContextEnter` to trigger on every bot when a player joins a context and changed `onPlayerContextEnter` to trigger on the player bot that joins a context.

## V0.9.21

### Date: 08/05/2019

### Changes:

-   Improvements
    -   Improved the `server.shell()` command to output a bot to the `aux.finishedTasks` channel with the results of the command.
    -   Added the ability to backup channels to Github using Gists.
        -   You can trigger a backup by running `server.backupToGithub(token)` as an admin from the admin channel.
        -   The `token` parameter should be replaced with a string containing a [personal access token](https://help.github.com/en/articles/creating-a-personal-access-token-for-the-command-line) from the account you want the backup to upload to.
        -   During upload a bot will be added to the `aux.runningTasks` context with a progress bar indicating the status of the operation.
        -   When the task is completed the bot will be moved to the `aux.finishedTasks` context and will contain tags indicating the result of the operation.
        -   After finishing the bot will contain a link to the uploaded data.
    -   Added the ability to backup channels as a zip file.
        -   Triggered by running `server.backupAsDownload()` as an admin from the admin channel.
        -   Similar to the Github backup but the zip file is downloaded to your device.
    -   `setTag` function will now accept an array of bots as it's first paramater.
    -   Removed the white circle background from the player's menu button.
    -   Changed `Fork/Upload/Download AUX` to `Fork/Upload/Download Channel`.
    -   Updated connection message.
    -   Allow the deselection of files by clicking on the bot in the sheet during multiselection.
    -   Greatly improved the performance of dragging stacks of bots in AUXPlayer.
    -   Added the `onCombineEnter()` and `onCombineExit()` action tags to fire on all bots being interacted with during a drag operation with combine action tags involved.
-   Bug Fixes
    -   Removed mouse pointer change on player inventory side bars.
    -   Made the multiselect button ui consistant colors.
    -   Made the multiselect button hide itself in multiselect mode.
    -   `aux.label` will now accept numbers as a tag value.
    -   Further restrict the add tag setup to stop unwanted warning popups.
    -   Fixed to let admin users be designers even if the designers list says otherwise.

## V0.9.20

### Date: 07/31/2019

### Changes:

-   Improvements
    -   Increased the Socket.io ping interval and timeout values to better support sending large causal trees.
    -   Updated `aux.inventory.height` to `aux.context.inventory.height`.
    -   Removed the raise and lower option in the context dropdwon menu.
    -   Changed player menu's `Add Channel` to `Subscribe to Channel`.
    -   Set mobile and desktop's default player inventory height to be consistent.
    -   Added a basic console that can be used to view logs from scripts and formulas.
        -   The console can be opened via the `player.openDevConsole()` script function.
    -   Changed the toggle size button's image.
    -   Moved multiselection button to the top right, added new icon for the button.
    -   Added bot image to top of sheet.
    -   Removed deslection button, the minus icon, from the sheets.
    -   Changed destroy bot button text to the trash can icon.
    -   Allow the user to drag bots from the bot image at the top of the sheet section.
-   Bug Fixes
    -   Improved centering of loading popup's `powered by CasualOS` text.
    -   Fixed an issue that would cause `player.currentContext()` to not update until after the `onPlayerContextEnter()` event was fired.
    -   Fixed some issues with the login flow for AUXPlayer.

## V0.9.19

### Date: 07/29/2019

### Changes:

-   Improvements
    -   Added the ability for shouts and whispers to return values.
        -   `shout()` returns a list of results from every bot that ran a script for the shout ordered by bot ID.
        -   `whisper()` returns a list of results from every bot that ran a script for the whisper ordered by the input bot array.
        -   To return a value from a shout/whisper handler, use `return` statements. For example, to return `10` from a shout you would simply write `return 10`.
    -   Changed the tag suggestion list to only show when there are tags that match the input.
    -   Changed the create surface popup's header text to read: `Create Context from Selection`.
    -   Added show surface checkbox to the create context popup.
    -   Removed the text on the sheet's bottom left add tag button.
    -   Added the phrase `powered by CasualOS` to bthe hamburger menu and loading popup.
    -   Removed `Unselect All` from the sheets.
-   Bug Fixes
    -   Fixed an issue that would let users load the admin channel because no file specified session limits for it.
    -   Fixed an issue that would cause formulas which contained indexer expressions to fail.
    -   Fixed the server to not overwrite broke Causal Trees.
    -   Stopped incorrect empty tag warning when attempting to add in a new tag.
    -   Fixed there not being a visible right bar on the player inventory.
    -   Fixed dependency tracking for formulas which get bots by ID. (like `getBots("id")`)

## V0.9.18

### Date: 07/25/2019

### Changes:

-   Bug Fixes
    -   Reverted a change that had the potential to corrupt a tree upon load.

## V0.9.17

### Date: 07/25/2019

### Changes:

-   Improvements
    -   Added the ability to execute remote events on the server.
        -   This lets us do all sorts of administrative tasks while keeping things secure.
        -   These events are sent via scripts.
        -   Depending on the action, it may only be possible to execute them in the correct channel. For example, executing admin tasks is only allowed in the admin channel to help prevent things like clickjacking.
        -   The following functions are supported:
            -   Admin channel only
                -   `server.grantRole(username, role)`: Grants the given role to the user account with the given username if the current player is an admin.
                -   `server.revokeRole(username, role)`: Revokes the given role from the user account with the given username if the current player is an admin.
                -   `server.shell(script)`: Runs the given shell script on the server if the current player is an admin.
    -   Improved the login system to dynamically update based on changes to the admin channel.
        -   This lets us do things like lock user accounts or tokens and have the system automatically handle it.
        -   It even supports formulas!
        -   The login system uses the following tags on bots in the admin channel:
            -   `aux.account.username`: This tag indicates that the bot is a "user account" bot for the given username.
            -   `aux.account.roles`: This tag indicates which roles an account should be granted.
            -   `aux.account.locked`: This tag indicates whether the account is locked and that logging in using it should not be allowed.
            -   `aux.token`: This tag indicates that the bot is a "token" which can be used to login to a user account.
            -   `aux.token.username`: This tag indicates the username of the user account that the token is for.
            -   `aux.token.locked`: This tag indicates whether the token is locked and therefore cannot be used to login to the account.
    -   Improved the login system to automatically give guests the `guest` role.
        -   This allows blocking guests via the `aux.blacklist.roles` tag on the channel config file.
    -   Improved the channel system to only allow loading a channel if it has been created via a bot in the admin channel.
        -   This lets admins control which channels are accessible.
        -   The admin channel is always accessible, but only to admins. This is a safety measure to prevent people from locking themselves out.
        -   To make a channel accessible, load the admin channel and create a bot with `aux.channel` set to the channel you want and `aux.channels` set to `true`.
        -   Alternatively, load the channel you want and click the `Create Channel` toast that pops up. (only works if you're an admin)
    -   Added the ability to view and control how many sessions are allowed.
        -   Allows setting a max sessions allowed value for channels and the entire server.
        -   Per-Channel settings go on the channel file in the admin channel.
            -   The `aux.channel.connectedSessions` tag indicates how many sessions are active for the channel.
            -   The `aux.channel.maxSessionsAllowed` tag specifies how many sessions are allowed for the channel. Admins are not affected by this setting. If this value is not set then there is no limit.
        -   Global settings go on the `config` file in the admin channel.
            -   The `aux.connectedSessions` tag indicates how many sessions are active for the server.
            -   The `aux.maxSessionsAllowed` tag specifies how many sessions are allowed for the entire server. Admins are not affected by this setting. If this value is not set then there is no limit.
    -   Added the ability to query the status information from the server.
        -   Requests to `/api/{channelId}/status` will return a JSON object containing the current number of active connections for the channel.
        -   Requests to `/api/status` will return a JSON object containing the current number of active connections for the server.
    -   Changed `aux.inventory.color` tag to `aux.context.inventory.color`, and allowed the editing of the invenroty color to be done in the context bot's tags.
    -   Added an `aux.context.inventory.visible` tag to toggle the player inventory on and off, it will default to visible.
    -   Reduced width of player inventory and added a left alligned line to it's left side.
    -   Gave the player inventory the ability to be set by a user set inventory context tag.
    -   Added a width maximum to the player inventory.
    -   Added in the `onAnyBotClicked()` function to fire an event when any bot in the scene has been clicked.
-   Bug Fixes
    -   The player's background context color can now be set via fomula.
    -   Fixed scripts to remove deleted files from queries like `getBots()` or `getBot()`.
    -   Fixed the login screen to hide the loading progress when the user needs to scan the token from their other device.
    -   Improved the JavaScript sandbox to prevent common infinite loops.
        -   Loops in JavaScript code now have an energy cost of 1 per iteration.
        -   By default, each formula/action has an energy of `100,000`.
        -   Shouts get their own energy value set at `100,000`. (for now - so it's still possible to get around the energy limit by shouting back and forth)
        -   Exceeding the energy limit causes the formula/action to be terminated so that the application doesn't get locked up.
    -   Corrected misspelled tag name in the tag dropdown list.
    -   Fixed positioning issue with setting `aux.label.anchor` via an interaction.

## V0.9.16

### Date: 07/22/2019

### Changes:

-   Improvements

    -   Added ability to use the enter key on the new tag dropdown to autofill the tag.
    -   The webpage's tab name will now display the channel's ID in designer and the Context name and ID in Player.

-   Bug Fixes
    -   Added another Wall3D optimization with a geometry disposal.
    -   Added a null check to stop an error when trying to drag specifically removed bots.
    -   A mod object will no longer change it's mesh scale while being dragged.
    -   Fixed an issue that would happen if a file was updated and deleted in the same script.

## V0.9.15

### Date: 07/18/2019

### Changes:

-   Improvements
    -   Selecting a tag from the tag suggestions list will now automatically add the tag on click.
    -   Added a plus sign to the `Make mod from selection` butotn's icon.
-   Bug Fixes
    -   Improved Wall3D performance, should no longer take up most memory allocation.
    -   Clicking on a bot will no longer have the mereg ball appear for a second in the file count.

## V0.9.14

### Date: 07/17/2019

### Changes:

-   Improvements
    -   Added a login system
        -   Users are first-come first-serve.
            -   Upon login your device will generate a token that is used to authenticate the device for that user account.
                -   Because this token is unique and secret you must use the new "Login with Another Device" feature in the side menu.
                -   This will show a QR code that can be scanned after trying to login with the same username.
            -   Users can be granted roles via their bot in the `admin` channel.
                -   These roles can be used to allow or deny access to channels.
                -   Users that have the `admin` role are allowed access to every channel. (and bypass the blacklist and whitelist)
        -   The server now decides if a user is able to load an aux.
            -   This means that the server checks `aux.blacklist` and `aux.whitelist` before sending the data.
            -   The following tags have been added to check whether a user is allowed access based on their roles.
                -   `aux.whitelist.roles`: Specifies the list of roles that users must have all of in order to access the channel.
                -   `aux.blacklist.roles`: Specifies the list of roles that users must not have any of in order to access the channel.
            -   By default, the `admin` channel is set to allow only users with the `admin` role.
    -   The login screen now remembers which users you have logged in with previously.
        -   Because tokens are saved on the device it is important to save users and only remove them if explicitly requested by the user.
    -   The `aux.line.style` tag's wall settting will now dynamically scale with bot height and bot stacking.
    -   The inventory viewport now no longer accepts panning input, it will now only zoom and rotate.
    -   Added in an `aux.line.style` tag that changes the design of the `aux.line.to` line.
    -   Added in a resize sheets button to set sheet's to full page width at all times.
    -   Added in an `aux.line.width` tag that changes the width of the `aux.line.to` but only the wall style for now.
    -   Resize the sheets button is now on the far left of the sheets buttons.
    -   Added a new `Make mod from selection` button to the sheet's buttons.
    -   Clicking off of the sheets will now always revert the selected item to an empty bot.
    -   Clicking the `enter` key on a selected tag will automatically open up the `new tag` input section.
    -   Clicking the `escape` key when the `new tag` input section is up will close the input section.
    -   The `new tag` input section will now be left alligned in the sheets.
    -   The tag section buttons will now appear below the bot content in the sheets.
    -   Moved the sheet's `Toggle Size` button to the right side of the sheet.
-   Bug Fixes
    -   Fixed `create()` to dissallow overriding `aux.creator` when a creator is specified.
    -   The center button will no longer effect the rotation in channel designer's viewport.
    -   'Enable AR' button no longer shows up in iOS Chrome which is currently unsupported.
    -   Fixed AR rendering for both AUX Designer and AUX Player.
    -   Fixed the login page to redirect to Channel Designer if the user refreshes the page while on the login screen.
    -   Fixed an issue that would cause `player.currentContext()` to be undefined if it was accessed inside `onConnected()`.
    -   Fixed the link to the `aux-debug` page in Channel Designer.
    -   Fixed an issue where formulas which had circular dependencies would cause other tags referencing the circular tag to not update.
    -   Fixed the parsing logic for filter tags to support curly quotes. (a.k.a. "Smart Quotes" that the iOS keyboard makes)
    -   Adding a new tag to a bot will now automatically focus the new tag whereas before it would not focus it.
    -   Fixed the file table to not interrupt the user's typing when tag value updates are processed.
-   Security Fixes
    -   Updated the `lodash` NPM package to `4.17.14` to mitigate [CVE-2018-16487](https://nvd.nist.gov/vuln/detail/CVE-2018-16487).

## V0.9.13

### Date: 07/10/2019

### Changes:

-   Improvements
    -   Reordered the context menu list to new specifications.
    -   Renamed several items in the context menu list: `Open Context` to `Go to Context` and `Select Context Bot` to `Edit Bot`.
-   Bug Fixes
    -   The `aux.context.locked` will now be properly initially set via the create context popup's tick box.

## V0.9.12

### Date: 07/09/2019

### Changes:

-   Improvements
    -   Added a rotation option to `player.tweenTo`, users can now define an `x` and `y` rotation to define which way the camera views the bot.
    -   New context popup opens with`aux.context.locked` set to false and the text has been change to `Lock Context`.
    -   Changed `aux.mod.tags` to `aux.mod.mergeTags`.
    -   Renamed `aux.movable="mod"` to `aux.movable="cloneMod"`.
    -   `isDiff` function no longer checks for `aux.mod.mergeTags` when determining weather a bot is a diff or not.
    -   Added the `aux.listening` tag to disable, a bot will accept shouts or whispers if this tage is set to true but ignore them it `aux.listening` is set to false.
    -   Removed the `context_` prefix of the default generated name of new contexts.
-   Bug Fixes
    -   The cube that appears on empty bot will now be properly sized.
    -   The center inventory button will now appear when intended.
    -   Fixed typo on the `Requesting site ID` text.
    -   First entered letter on a new bot's label not appearing had been resolved.
    -   The function `onCombine` should not trigger when dragging on a stack of bots but a warning message explaining this has been added it this is attempted.
    -   Dragging the inventory top to change its size will no longer cause the Google Chrome mobile app to refresh the page.
    -   Added in a tween override when user attempts input during a tween that will stop the tween immediately.

## V0.9.11

### Date: 07/01/2019

### Changes:

-   Improvements
    -   Added two new functions that can be used to open URLs.
        -   `player.goToURL(url)`: Redirects the user to the given URL in the same tab/window.
        -   `player.openURL(url)`: Opens the given URL in a new tab/window.
-   Bug Fixes
    -   Fix actions that edit files which get destroyed to not error and cause the rest of the action to fail.

## V0.9.10

### Date: 06/29/2019

### Changes:

-   Bug Fixes
    -   Make the sandboxed iframe fix check if the OS is iOS in addition to checking for Safari. This detects Chrome iOS and therefore applies the workaround.

## V0.9.9

### Date: 06/28/2019

### Changes:

-   Bug Fixes
    -   Make our minifier output ASCII so that Safari can load the web worker from a blob. (which apparently requires ASCII)

## V0.9.8

### Date: 06/28/2019

### Changes:

-   Improvements
    -   Can now click on and drag multiple files at a time, one for each VR controller.
-   Bug Fixes
    -   Fixed loading on Firefox browsers.
        -   Added special case for Firefox browsers to ignore the use of browser crypto since it seems to cause errors despite it being supported.
    -   Always render VR controllers, even if they are not in view of the camera.
        -   This makes sure that you can still see controller pointer lines and cursors even if you are holding the controller out of view.
    -   Fixed loading on Safari by allowing the sandboxed iframe to do more than it should be able to.
        -   Related Bug: https://bugs.webkit.org/show_bug.cgi?id=170075

## V0.9.7

### Date: 06/28/2019

### Changes:

-   Bug Fixes
    -   Inventory camera updates properly again in AUXPlayer.
    -   Added some basic regex URL validation to `aux.iframe` tag.

## V0.9.6

### Date: 06/28/2019

### Changes:

-   **Breaking Changes**
    -   Removed `@` and `#` expressions.
        -   This means that `@id` and `#id` will no longer work.
        -   Instead, use `getBots("#id")` and `getBotTagValues("#id")`.
-   Improvements
    -   The inventory now begins with a top down view.
    -   The center viewport button will now set the rotation to be top down.
    -   Inventory now begins with an increased zoom value.
    -   Manually control when we submit the frame to the VRDisplay
        -   This allows us to be able to do multiple rendering passes on the WebGL canvas and have them all appear in VR correctly.
        -   Before this fix, any elements that were rendered onto the WebGL canvas after the first pass were absent from VR. This was because the `THREE.WebGLRenderer` prematurely submitted the frame to the `VRDisplay`. This was a problem because it appears that the WebVR API ignores subsequent calls to the `VRDisplay.submitFrame` function until the current frame has passed.
    -   Added the `hasTag` function to allow users to check if the file has a specific tag on it.
    -   Moved formula calculations to a background thread.
        -   This helps get a more consistent framerate by running formulas in the background while the scene is rendering.
        -   As a result, the `window` global variable will not be available formulas.
            -   This means formulas like `window.alert()` or `window.location` or `window.navigator.vibrate()` will not work anymore.
            -   This also means that channels are more secure since you should no longer be able to write a formula that directly modifies bots in another channel. (no crossing the streams)
        -   The new system works by tracking dependencies between formulas.
            -   It looks for calls to `getTag()`, `getBot()`, `getBots()` and `getBotTagValues()` to track dependencies.
            -   It is fairly limited and does not yet support using variables for tag names. So `getTag(this, myVar)` won't work. But `getTag(this, "#tag")` will work.
            -   There are probably bugs.
        -   Additional improvements include showing the error message produced from a formula.
            -   If the formula throws an error then it will show up instead of the formula text.
            -   The UI has not been updated so you cannot scroll to read the full error message.
    -   Improved line performance.
    -   Improved label positioning to be more consistent.
    -   Improved users to share inventories, menus, and simulations when they are logged in with the same username.
    -   Old inactive users will now be deleted automatically to keep the data model clear of unused users.
        -   This only affects bots that have the `aux._user` tag set.
    -   Improved our usage of Vue.js to prevent it from crawling the entire game tree to setup property listeners.
        -   This reduces rendering overhead significantly.
    -   Changed the size of the inventory's dragging bar.
-   Bug Fixes
    -   Fixed rendering warning that was caused by `aux.line.to` if the line was too short.
    -   The context will now no longer allow for bot placement if it is not being visualized.
    -   The bot's label should now always appear on page reload.
    -   The bot sheet should now no longer have an incorrect layout upon adding a new bot.
    -   The config ID in sheets will now read as `config` and not `confi`.
    -   Switching contexts in AUXPlayer will now add the old context to the browser history so you can use the back and forward buttons to go back and forth.

## V0.9.5

### Date: 6/19/2019

### Changes:

-   Improvements
    -   `onGridClick()` is now supported in VR.
    -   Changed `mergeBall` tag to `mod`.
    -   Changed `tags` staring tag to `mod`.
    -   Changed `Clear Tags` to `Clear Mod`.
    -   Stop users from adding a blank or only whitespace tag.
    -   Changed `tags.remove()` back to `removeTags()`.
-   Bug Fixes
    -   All camera tweens will now snap to their final (and literal) target destination at the end of the tween.
    -   Bots will get destroyed when dragged over the trashcan in AUX Builder even if it is still on a context surface.
    -   `aux.context.rotation` tags are now being used in AUX Builder to apply rotation to contexts.
    -   Tags starting with `_user` and all other appropriate hidden tags will now correctly sort into the hidden tags section in sheets.
    -   Clearing an empty mod with an added tag on it now clears the added tag.
    -   `aux.label.size.mode` set to `auto` now sizes properly with the orthographic camera.
    -   The inventory in player will now no longer reset it's scale upon resizing the inventory.

## V0.9.4

### Date: 06/18/2019

### Changes:

-   Improvements
    -   Label rendering is now longer overdrawn on the main scene.
        -   This fixes issues with rendering labels in VR.
-   Bug Fixes
    -   Labels are now rendered in both the left and right eye in VR.
    -   Fixed flickering labels due to z-fighting with the geometry it was anchored to

## V0.9.3

### Date: 06/18/2019

### Changes:

-   Improvements
    -   Changed labels to read "Bot" instead of "File".

## V0.9.2

### Date: 06/18/2019

### Changes:

-   **Breaking Changes**
    -   We changed how tags are used in formulas. Now, instead of using the dot (`.`) operator to access a tag in a file, you must use the new `getTag(file, tag)` and `setTag(file, tag)` functions.
        -   For example, instead of:
            -   `this.aux.color = "red"`
        -   You would use:
            -   `setTag(this, "#aux.color", "red")`
        -   Likewise for getting tags:
            -   `alert(this.aux.color)`
        -   You should now use:
            -   `alert(getTag(this, "#aux.color"))`
-   Improvements
    -   Added several functions indended to replace the @ and # expression syntax.
        -   `getBot(tag, value)`, Gets the first file with the given tag and value.
        -   `getBots(tag, value (optional))`, Gets all files with the given tag and optional value. This replaces the `@tag(value)` syntax.
        -   `getBotTagValues(tag)`, Gets all the values of the given tag. This replaces the `#tag` syntax.
        -   `getTag(file, tag)`, Gets the value stored in the given tag from the given file. This replaces using dots (`.`) to access tags.
        -   `setTag(file, tag, value)` Sets the value stored in the given tag in the given file. This replaces using dots (`.`) to set tag values.
    -   Renamed several functions to use the "bots" terminology instead of "files".
        -   `getFilesInContext() -> getBotsInContext()`
        -   `getFilesInStack() -> getBotsInStack()`
        -   `getNeighboringFiles() -> getNeighboringBots()`
        -   `player.getFile() -> player.getBot()`

## V0.9.1

### Date: 06/13/2019

### Changes:

-   Improvements
    -   VR mode is reimplemented.
        -   On a VR device, you can enter VR mode by clicking on `Enter VR` in the menu.
        -   VR controllers can be used to click on files as well as drag them around in both AUX Player and AUX Builder.
        -   `onPointerEnter()` and `onPointerExit()` work for VR controllers in AUX Player.
    -   AR mode is back to its previous working state (along with inventory!)
    -   Changed the function tag `player.isBuilder()` to `player.isDesigner()`.
    -   Clicking on the same file as the selected file will now open the sheet if it has been closed.
    -   Added a `Select Context File` seciton in the workspace dropdown. This will select the file responsible for the workspace and open up it's sheet.
    -   Added ability to drag to change the height of the inventory viewport in the player.
    -   Added a new `aux.inventory.height` tag that when applied to the config file will set a default height of the player's inventory.
-   Bug Fixes
    -   Clicking on the same file as the selected file will no longer deselect the file in single selection mode.
    -   Fixed accidental double render when running in AUX Builder.

## V0.8.11

### Date: 06/07/2019

### Changes:

-   Improvements
    -   Removed unused top grid spaces of empty an empty file.
    -   The tag autocomplete is now in alphabetical order.
    -   The id tag value is now centered in the sheets.
    -   The `Clear Diff` section of the sheets has been renamed `Clear Tags`.
    -   The tooltip for the surface button has been changed from `create surface from selection` to `create surface` in mergeBall mode.
-   Bug Fixes
    -   Changed the resulting `diff-` id of file to `merge` when adding tag to empty file.
    -   Changed header of the create worspace popup from `Create Surface from Selection` to `Create Surface` when opened on a merge file.

## V0.8.10

### Date: 06/07/2019

### Changes:

-   Improvements
    -   Change `diff` key word to `merge` or `mergeBall`.
        -   EX: The tag function `aux.diff` has been changed to `aux.mergeBall` and `aux.diffTags` has been changed to `aux.mergeBall.tags` and the `diff` id tag value has been changed to `merge`.

## V0.8.9

### Date: 06/06/2019

### Changes:

-   Improvements
    -   Changed `diff.save` and `diff.load` to `diff.export` and `diff.import` respectfully.
    -   Changed function `saveDiff` to automatically include the `loadDiff` function within it to clean up the resulting output.
    -   `diff.save` will now return a cleaner JSON than it was before.
-   Bug Fixes
    -   Duplicate tags will now not show up in a closed tag section's tag count.
    -   Stopped additon of extra whitespace on left side of screen when multi selecting too many files.

## V0.8.8

### Date: 06/05/2019

### Changes:

-   Improvements
    -   Improved how diffs are created from files so that they don't contain any tags which are for contexts.
        -   This means that moving a file will only give you a diff of tags that are not related to a context.
        -   Examples are `aux.color`, `aux.label`, etc.
        -   As a result, applying the diff to a file won't cause it to be moved.
    -   The hidden tag section has been changed from `aux._` to `hidden`.
    -   The action and hidden tag sections will now appear when only one tag meets the criteria for the section.
    -   The add tag auto complete will now check for a match of the start if the string and not a substring.
    -   The add tag autocomplete will hide the `aux._` tags until `aux._` is input.
    -   When clicking the background in multi-file selection mode, it will deselect the files and keep a diff of the last selected.
    -   Improved file diffs to keep the existing diff selected after merging it into a file.
    -   Added tag `aux.inventory.color` to global file that allows the user to set the inventory background color in player.
-   Bug Fixes
    -   Fixed an issue that would cause file diffs to apply their context positions to other files.
    -   Clicking the `minus` button of the final file in sheets will now switch to diff without the `minus` or `unselect all` buttons that don't do anything.

## V0.8.7

### Date: 06/05/2019

### Changes:

-   Improvements
    -   Added the ability to show hidden tags by toglging hidden tag section instead of the hidden tags button which has been removed.
    -   Edited hexagon button to be filled and have a larger plus icon to improve uniformity.
-   Bug Fixes
    -   Tag `#` section will no longer remain if there are no tags fitting the criteria.

## V0.8.6

### Date: 06/05/2019

### Changes:

-   Improvements
    -   Added the ability to automatically convert curly quotes (`U+2018`, `U+2019`, `U+201C`, `U+201D`) into normal quotes (`U+0008`, `U+0003`).
-   Bug Fixes
    -   Fixed an issue where tag diffs would appear like normal files.
    -   Fixed an issue that prevented users from moving the camera when tapping/clicking on a worksurface.

## V0.8.5

### Date: 06/04/2019

### Changes:

-   Bug Fixes
    -   Fixed an issue that caused diffs to not be draggable from the mini file in the upper right hand corner of the screen.
    -   Fixed some conflicts between the default panel opening logic and the new dragging logic on mobile.
    -   Fixed an issue that prevented users from dragging file IDs out from the file panel on mobile.

## V0.8.4

### Date: 06/04/2019

### Changes:

-   Improvements
    -   Made AUX Builder remove any context-related tags when cloning/duplicating a file.
        -   This prevents diff files from magically appearing in other contexts when dragging them.
        -   It is accomplished by deleting any tag that is hidden (starts with an underscore) or is related to a context made by an `aux.context` tag in another file.
    -   Added `diff.save()` and `diff.load()` AUX Script functions.
        -   `diff.save(diffToSave)`: Takes the given diff and returns JSON that can be stored in a tag.
        -   `diff.load(diffToLoad)`: Renamed from `diff.create()`, `diff.load()` is now able to take some JSON and returns a diff that can be applied to a file using `applyDiff()`.
    -   Numbers in tags can now start with a decimal instead of having to start with a digit.
        -   For example, `.0123` is now allowed and equals `0.0123`.
    -   Added the ability to customize user colors via the following tags:
        -   `aux.color`: Setting this tag on a user's file will cause that user to be the given color.
        -   `aux.scene.user.player.color`: Setting this tag on the globals file will cause all users in AUX Player to appear as the given color.
        -   `aux.scene.user.builder.color`: Setting this tag on the globals file will cause all users in AUX Builder to appear with the given color.
    -   Made AUX Player users default to a yellow color instead of blue.
    -   Renamed the `globals` file to `config`.
    -   Renamed the following tags/actions:
        -   `aux.context.surface.{x,y,z}` -> `aux.context.{x,y,z}`
        -   `aux.context.surface.rotation.{x,y,z}` -> `aux.context.rotation.{x,y,z}`
        -   `aux._creator` -> `aux.creator`
        -   `aux.builders` -> `aux.designers`
        -   `onSave()` -> `onSaveInput()`
        -   `onClose()` -> `onCloseInput()`
    -   Changed the `"Switch to Player"` button text to be `"Open Context in New Tab"`.
    -   Changed the title of AUX Builder to `"Channel Designer"`.
    -   Improved the file table to automatically focus the first input for newly added tags.
    -   Added an `onDiff()` event that is triggered on the file that a diff was applied to.
        -   The `that` parameter is an object with the following properties:
            -   `diffs`: The array of diffs that were applied to the file.
-   Bug Fixes
    -   Fixed the color picker input to not error when the edited tag doesn't have a value.
    -   Fixed the color picker basic input subtype to have the correct width so that the colors line up properly.
    -   Fixed an issue with showing an input box during the `onSaveInput()` or `onCloseInput()` callback from another input.
    -   Added in ability to drag file or diff out of file selection dropdown button.
    -   The sheet section will now hide itself when dragging a file from it and reopen itself when the drag is completed.
    -   Changed `Create Workspace` button tooltip to `Create Surface from Selection`.
    -   Removed the `Destroy File` and `Clear Diff` buttons from an empty diff sheet.
    -   Removed the `Destroy File` and replaced it with the `Clear Diff` button on a non-empty diff sheet.
    -   Fixed `player.tweenTo()` from affecting the inventory camera if the target file doesnt exist in it.

## V0.8.3

### Date: 06/03/2019

### Changes:

-   Improvements
    -   Replaced `aux.context.surface` with `aux.context.visualize`
        -   This allows specifying how a context should be visualized in AUX Builder.
        -   The previous option only allowed specifying whether a context is visualized, not how.
        -   There are currently 3 possible options:
            -   `false`: Means that the context will not be visible in AUX Builder. (default)
            -   `true`: Means that the context will be visible in AUX Builder but won't have a surface.
            -   `surface`: Means that the context will be visible with a surface in AUX Builder.

## V0.8.2

### Date: 05/31/2019

### Changes:

-   Improvements
    -   Added `onGridClick()`
        -   Triggered when the user clicks on an empty grid space in AUX Player.
        -   Runs on every simulaiton.
        -   The `that` parameter is an object with the following properties:
            -   `context`: The context that the click happened inside of. If the click occurred in the main viewport then this will equal `player.currentContext()`. If the click happened inside the inventory then it will equal `player.getInventoryContext()`.
            -   `position`: The grid position that was clicked. Contains `x` and `y` properties.
    -   Added the `aux.builders` tag which allows setting a whitelist for AUX Builder.
        -   `aux.whitelist` and `aux.blacklist` still exist and can be used to whitelist/blacklist users across both AUX Builder and AUX Player.
        -   If `aux.builders` is present then only users in the builder list can access AUX Builder.
        -   If `aux.builders` is not present then AUX Builder falls back to checking the whitelist and blacklist.
    -   Added support for `aux.movable=diff`.
        -   This mode acts like `clone` but the cloned file is a diff.
        -   You can control the tags that are applied from the diff by setting the `aux.movable.diffTags` tag.
    -   Added `player.isBuilder()` function for AUX Script.
        -   Determines if the current player is able to load AUX Builder without being denied. For all intents and purposes, this means that their name is in the `aux.builders` list or that there is no `aux.builders` list in the globals file.
    -   Added `player.showInputForTag(file, tag, options)` function for AUX Script.
        -   Shows an input dialog for the given file and tag using the given options.
        -   Options are not required, but when specified the following values can be used:
            -   `type`: The type of input dialog to show.
                -   Supported options are `text` and `color`.
                -   If not specified it will default to `text`.
            -   `subtype`: The specific version of the input type to use.
                -   Supported options are `basic`, `advanced`, and `swatch` for the `color` type.
                -   If not specified it will default to `basic`.
            -   `title`: The text that will be shown as the title of the input box.
            -   `foregroundColor`: The color of the text in the input box.
            -   `backgroundColor`: The color of the background of the input box.
            -   `placeholder`: The placeholder text to use for the input box value.
    -   Added autofill feature to the add tag input box for improved tag adding.
    -   Center camera button is only shown when at a specified distance from the world center.
    -   Placed camera type toggle back inside the menu for both AUX Builder and AUX Player.
    -   Changed hexagon image to include a plus sign to make is match with other 'add item' buttons.
    -   Added ability to remove files from a search, will convert any remaining files into a multiselected format.
    -   Removed bottom left diff brush from builder. Diffs need to be dragged from their file ID in the sheets menu now.
    -   Changed the default placholder in the search bar from `search`, `[empty]`, and `[diff-]` to just be `search / run`.
    -   Edited the `RemoveTags()` function to allow it to use Regular Expressions to search for the tag sections to remove.

## V0.8.1

### Date: 05/29/2019

### Changes:

-   Improvements

    -   Added in the `RemoveTags(files, tagSection)` function to remove any tag on the given files that fall into the specified tag section. So triggering a `RemoveTags(this, "position")` will remove all tags such as `position.x` and `position.random.words` on this file.
    -   Added the `aux.destroyable` tag that prevents files from being destroyed when set to `false`.
    -   Made the globals file not destroyable by default.
    -   Reimplemented ability to click File ID in the sheet to focus the camera on it.
    -   Added the `aux.editable` tag that can be used to prevent editing a file in the file sheet.
    -   Added events for `onKeyDown()` and `onKeyUp()`.
        -   These are triggered whenever a key is pressed or released.
        -   The `that` parameter is an object containing the following fields:
            -   `keys` The list of keys that were pressed/released at the same time.
        -   See https://developer.mozilla.org/en-US/docs/Web/API/KeyboardEvent/key/Key_Values for a list of possible key values.
    -   Added new formula functions:
        -   `getFilesInStack(file, context)` gets the list of files that are in the same position as the given file.
        -   `getNeighboringFiles(file, context, direction)` gets the list of files that are next to the given file in the given direction.
            -   Possible directions: `left`, `right`, `front`, `back`.
            -   If a direction is not specified, then the function returns an object containing every possible direction and the corresponding list of files.
        -   `player.importAUX(url)` loads an .aux file from the given URL and imports it into the current channel.
    -   Improved the `whisper()` function to support giving it an array of files to whisper to.
    -   Set an empty diff file as the selected file if no other files are selected, this will allow new files to be dragged out drom this diff's id as a new file.
        -   Selection count is set to 0 in this instance as not files are meant to be shown as selected.
    -   Added a "Create Worksurface" button to the file sheet.
        -   This will create a new worksurface and place all the selected files on it.
        -   The worksurface will use the given context name and can be locked from access in AUX Player.
        -   The new worksurface file will automatically be selected.
        -   The system will find an empty spot to place the new worksurface.
    -   Added camera center and camera type buttons to lower right corner of AUX Builder and AUX Player.
        -   Inventory in AUX Player also has a camera center button.
        -   Camera center will tween the camera back to looking at the world origin (0,0,0).
        -   Camera type will toggle between perspective and orthographic cameras. The toggle button that used to do this has been removed from the main menus.

-   Bug Fixes
    -   Fixed `tweenTo` function not working after changing the camera type.
    -   Fixed the file sheet to not have a double scroll bar when the tags list becomes longer than the max height of the sheet.
    -   Fixed an issue that would add a file to the "null" context when dragging it out by it's ID.

## V0.8.0

### Date: 05/25/2019

### Changes:

-   Improvements
    -   Replaced 2D slot-based inventory with a full 3D inventory context view on the lower portion of the screen.
        -   You can drag files seamlessly in and out of the inventory and current player context.
        -   Inventory has seperate camera control from the player context.
        -   Inventory is now unlimited in capacity as it is just another 3d context to place files in and take with you.
    -   Added a tag section check for multiple action tags, will now compress them into the `actions()` section.
    -   Add a docker-compose file for arm32 devices.
    -   Add the ability to execute a formula and get file events out of it.
    -   Add a play button to the search bar that executes the script.
-   Bug Fixes
    -   Fixed ability to click on files with `aux.shape` set to `sprite`.
    -   Hide the context menu on mobile when clicking the background with it open.
    -   Refactored progress bars to be more performant.
    -   Progress bars no longer interfere with input.
    -   Allow queries to return values that are not null or empty strings.
    -   Remove context menu on mobile when clicking on background.
    -   Make users that are in AUX Player appear blue.

## V0.7.8

### Date: 05/23/2019

### Changes:

-   Bug Fixes
    -   Made adding a tag put the new tag in the correct position in the sheet so it doesn't jump when you edit it.
    -   Fixed the ability to see other players.

## V0.7.7

### Date: 05/23/2019

### Changes:

-   Improvements
    -   The show hidden tag button and new tag button have swapped places.
    -   The sheets section will automatically appear when the search bar is changed.
    -   New create new file button art has been implemented.
    -   Several tags have changed:
        -   `aux.context.movable` -> `aux.context.surface.movable`
        -   `aux.context.x` -> `aux.context.surface.x`
        -   `aux.context.y` -> `aux.context.surface.y`
        -   `aux.context.z` -> `aux.context.surface.z`
        -   `aux.context.grid` -> `aux.context.surface.grid`
        -   `aux.context.scale` -> `aux.context.surface.scale`
        -   `aux.context.minimized` -> `aux.context.surface.minimized`
    -   Added `aux.context.surface` as a way to determine if a surface should show up in AUX Builder.
        -   Defaults to `false`.
    -   Changed how contexts are configured:
        -   You can now configure a context by setting `aux.context` to the context.
        -   Previously, this was done by creating a special tag `{context}.config`.
    -   Added `aux.context.locked` as a way to determine if a context should be able to be loaded in AUX Player.
        -   Defaults to `true` for contexts that do not have a file that sets `aux.context` for it.
        -   Defaults to `false` for contexts that have a file that sets `aux.context` for it and do not have a `aux.context.locked` tag.
    -   Changed how the globals file is created:
        -   It no longer has a label.
        -   It is now movable by default. (but you have to put it in a context first)
        -   It now defines the "global" context instead of a random context.
        -   It is not in the "global" context by default. (so there's just a surface with no files)
-   Bug Fixes
    -   The tags in sheets will now be sorted aplhabetically on show/hide tag sections.

## V0.7.6

### Date: 05/21/2019

### Changes:

-   Improvements
    -   Tag compression now happens when there are at least 2 similar starting sections.
    -   Tag sections now begin with or are replaced by `#`.
    -   Tag sections now truncate if they are over 16 characters.
    -   Tag sections now begin all turned on when opening the sheets.
    -   Tag sections now account for hidden tags and only show a tag section button if the amount of visible hidden tags is greater than 2.
    -   Made the channel ID parsing logic follow the same rules we use for the URLs.
    -   Added a toast message that will be shown whenever a file is deleted via the file table or the trash can.
-   Bug Fixes
    -   Fixed the `isBuilder` and `isPlayer` helper variables.

## V0.7.5

### Date: 05/21/2019

### Changes:

-   Improvements
    -   Tag compression to the table for tags with 3 or more similar starting sections(The series of characters before the first period in the tag).
    -   Made switching contexts in AUX Player via `player.goToContext()` fast by not triggering a page reload.
    -   Forced each channel in AUX Player to display the same context as the primary context.
    -   Added in ability to drag a block out of the sheet's ID value.
    -   Added the `diff.create(file, ...tags)` function.
        -   This creates a diff that takes the specified tags from the given file.
        -   Tags can be strings or regex.
        -   The result can be used in `applyDiff()` or in `create()`.
        -   Example:
            -   `diff.create(this, /aux\..+/, 'fun')`
            -   Creates a new diff that copies all the `aux.*` and `fun` tags.
    -   Added the `player.currentContext()` function.
        -   This returns the context that is currently loaded into AUX Player.
    -   Added the `onPlayerContextEnter()` event.
        -   This is triggered whenever AUX Player loads or changes a context.
        -   The `that` variable is an object containing the following properties:
            -   `context` - the context that was loaded.
    -   Added convenience functions for accessing the first and last elements on an array.
        -   `array.first()` will get the first element.
        -   `array.last()` will get the last element.
-   Changes
    -   Changed the @ and # formula expressions to always return a list of values.
        -   The values will always be sorted by the ID of the file that it came from.
            -   For @ expressions this means that the files will be sorted by ID.
            -   For # expressions this means that the values will be sorted by which file they came from.
        -   Because of this change, users should now use the `.first()` function to get the first file returned from a query.
-   Bug Fixes
    -   Fixed the wording when adding and removing channels.

## V0.7.4

### Date: 05/20/2019

### Changes:

-   Improvements
    -   Added the `NODE_PORT` environment variable to determine which port to use for HTTP in production.
-   Bug Fixes
    -   Fixed SocketManager to build the connection url correctly.

## V0.7.3

### Date: 05/20/2019

### Changes:

-   Bug Fixes
    -   Updated sharp to v0.22.1

## V0.7.2

### Date: 05/20/2019

### Changes:

-   Bug Fixes
    -   Fixed an issue where the server would return the wrong HTML page for AUX Player.

## V0.7.1

### Date: 05/20/2019

### Changes:

-   Bug Fixes
    -   Fixed an issue with running AUX on a .local domain that required HTTPs.

## V0.7.0

### Date: 05/20/2019

### Changes:

-   Improvements
    -   Search bar will now always remain across the top of builder.
    -   Made the `aux.context.grid` tag not use objects for hex heights.
    -   Made `auxplayer.com/channel` load AUX Builder and `auxplayer.com/channel/context` load AUX Player.
    -   Added `onConnected()` and `onDisconnected()` events to notify scripts when the user becomes connected for disconnected from the server.
    -   Added `player.isConnected()` to help formulas easily determine if the player is currently connected.
        -   Works by checking the `aux.connected` tag on the user's file.
-   Bug Fixes
    -   Allow for the expansion and shrinking of hexes after they have been raised or lowered.
    -   Clicking on the diff bursh in builder will now make the sheets appear correctly.
    -   Selecting the file ID in builder will now no longer change the zoom that sent the camera too far away.
    -   Upon shrinking the hex grid, hexes will now remain if a file is on top of it.
    -   Clicking on a non centeral hex did not show correct raise and lower options, now it does.
    -   Fixed an issue that would cause a formula to error if evaluating an array which referenced a non-existant tag.
        -   In the test scenario, this made it appear as if some blocks were able to be moved through and other blocks were not.
        -   In reality, the filter was breaking before it was able to evaluate the correct block.
        -   This is why re-creating a file sometimes worked - because the new file might have a lower file ID which would cause it to be evaluated before the broken file was checked.
    -   Fixed an issue that would cause the formula recursion counter to trigger in non-recursive scenarios.

## V0.6.5

### Date: 05/10/2019

-   Improvements
    -   Added `aux.iframe` tag that allows you to embed HTML pages inside an AUX.
        -   Related iframe tags:
            -   `aux.iframe`: URL of the page to embed
            -   `aux.iframe.x`: X local position
            -   `aux.iframe.y`: Y local position
            -   `aux.iframe.z`: Z local position
            -   `aux.iframe.size.x`: Width of the iframe plane geometry
            -   `aux.iframe.size.y`: Height of the iframe plane geometry
            -   `aux.iframe.rotation.x`: X local rotation
            -   `aux.iframe.rotation.y`: Y local rotation
            -   `aux.iframe.rotation.z`: Z local rotation
            -   `aux.iframe.element.width`: The pixel width of the iframe DOM element
            -   `aux.iframe.scale`: The uniform scale of the iframe plane geometry

## V0.6.4

### Date: 05/09/2019

### Changes:

-   Changes
    -   Made cloned files **not** use the creation hierarchy so that deleting the original file causes all child files to be deleted.
-   Bug Fixes
    -   Fixed the "Destroy file" button in the file sheet to allow destroying files while searching.

## V0.6.3

### Date: 05/09/2019

### Changes:

-   Improvements
    -   Made cloned files use the creation hierarchy so that deleting the original file causes all child files to be deleted.
-   Bug Fixes
    -   Fixed an issue that caused clonable files to not be cloned in AUX Player.

## V0.6.2

### Date: 05/09/2019

### Changes:

-   Improvements
    -   Allow users to determine which side of the file they have clicked on by using `that.face` variable on an `onClick` tag.
    -   Removed `aux.pickupable` and replaced it with special values for `aux.movable`.
        -   Setting `aux.movable` to `true` means it can be moved anywhere.
        -   Setting `aux.movable` to `false` means it cannot be moved.
        -   Setting `aux.movable` to `clone` means that dragging it will create a clone that can be placed anywhere.
        -   Setting `aux.movable` to `pickup` means it can be moved into any other context but not moved within the context it is currently in (only applies to AUX Player).
        -   Setting `aux.movable` to `drag` means it can be moved anywhere within the context it is currently in but not moved to another context. (only applies to AUX Player).
    -   Added the ability to destroy files from the file sheet.
    -   Added the ability to display a QR Code from formula actions.
        -   Use `showQRCode(data)` and `hideQRCode()` from formula actions.
    -   Added the ability to create a new empty file from the file sheet.
        -   Doing so will automatically select the new file and kick the user into multi-select mode.
    -   Added the ability to whitelist or blacklist users by using `aux.whitelist` and `aux.blacklist`.
        -   For example, setting `aux.whitelist` to `Kal` will ensure that only users named `Kal` can access the session.
        -   Similarly, setting `aux.blacklist` to `Kal` will ensure that users named `Kal` cannot access the session.
        -   In the case of a name being listed in both, the whitelist wins.
-   Bug Fixes
    -   Fixed an issue where long tapping on a file would register as a click on mobile.
    -   Dragging a minimized workspace will no longer change its z value for depth, only its x and y.

## V0.6.1

### Date: 05/07/2019

### Changes:

-   Bug Fixes
    -   Fixed the Copy/Paste shortcuts to make `Cmd+C` and `Cmd+V` work on Mac.

## V0.6.0

### Date: 05/07/2019

### Changes:

-   Improvements

    -   Added an `aux.progressBar` tag that generates a progressbar above the file, this tag can be set to any value form 0 to 1.
        -   This new tag also has additionally: `aux.progressBar.color` and `aux.progressBar.backgroundColor` to color the progressbar's components.
        -   This tag also has: `aux.progressBar.anchor` to set the facing direction of the progress bar relative to the file.
    -   Added `aux.pickupable` to control whether files can be placed into the inventory in the player or not, will be true (able to be put in inventory) by default.
        -   If `aux.pickupable` is true but `aux.movable` is false, the file can still be dragged into the inventory without moving the file position. It can also be dragged out of the inventory by setting the file position only until is is placed, then not allowing position changes again as `aux.movable` is still false.
    -   Added the ability to load additional channels into an AUX Player channel.
        -   Channels can be loaded from any reachable instance of AUX Server. (auxplayer.com, a boobox, etc.)
        -   To add a channel to your AUX Player, simply open the hamburger menu and click "Add Channel".
            -   Enter in the ID of the channel you want to load.
            -   There are several options:
                -   A URL (`https://auxplayer.com/channel/context`)
                -   A remote context ID (`auxplayer.com/channel/context`)
                -   A local context ID (`channel/context`)
                -   A local channel ID (`channel`)
        -   To remove a channel, open the hamburger menu and click on the one you want to remove.
        -   Channels can also be loaded by putting them in the query string of the URL.
            -   This is done by adding a parameter named `channels` set to the ID of the channel that you want to load.
            -   For example, `channels=abc/test` will load the `abc/test` channel.
            -   As a result, the URL ends up looking something like this `https://auxplayer.com/channel/context?channels=abc/test&channels=other/channel`.
            -   Note that you can only add channels this way. You must go to the hamburger menu to remove a channel.
                -   Sharing URLs will cause all the channels you have loaded to show up for someone else but it won't remove any channels they already have loaded.
        -   Added several new formula functions:
            -   `superShout(event, arg)` performs a shout that goes to every loaded channel. This is the only way for channels to communicate with each other.
            -   `player.loadChannel(id)` loads the channel with the given ID.
            -   `player.unloadChannel(id)` unloads the channel with the given ID.
        -   Additionally, the following events are always sent to every channel:
            -   `onQRCodeScannerOpened()`
            -   `onQRCodeScannerClosed()`
            -   `onQRCodeScanned()`
            -   `onTapCode()`
        -   How it works
            -   Channels are loaded by creating files in the user's "simulation context".
                -   You can get the user's simulation context by using `player.getFile().aux._userSimulationsContext`.
            -   AUX Player looks for these files and checks if they have a `aux.channel` tag.
                -   For files that do, then the `aux.channel` tag value is used as a channel ID and then AUX Player loads it for each file.
                -   Files that don't are ignored.
            -   Note that because we have multiple channels loaded there are multiple user files and global files.
                -   This is fine because channels cannot lookup files that other channels have.
                -   Because of this, a user also has multiple simulation contexts.
                -   This works out though, because we merge all the simulation contexts and remove duplicate channels.
                -   When `player.unloadChannel(id)` is called, we only remove simulation files that are in the channel that the script is running in.
                -   As a result, if another channel has called `player.loadChannel(id)` with the same ID the channel will remain loaded because at least one channel has requested that it be loaded.
    -   Added in a tween for the zoom that fires once a file has been focused on, it will tween to file position then zoom to the set zoom value.
    -   Added `whisper(file, event, argument)` formula function that sends shouts to a single file.
    -   Added a `aux.version` tag to the globals file which will be used to help determine when breaking changes in the AUX file format occur.
    -   Added the ability to copy and paste file selections in AUX Builder.
        -   Pressing `Ctrl+C` or `Cmd+C` will cause the currently selected files to be copied to the user's clipboard.
        -   Pressing `Ctrl+V` or `Cmd+V` will cause the currently selected files to be pasted into the world where the user's cursor is.
        -   Does not interfere with normal copy/paste operations like copying/pasting in input boxes.
        -   If a worksurface is included in the user's selection the new worksurface will be duplicated from it.
            -   This allows you to do things like copy the context color.
            -   Any files that are being copied from the old worksurface to the new one will also maintain their positions.
    -   Added the ability to copy worksurfaces AUX Builder using the new `"Copy"` option in the context menu.
        -   Using the `Ctrl+V` keybinding after copying the worksurface will paste a duplicate worksurface with duplicates of all the files that were on the surface.
    -   Added the ability to drag `.aux` files into AUX Builder.
        -   This will upload them just like the upload option in the hamburger menu.
    -   Added `player.hasFileInInventory(file)` formula function that determines if the given file or list of files are in the current player's inventory.
        -   As a part of this change, it is now possible to use the other user-related functions in formulas.
    -   Moved the `handlePointerEnter` and `handlePointerExit` function logic to only work in `PlayerInteractionManager`.
    -   Added the `handlePointerDown` to `PlayerInteractionManager` so down events in general can be collected on the player.
    -   Clicking on the `Raise` and `Lower` options on the workspace dropdown will now effect the entrire workspace if it has been expanded.

## V0.5.4

### Date: 04/29/2019

### Changes:

-   Improvements
    -   Changed AUX Player's default background color to match the dark background color that AUX Builder uses.
    -   Changed the globals file to look like a normal file when created and be labeled as "Global".
    -   Updated all the formula functions to use the new naming scheme.
    -   Added the ability to drag worksurfaces when they are minimized.
        -   Setting `aux.context.movable` to `false` will prevent this behavior.
    -   Selecting an item in the inventory no longer shows a selection indicator.
-   Bug Fixes
    -   The inventory placeholders should now always appear square.
    -   Dragging an item out of the inventory will now always remove the image of that item in the inventory.

## V0.5.3

### Date: 04/26/2019

### Changes:

-   Bug Fixes
    -   Fixed an issue that would cause data loss on the server.
        -   The issue was caused by not cleaning up some resources completely.
        -   Because some services were left running, they would allow a session to run indefinitely while the server was running but were not saving any new data to the database.
        -   As a result, any changes that happened after the "cleanup" would be lost after a server restart.

## V0.5.2

### Date: 04/26/2019

### Changes:

-   Improvements
    -   Set builder's default background color to dark gray. Player remains the light blue.
    -   Changed the `onDragAny/onDropAny` actions to be `onAnyDrag/onAnyDrop`.
    -   `formula-lib.ts` has changed `isPlayerInContext` export to `player.isInContext`.
    -   `formula-lib.ts` has changed `makeDiff` export to `diff`.
    -   Made the mini file dots much smaller.
    -   Added the ability to show and hide a QR Code Scanner using the `openQRCodeScanner()` and `closeQRCodeScanner()` functions.
        -   Upon scanning a QR Code the `onQRCodeScanned()` event is triggered with the `that` variable bound to the scanned QR code.
        -   The `onQRCodeScannerOpened()` event is triggered whenever the QR Code Scanner is opened.
        -   The `onQRCodeScannerClosed()` event is triggered whenever the QR Code Scanner is closed.
    -   Moved the file sheet to the right side of the screen.
-   Bug Fixes
    -   Fixed an issue with trying to load a WebP version of the "add tag" icon in Safari.
        -   Safari doesn't support WebP - so we instead have to load it as a PNG.
    -   Fixed the proxy to return the original content type of images to Safari.
        -   Because Safari doesn't support WebP we can't automatically optimize the images.

## V0.5.1

### Date: 04/25/2019

### Changes:

-   Improvements
    -   Automatically log in the user as a guest if they attempt to got to as context without being logged in.
-   Bug Fixes
    -   Stopped a new Guest's username from saying `guest_###` upon logging into a new guest account for the first time.
    -   Fixed highlighting issues when dragging files around.
    -   Totally removed the AUX Player toolbar so that it doesn't get in the way of input events. (Was previously just transparent)
    -   Fixed an issue with files not responding to height changes on a hex when the config file wasn't in the same context.

## V0.5.0

### Date: 04/25/2019

### Changes:

-   Improvements
    -   Restricted onCombine feature to only fire in aux-player and restrict it from happening on aux-builder.
    -   Removed the `clone()` function.
    -   Improved the `create()` function to be able to accept lists of diffs/files.
        -   This allows you to quickly create every combination of a set of diffs.
        -   For example, `create(this, [ { hello: true }, { hello: false } ])` will create two files. One with `#hello: true` and one with `#hello: false`.
        -   More complicated scenarios can be created as well:
            -   `create(this, [ { row: 1 }, { row: 2 } ], [ { column: 1 }, { column: 2 } ])` will create four files for every possible combination between `row: 1|2` and `column: 1|2`.
            -   `create(this, { 'aux.color': 'red' }, [ makeDiff.addToContext('context_1'), makeDiff.addToContext('context_2') ])` will create two files that are both red but are on different contexts.
            -   `create(this, @aux.color('red'), { 'aux.color': 'green' })` will find every file that is red, duplicate them, and set the new files' colors to green.
    -   Improved how we position files to prevent two files from appearing at the same index.
        -   Creating new files at the same position will now automatically stack them.
        -   Stacking is determined first by the index and second by the file ID.
    -   Added a zoom property to the `tweenPlayerTo` function to set a consistent zoom on file focus.
    -   Moved the worksurface context menu options to files mode.
    -   Moved the channel name to the hamburger menu and added the QR Code to the menu as well.
    -   Worksurface improvements
        -   Removed the header in AUX Player so that only the hamburger menu is shown.
        -   Removed the option to enter into worksurfaces mode.
            -   If users are already in worksurfaces mode then they can still exit.
        -   Removed the ability to snap or drag worksurfaces.
        -   Removed the ability to change the worksurface color.
    -   Removed the change background color context menu.
    -   Made the globals file generate as a worksurface.
    -   File Sheet/Search improvements
        -   Removed the edit icon and replaced it with a search icon at the top right of the top bar.
        -   Added the ability to save a `.aux` file from the current selection/search.
        -   Moved the "+tag" button to the left side of the panel and added an icon for it.
        -   Added another "Add Tag" button to the bottom of the tags list.
        -   Added the ability to show the list of selected file IDs in the search bar.
-   Bug Fixes
    -   Stopped sheet closing bug from taking multiple clicks to reopen.

## V0.4.15

### Date: 04/22/2019

### Changes:

-   Improvements

    -   Added a basic proxy to the server so that external web requests can be cached for offline use.
        -   Only works when the app is served over HTTPS.
        -   Uses service workers to redirect external requests to the server which can then download and cache the resources.
            -   Shouldn't be a security/privacy issue because all cookies and headers are stripped from the client requests.
            -   As a result this prevents users from adding resources which require the use of cookies for authorization.
            -   A nice side-effect is that it also helps prevent advertisers/publishers from tracking users that are using AUX. (Cookie tracking and Browser Fingerprinting are prevented)
        -   Currently, only the following image types are cached:
            -   `PNG`
            -   `JPG`
            -   `GIF`
            -   `WEBP`
            -   `BMP`
            -   `TIFF`
            -   `ICO`
        -   Upon caching an image, we also optimize it to WEBP format to reduce file size while preserving quality.
    -   Added `onPointerEnter()` and `onPointerExit()` events that are triggered on files that the user's cursor hovers.
    -   Added a pre-commit task to automatically format files.
    -   Formatted all of the source files. (TS, JS, Vue, JSON, HTML, CSS)
    -   Added an option to the dropdown in aux-builder to jump to aux-player for the current context
    -   `formula-lib.ts` has added a `isPlayerInContext` function to determine if path is in the expected context in aux-player.
    -   `formula-lib.ts` has changed `tweenTo` function to `tweenPlayerTo` for better clarity on the function's use.

## V0.4.14

### Date: 04/19/2019

### Changes:

-   Improvements
    -   Users that join as a guest will now have a cleaner visible name of `Guest`.
    -   Removed the builder checkbox on the new workspace popup to make the feature cleaner.
    -   Added the ability to zoom to a file by tapping/clicking its ID in the file sheet.
    -   Added a couple script functions:
        -   `tweenTo(file or id)` causes the current user's camera to tween to the given file. (just like how the sheet does it)
        -   `toast(message)` causes a toast message to pop up with the given message. It will automatically go away after some time.

## V0.4.13

### Date: 04/18/2019

### Changes:

-   Improvements
    -   Can load external images by setting `aux.image` to an image url.
        -   **NOTE:** The remote server must be CORS enabled in order to allow retrieval of the image.
    -   Added `sprite` as an option for `aux.shape`.
        -   This is a camera facing quad that is great for displaying transparent images.
    -   Added several events:
        -   `onCreate()` is called on the file that was created after being created.
        -   `onDestroy()` is called on the file just before it is destroyed.
        -   `onDropInContext()` is called on all the files that a user just dragged onto a context. (`that` is the context name)
        -   `onDragOutOfContext()` is called on all the files that a user just dragged out of a context. (`that` is the context name)
        -   `onDropAnyInContext()` is called on all files when any file is dragged onto a context. (`that` is an object that contains the `context` and `files`)
        -   `onDragAnyOutOfContext()` is called on all files when any file is dragged out of a context. (`that` is an object that contains the `context` and `files`)
        -   `onDropInInventory()` is called on the file that a user just dragged into their inventory.
        -   `onDragOutOfInventory()` is called on the file that a user just dragged out of their inventory.
        -   `onDropAnyInInventory()` is called on all files when any file is dragged into the user's inventory. (`that` is the list of files)
        -   `onDragAnyOutOfInventory()` is called on all files when any file is dragged out of the user's inventory. (`that` is the list of files)
        -   `onTapCode()` is called on every file whenever a 4 digit tap code has been entered. (`that` is the code)
            -   It is recommended to use an `if` statement to filter the tap code.
            -   This way you won't get events for tap code `1111` all the time due to the user tapping the screen.
        -   All of the drag/drop events are triggered once the user is done dragging. (not during their drag)
    -   Added checkboxes the new workspace modal to allow users to set whether it should show up in builder, player, or both.

## V0.4.12

### Date: 04/17/2019

### Changes:

-   **Breaking Changes**
    -   Changed worksurfaces and player config files to use `{context}.config` instead of `aux.builder.context` and `aux.player.context`.
        -   This also allows people to specify formulas on a per-context basis.
        -   We call these new tags "config tags".
        -   For example, you can show the `hello` context in both AUX Builder and AUX Player by setting the `hello.config` tag to `true`.
        -   Because of this change, existing worksurfaces no longer work. To regain your worksurfaces, do a search for `@aux.builder.context` and then create a config tag for the worksurfaces that are found.
    -   Changed worksurface config values to use `aux.context.{value}` instead of `aux.builder.context.{value}`.
        -   Removing `builder` from the name makes it easier to understand that the tags are describing the contexts that the file is configuring.
    -   Renamed `aux._parent` to `aux._creator`.
    -   Moved functions that create file diffs to their own namespace.
        -   `xyzDiff()` is now `makeDiff.xyz()`
        -   so `addToContextDiff()` is now `makeDiff.addToContext()`
-   Bug Fixes
    -   Fixed an issue that would prevent some files from showing up in Aux Builder due to being created with incorrect data.
    -   Fixed the ability to shrink worksurfaces.
-   Improvements
    -   Added the ability to pass arguments in `shout()`.
        -   For example, you can pass the number 11 to everything that has a `handleMessage()` tag using `shout("handleMessage", 11)`.
    -   Added `isBuilder` and `isPlayer` variables to formulas.
        -   This allows formulas to tell whether they are being run in AUX Builder or AUX Player.
        -   Using these variables in combination with config tags allows specifying whether a context should show up in AUX Builder or AUX Player.
        -   For example, the `hello` context will only show up in AUX Builder when the `hello.config` tag is set to `=isBuilder`.
    -   Added the ability to pass an array of files to `clone()` and `destroy()`.
    -   Changed the generated context ID format from `aux._context_{uuid}` to `context_{short-uuid}`.
    -   Added `aux.mergeable` so control whether diffs can be merged into other files.
    -   Added `md-dialog-prompt` to `GameView` to allow users to set custom contexts for new workspaces.
    -   Removed the `_destroyed` tag. Setting it now does nothing.
    -   Aux Player now uses `aux.context.color` value as the scene's background color.
        -   If `aux.context.color` has no value or is undefined, then it will fall back to `aux.scene.color`.
    -   Made diff toolbar in AUX Builder transparent and Inventory toolbar in AUX Player mostly transparent (slots are still lightly visible.)
    -   Added a trash can that shows up when dragging a file.
        -   Dragging files onto this trash can causes the file to be deleted.
        -   Dragging a diff onto the trash can causes the diff to be cleared.
    -   Added support for `aux.label.anchor` to allow positioning of the label.
        -   Supported values are:
            -   top (default)
            -   left
            -   right
            -   front
            -   back
            -   floating (word bubble)

## V0.4.11

### Date: 04/12/2019

### Changes:

-   Improvements
    -   Updated mesh materials and scene lighting to provide a cleaner look and more accurate color representation.
    -   Dragging files off of worksurfaces no longer deletes them but simply removes them from the context.
    -   Functions:
        -   The `clone()` and `copy()` functions have been changed to accept the first parameter as the creator. This means instead of `clone(this)` you would do `clone(null, this)`. Because of this change, `cloneFrom()` and `copyFrom()` are redundant and have been removed.
        -   The `clone()` and `copy()` functions now return the file that was created.
        -   New Functions:
            -   `addToContextDiff(context, x (optional), y (optional), index (optional))` returns an object that can be used with `create()`, `clone()`, or `applyDiff()` to create or add a file to the given context.
            -   `removeFromContextDiff(context)` returns an object that can be used with `create()`, `clone()`, or `applyDiff()` to remove a file from the given context.
            -   `addToContext(file, context)` adds the given file to the given context.
            -   `removeFromContext(file, context)` removes the given file from the given context.
            -   `setPositionDiff(context, x (optional), y (optional), index (optional))` returns a diff that sets the position of a file in the given context.
            -   `addToMenuDiff()` returns a diff that adds a file to the user's menu.
            -   `removeFromMenuDiff()` returns a diff that removes a file from the user's menu.
        -   Other changes
            -   `create()`, `clone()`, and `createMenuItem()` all support using files as diffs.

## V0.4.10

### Date: 04/11/2019

### Changes:

-   Bug Fixes
    -   Fixed an issue that prevented shouts from adding menu items to the user's menu.
    -   Fixed an issue that caused all users to have hexes.

## V0.4.9

### Date: 04/11/2019

### Changes:

-   Bug Fixes
    -   Fixed a build error.
-   Other improvements
    -   Fudging orthographic camera user context position based on its zoom level. This is not a perfect implementation but does provide a better sense of “where” ortho are when using zoom.

## V0.4.8

### Date: 04/11/2019

### Changes:

-   Bug Fixes
    -   Fixed some broken tests.

## V0.4.7

### Date: 04/11/2019

### Changes:

-   Bug fixes
    -   Typing `=` into a cell should no longer cause issues.
-   Improvements
    -   Menus
        -   Files can now be added to the user's menu.
        -   The items will only show up in AUX Player.
        -   Several functions have been added to help with adding and creating menu items:
            -   `createMenuItem(category, label, actionScript, data (optional))` will create a new file and add it to the current user's menu.
            -   `destroyMenuItem(category)` will destroy any files in the current user's menu with the given category.
            -   `destroyAllMenuItems()` will destroy all files in the current user's menu.
            -   `addToMenu(file)` will add the given file to the current user's menu.
            -   `removeFromMenu(file)` will remove the given file from the current user's menu.
        -   In addition, the following tags control various properties on menu items.
            -   `aux.label` controls the text on the menu item.
            -   `aux.label.color` controls the text color of the menu item.
            -   `aux.color` controls the background color of the menu item.
            -   `onClick()` is called when the menu item is clicked.
            -   `aux.input` turns the menu item into an input that allows modification of the given tag name.
                -   Clicking on the menu item will show a dialog with an input box.
            -   `aux.input.target` indicates the file that the input tag should be set on.
                -   for example, setting `aux.input.target` to `=@name("joe")` will cause the input to change the tag on the file that has the `name` tag set to `joe`.
            -   `aux.input.placeholder` sets the placeholder text to use for the input box.
            -   `onSave()` is called after the user chooses to save their changes.
            -   `onClose()` is called after the dialog has been closed, regardless of whether the changes were saved or not.

## V0.4.6

### Date: 04/11/2019

### Changes:

-   Improvements

    -   Camera is now orthographic by default for both AUX Builder and AUX Player.
        -   There is a toggle button in the menu for builder and player that lets you toggle a perspective camera on/off.

## V0.4.5

### Date: 04/10/2019

### Changes:

-   Bug Fixes
    -   Fixed scrolling in the file panel.

## V0.4.4

### Date: 04/10/2019

### Changes:

-   Improvements:
    -   Diffballs
        -   The recent files list is now a "brush" that takes properties from the last file or tag that was modified.
        -   This means that you can now drag out a file on top of another file to paint the brush's tags onto another file.
        -   The effect is that you can copy and paste tags onto other files.
    -   File Selection
        -   The file panel now only shows the number of selected files when in multi-select mode.
        -   When in single select mode the "Unselect All" button is now a "Multi Select" button to transition to multi select mode.
        -   Hiding or showing the file panel no longer changes the file selection mode.
        -   Selecting the file brush at the bottom of the screen now opens the file panel to show the tags on the brush.
        -   When the brush is selected, the "Muti Select" button becomes a "Clear Diff" button which resets the brush to an empty file.

## V0.4.3

### Date: 04/09/2019

### Changes:

-   Improvements:

    -   Loading screen will show error if one occurs during load.
    -   Can close loading screen if error occurs by pressing the `DISMISS` button.

## V0.4.2

### Date: 04/09/2019

### Changes:

-   Added loading screen to Aux Builder and Aux Player.

## V0.4.1

### Date: 4/05/2019

### Changes:

-   Improvements
    -   File Selection
        -   There are now two file selection modes:
        -   Single select
            -   Users in single select mode are able to click files to automatically show the sheet for the selected file.
            -   Clicking in empty space will clear the selection.
            -   Holding control and selecting another file will add the clicked file to the user's selection and switch to multi-select mode.
            -   Closing the sheet or clicking "Unselect All" will cause the user's selection to be cleared.
        -   Multi select
            -   Works like the old way.
            -   Opening the sheet causes multi-select mode to be enabled.
            -   Alternatively, selecting a file while holding the control key will also cause multi-select mode to be enabled.
            -   While in multi select mode the sheet can be closed just like normal.
            -   Clicking "Unselect All" will cause the selection to be cleared and will switch back to single select mode.
    -   File Sheet
        -   Search
            -   The file sheet now includes a search icon that can be used to show a search bar.
            -   The search bar allows the user to type in formulas and see the results in realtime.
            -   Any files returned from the search are editable in the table.
            -   Other results (like numbers) are shown in a list.
            -   Using the `Ctrl+F` (`Cmd` is difficult to intercept) keyboard shortcut will open the sheet and automatically focus the search bar.
            -   Pressing `Enter` or the green checkmark next to the search bar will finish the search and automatically select any files returned from the search.

## V0.4.0

### Date: 4/04/2019

### Changes:

-   Bug Fixes:
    -   Fixed an issue with having multiple tabs open that caused the tabs to send events as each other.
        -   This was previously fixed but was re-broken as part of a bit of rework around storing atoms.
        -   The issue is that storage is shared between tabs so we need to make sure we're storing the data separately per tab.
        -   So the signatures were valid because they were sharing the same keys.
        -   Maybe something like a copy-on-write mechanism or splitting trees based on the site IDs could fix this in a way that preserves offline capabilities.
        -   Upon reload we would check local storage for currently used site IDs and pick one of the local site IDs that is not in use.
    -   Fixed an issue with scaling and user positions. The user positions were not being scaled to match the context that they were in.
    -   Made the server clear and re-create trees that get corrupted after a reload.
        -   This is a dangerous operation, we'll need to spend some dev time coming up with an acceptible solution to corrupted trees so that data doesn't get lost.
        -   Basically the issue is that we currently don't have a way to communicate these issues to users and make informed decisions on it.
        -   Also because of the issue with multiple tabs, we're always trying to load the tree from the server so we can't have the client send its state to recover.
        -   So, in the meantime, this is potentially an acceptible tradeoff to prevent people from getting locked out of simulations.
-   Other improvements

    -   Redirects
        -   Added the ability to redirect to `https://auxplayer.com` when accessing a context in a simulation.
        -   Added the ability to redirect to `https://auxbuilder.com` when accessing a simulation without a context.
    -   Dynamic client configuration
        -   The client now requests a configuration from the server on startup.
        -   This lets us handle some configuration tasks for the client at runtime from the server.
        -   Will be useful for managing URLs and other functionality for deployments to Raspberry PIs.
    -   Multi-line Editor
        -   Added the ability to show a multi-line text editor for tag values.
        -   This makes editing things like actions and formulas much easier.
    -   File Sheet Axis
        -   Improved the File Sheet to use CSS Grids instead of table elements.
        -   This gives us the capability to dynamically switch between row and column modes.
        -   Also gives us more control over sizing of elements and responsiveness.
    -   Inventory bar adjusts to mobile screen resolutions.
    -   Users are now represented as a semi-transparent square cone mesh.
    -   Scripting Improvements
        -   Added the ability to set tag values on files that are returned from `@` queries.
            -   For example, `@name('bob').name = 'joe'` changes the name of `bob` to `joe`.
            -   Caveats:
                -   Setting individual array values is not supported.
                -   So doing `this.colors[1] = 'blue'` would not change the second element of the `colors` tag to `blue`.
        -   Added the `aux._parent` tag that contains the ID of the file that a file is childed to.
        -   When `destroy(file)` is called all files that have `aux._parent` matching `file.id` will also be destroyed. This happens recursively.
        -   Added a new function `cloneFrom(file, ...newData)`.
            -   Similar to `clone(file, ...newData)` but sets `aux._parent` on the new file to `file.id`.
            -   The new file will have tags copied from `file` and the given list of objects.
        -   Added a new function `createFrom(file, data)`.
            -   Similar to `create(data)` but sets `aux._parent` on the new file to `file.id`.
            -   The new file will have tags from the given `data` parameter.

## V0.3.26

### Date: 4/01/2019

### Changes:

-   Bug Fixes
    -   Fixed worksurfaces to update when their `aux.builder.context` tag is updated.
-   Other improvements
    -   Improved the server to cleanup trees from memory that aren't in active memory.

## V0.3.25

### Date: 4/01/2019

### Changes:

-   Bug Fixes
    -   Fixed HTML Element targets not being captured as intended when using touch.
        -   This fixes inventory dragging for mobile.
    -   Fixed the ability to use indexer expressions in filters after @ or # queries.
        -   `=@nums()[0]` gets the first file with the `nums` tag on it.
    -   Fixed the ability to call functions in filters after @ or # queries.
        -   `=#nums().map(num => num + 10)` now works and produces a list of numbers where each number has 10 added to it.
    -   Fixed the ability to upload AUX files.
    -   Improved garbage collection so that it avoids expensive operations when there is nothing to remove.
    -   Fixed offline mode to work offline(!).
-   Other improvements
    -   Formulas now support using dots after @ or # queries. For example `=@name('bob').name` now works.
    -   Debug Page
    -   The debug page for AUX Builder has been moved to be after the simulation ID. So to access the debug page for `test` you would go to `https://auxbuilder.com/test/aux-debug`.
    -   The debug page now has a search bar that allows entering a formula to search through the file state.
    -   Added the ability for the debug page to search through destroyed files.
    -   Atom signatures are now only checked when adding individual atoms. This greatly improves loading performance.
    -   Refactored some of the logic around propagating file updates so that they can be more performant in the future.
    -   Destroying files by dragging them off of a worksurface or using the `destroy()` function in an action now uses the causal tree instead of setting the `_destroyed` tag to `true`. (Allows better garbage collection in the future)
    -   Improved first load performance by reducing the amount of work the browser needs to do to store a tree in IndexedDB.
    -   Improved performance for inserting atoms into the weave.

## V0.3.24

### Date: 3/28/2019

### Changes:

-   Features:
    -   Can drag files to and from user's inventory in AUX Player.
    -   Added support for cryptograhpically signing and verifiying events.
    -   Renamed `scale.x`, `scale.y`, and `scale.z` to `aux.scale.x`, `aux.scale.y`, and `aux.scale.z`.
    -   Added the ability to use `aux.scale` to uniformly scale the file.
-   Bug Fixes
    -   Use context.z position has an offset from the calculated display z position in Aux Builder.
        -   Making context.z act as an offset allows context.z value of 0 to place the file on the “ground” regardless of tile height in Aux Builder and always place the file on the ground in Aux Builder.
        -   No more file clipping issues due to grid planes being at different heights between Aux Builder and Aux Player.
    -   Don't clear out tags that end with `.x`, `.y`, or `.z` when dragging new files from the recent files list.
    -   Fixed an issue with trees that could cause sibling atoms to be ignored or ordered improperly.
-   Other Improvements
    -   Builder context file now defaults to flat, clear, and not movable.

## V0.3.23

### Date: 3/26/2019

### Changes:

-   Features
    -   Can drag and combine files in AUX Player.
-   Buf Fixes

    -   Can snap hexes together again as long as there is no file on it (currently this includes the builder context file as well).
    -   Fixed an issue that allowed files representing worksurfaces to be dragged even if `aux.movable` was set to `false`.
    -   Fixed an issue that allowed files to be stacked on top of invisible files that were representing users.

## V0.3.22

### Date: 3/26/2019

### Changes:

-   Bug Fixes
    -   Fixed an issue where atoms could be placed in the wrong spot.
    -   Fixed an issue with importing atoms where the tree could become invalid.
-   Other Improvements
    -   Added some core functionality for the infinite mathematical grid in AUX Player.

## V0.3.21

### Date: 3/24/2019

### Changes:

-   Bug Fixes
    -   Fixed an issue where the server would start handing out old site IDs after a restart.
    -   Added the ability to reject events that become corrupted while in transit.

## V0.3.20

### Date: 3/23/2019

### Changes:

-   Bug Fixes
    -   Fixed another scenario where duplicate atoms could be added to a weave.

## V0.3.19

### Date: 3/23/2019

### Changes:

-   Bug Fixes
    -   Fixed Weaves to prevent duplicate atoms from being added in specific scenarios.
        -   This would cause peers to reject changes from each other.
        -   If the issue happened on the server then every client would reject data from the server until the server was restarted.
        -   The restart would cause the server to reload the atoms from the database, eliminating any duplicates.
    -   Fixed signing out and signing back in on AUX Player to put the user back in the context they were previously in.
    -   Fixed an issue that caused users to be invisible the first time they signed into an AUX Player context.

## V0.3.18

### Date: 3/23/2019

### Changes:

-   Bug Fixes
    -   Fixed so that users can actually log out.
    -   Fixed AR mode in AUX Player.
-   Other Improvements
    -   Added a progress spinner to the login pages.
    -   Added lerping to the user meshes so the position updates look more natural.

## V0.3.17

### Date: 3/22/2019

### Changes:

-   Bug Fixes
    -   Fixed so that updates are only sent every 1/2 second instead of up to every frame.

## V0.3.16

### Date: 3/22/2019

### Changes:

-   Bug Fixes
    -   Fixed an issue that would cause two browser tabs to go to war over which was the real tab for that user.
    -   Fixed an issue that would cause two browser tabs to potentially become inconsistent with each other because they were sharing the same site ID.
-   Other Changes
    -   Added a couple extra logs to MongoDBTreeStore.
    -   Added additional safegards against invalid events.

## V0.3.15

### Date: 3/22/2019

### Changes:

-   Bug Fixes
    -   Fixed an issue that prevented users from creating new simulations.
    -   Fixed an issue that caused duplicate files to be created in the game view.
    -   Fixed issues with logging in as the same user from different devices.
    -   Fixed an issue that would cause newly created trees to have garbage collection disabled.
-   Other Improvements
    -   Improved word bubble performance.
    -   Improved performance when loading large causal trees.
    -   Added additional validations when importing trees to prevent errors down the road.
    -   Improved the server to add a root atom if loading a tree that has no atoms.

## V0.3.14

### Date: 3/22/2019

### Changes:

-   Bug Fixes
    -   Fixed CausalTreeServer to save imported atoms.
    -   Fixed CausalTreeServer to not re-store atoms each time it loads the tree from the database.
    -   Make CausalTree export version 3 trees.
    -   Make CausalTree collect garbage after importing.
-   Other Changes
    -   Enable some debug logs.

## V0.3.13

### Date: 3/21/2019

### Changes:

-   Bug Fixes
    -   Reduced memory usage of worksurfaces. This makes it easier to create large worksurfaces.
    -   Fixed not being able to drag the camera around when tapping/clicking on a worksurface while in files mode.
    -   Added indexes to MongoDB collections so that queries won't be so slow.

## V0.3.12

### Date: 3/21/2019

### Changes:

-   Bug Fixes
    -   Fixed issues with slowdowns caused by continually re-saving the entire history.
    -   Fixed several performance issues related to labels and word bubbles.
    -   Changed the branding to AUX Builder from File Simulator.
    -   Fixed several issues with files and contexts in AUX Player.
        -   Files marked as `_destroyed` now no longer display.
        -   Fixed a loading order issue that would occur when a file was its own context.
        -   Fixed an issue that would cause the player to ignore the file removed event for the context file.
    -   Fixed Word Bubbles so that they scale with labels when `aux.label.size.mode` is set to `auto`.
-   AUX Player Improvements
    -   Users now show up inside contexts in both AUX Builder and AUX Player.
    -   The `_lastActiveTime` tag is now per-context. (i.e. `context_a._lastActiveTime`)
-   AUX Builder Improvements
    -   Added the ability to fork simulations.
-   Other Improvements
    -   Added the ability to transparently upgrade our storage formats.
        -   Works for both MongoDB and IndexedDB.
    -   Made the server respond to the local IP Addresses by default in Development mode.
        -   This makes it easier to do development with a mobile device.
        -   Use `npm run watch:player` to have it serve the AUX Player by default. Otherwise it will serve the AUX Builder.
    -   Improved formula query expresions to support tags with dots in them.
        -   Before you would have to wrap the tag in a string.
        -   Now you can simply do `@aux.label` or `#aux.label` as long as each part is a valid [JS identifier](https://developer.mozilla.org/en-US/docs/Glossary/Identifier).

## V0.3.11

### Date: 3/19/2019

### Changes:

-   Bug Fixes
    -   Fixed dragging worksurfaces while in files mode.
    -   Fixed an issue in Aux Player that caused a file to still be visible even if it was destroyed.
    -   Fixed a login issue that would cause the user to get stuck in a redirect loop.
    -   Fixed shouts.
    -   Fixed AUX File upload to overwrite existing state instead of trying to merge the two trees.
        -   This allows us to keep better consistency across multiple devices.
    -   Fixed user labels.
-   Formula Improvements
    -   Improved formulas allow using normal dot syntax for tags with dots in them.
        -   This means you can now do `this.aux.color` instead of `this['aux.color']`
        -   As a result of this change, primitive values (number, string, boolean) are converted to objects.
        -   So to do equality comparisions you must use the `==` operator instead of either `!` or `===`.
        -   Numerical operators and other comparision operators still work fine.
        -   You can alternatively use the `valueOf()` function to convert the object back into a primitive value.
    -   Added the ability to change a file value simply by changing it.
        -   This means instead of doing `copy(this, { "aux.color": "red" })` you can now do `this.aux.color = "red"`.
        -   Additionally, we no longer destroy files by default.
        -   This means that the destroy/recreate pattern is basically deprecated. This pattern worked in simple scenarios, but for more complex scenarios it could easily cause race conditions where duplicate files are created because users clicked the same file at the same time.
-   Other Improvements
    -   Improved the `goToContext()` formula function to be able to accept a single parameter that indicates the context to go to.
        -   The function will infer the current simulation ID from the URL.

## V0.3.10

### Date: 3/18/2019

### Changes:

-   Fixed aux upload.

## V0.3.9

### Date: 3/18/2019

### Changes:

-   Fixed Aux Player file added event ordering.
-   Reworked actions function to take an arbitrary number of files.
-   Added ability to have tag filters that match everything.
-   Added `shout` formula function.
    ```
    shout(eventName)
    ```
-   Added `goToContext` formula function.
    ```
    goToContext(simulationId, contextId)
    ```
-   Calling `onClick` action on file that gets clicked by the user in Aux Player.
-   Fixed Aux Player showing destroyed files.

## V0.3.8

### Date: 3/18/2019

### Changes:

-   Changed configurations to allow auxplayer.com and auxbuilder.com

## V0.3.7

### Date: 3/17/2019

### Changes:

-   Added InventoryContext to hold onto user’s inventory data much in the same way Context3D does (WIP). Ported over some MiniFile stuff from Aux Projector to get inventory display framework up (WIP).
-   Renamed pointOnGrid to pointOnWorkspaceGrid for clarification.

## V0.3.6

### Date: 3/15/2019

### Changes:

-   Changed to using Causal Trees for history.
    -   **This is a breaking change**
    -   This gives us the ability to support offline mode and keep action history.
    -   Because of how the system is designed, every merge conflict can be resolved in a reasonable manner.
    -   This is a new storage format, so data needs to be migrated.
    -   This is also fairly new, so it may have some weird bugs.
-   Removed file types.
    -   **This is a breaking change**
    -   This allows any file to visualize any grouping of files. (e.g. look like a worksurface)
    -   As a result, the only difference between a file and a worksurface is what tags the file has.
    -   This means that new worksurfaces will have a file on them by default. This file is the data for the worksurface.
    -   To create a workspace:
        -   Make a file that has `builder.context` set to any value.
        -   This value is the context that the file is visualizing.
        -   _To make other files show up in this context you simply create a tag with the same name as the context as set its value to `true`._
        -   **Note that when you create a worksurface in worksurface mode we do this for you automatically.**
    -   A couple tags were changed:
        -   `_position`
            -   Split into 3 different tags. (x, y, z)
            -   To change the position of a file you use `{context}.x`, `{context}.y`, and `{context}.z` as the tag names.
        -   `_workspace`
            -   Now to place a file on a workspace you set the `{context}` tag to `true`
        -   All existing tags have been moved to the `aux` namespace.
            -   This affects `color`, `scale`, `stroke`, `line`, `label`, `movable`, and `stackable`.
            -   They have been changed to `aux.color`, `aux.scale`, `aux.stroke`, `aux.line`, `aux.label`, `aux.movable`, and `aux.stackable`.
        -   `_hidden`
            -   This option has been removed in favor of setting the `aux.color` tag to `transparent` or `clear`.
            -   To remove the lines you simply need to set the `stroke.color` tag to `transparent`/`clear`.
    -   Several new tags were added:
        -   `builder.context`
            -   Setting this to a value will cause the file to visualize the context that was specified.
            -   This means appearing like a worksurface and showing any files that have the related `{context}` tag set to `true`.
        -   `builder.context.x`, `builder.context.y`, `builder.context.z`,
            -   These tags specify the X, Y, and Z positions that the center of the worksurface is placed at.
        -   `builder.context.scale`
            -   This tag specifies the scale of the worksurface. (how big it is)
        -   `builder.context.grid.scale`
            -   This tag specifies the scale of the grid relative to the worksurface. (how big the grid squares are)
        -   `builder.context.defaultHeight`
            -   This tag specifies how tall the hexes on the worksurface are by default.
        -   `builder.context.size`
            -   This tag specifies how many hexes from the center the worksurface contains.
        -   `builder.context.minimized`
            -   This tag specifies whether the worksurface is minimized.
        -   `builder.context.color`
            -   This tag specifies the color that the worksurface is.

## V0.3.5

### Date: 2/26/2019

### Changes:

-   Fixed AR mode.
-   Restoring original background color when exiting AR mode.

## V0.3.4

### Date: 2/25/2019

### Changes:

-   Added stub for AUX Player.
-   Added subdomains for File Simulator (projector.filesimulator.com) and AUX Player (player.filesimulator.com).
-   Lots of file reorganization.
    -   `aux-projector` and `aux-player` are now togethor underneath `aux-web` along with any other common/shared files.
-   Fixed combining.

## V0.3.3

### Date: 2/21/2019

### Changes:

-   Implemented a word bubble to help make file labels more readable.

## V0.3.2

## Data: 2/21/2019

### Changes:

-   Nothing, just trying to get npm flow setup.

## V0.3.1

### Date: 2/20/2019

### Changes:

-   Added the ability to delete files by dragging them off a workspace.
-   Fixed the `destroy()` function in action scripts.

## V0.3.0

### Date: 2/14/2019

### Changes:

-   Added a recursion check to the formula evaluation code to prevent infinite loops from locking up the system.

## V0.2.30

### Date: 2/13/2019

### Changes:

-   Added Aux Debug page that can be reached by prepending `/aux-debug/` to your simulation id in the url.
    -   This page presents the AUX data in its raw JSON form and is updated live when changes arrive from the server.
    -   If you wanted to see the raw data for a simulation called `RyanIsSoCool` you would go to: `filesimulator.com/aux-debug/RyanIsSoCool`.
-   Add the ability to drag a stack of files
    -   For some reason the stack doesn't always move at the same time.
    -   It's some weird issue with not updating them fast enough or something.
-   Debounce updates to the recents list so that we're not forcing re-renders of the mini files all the time
-   Fix so that dragging new files doesn't cause a ton to get created
-   Cause formulas to be run when evaluating filters
    -   This also fixes the issue of numbers and true/false values not matching filters
-   Allow combining files that were just dragged from the file queue
-   Hide files without workspaces

    -   Also log out the file ID when this happens.

## V0.2.29

### Date: 2/13/2019

### Changes:

-   Fixed workspace mesh not updating properly.
-   Remove workspace if size is 0.
    -   Only allow shrinking of a workspace to 0 if there are no files on the workspace.
-   Implemented cleanup of a file's arrows/lines when it is destroyed.

## V0.2.28

### Date: 2/12/2019

### Changes:

-   Make the recent files list use 3D renders of the actual files.
-   Fixed issues with the lines not updating when worksurfaces minimize.
-   Disabled shadows.

## V0.2.27

### Date: 2/11/2019

### Changes:

-   Fix the weirdest bug that was caused by an internal error in Vue.js.
    -   It would do something to stop the touch events from being emitted.
    -   I'm not sure how it did that. Maybe changing focus or something.

## V0.2.26

### Date: 2/11/2019

### Changes:

-   Fixed touch scrolling.
-   Fixed an issue that would prevent immovable files from being dragged off of the recent files list.
-   Fixed an issue that allowed players to place files on minimized worksurfaces.
-   Fixed an issue that allowed minimized worksurfaces to snap together.
-   Made the recents list have 3 files at most.
-   Made files in the recents list not duplicate as long as their normal values are the same.
-   Made selecting a file in the recents list move the selected file to the front.
-   Made the first file in the list larger than the others.
-   Made dragging a file from the recents list not move the dragged file to the front of the list.

## V0.2.25

### Date: 2/11/2019

### Changes:

-   Added the first version of the file toolbar.
    -   This is a list of the user's recently edited files.
    -   Users can select a file from the toolbar to tap and place.
    -   They can also click and drag files out into the world.
-   Made minimized hexes 1/3 the scale of normal hexes.
-   Added the ability to minimize hexes while in file mode.
-   Moved extra buttons like the AR mode to the app sidebar.
-   Made the login email box into a name box.
-   Fixed destroyed blocks not dissapearing.
-   Made the tag input field use a placeholder instead of filling with actual text.
-   Fixed some input issues.

## V0.2.24

### Date: 2/8/2019

### Changes:

-   Scaled down color picker, removed scrolling, and made it slightly wider to accommodate mobile screens.
-   It is now possible to close the Color Picker by tapping on empty space (it will no longer open immediately when tapping of of it).
-   Allow camera dragging when performing click operation on file that is incompatible with the current user mode.
-   Prevent the user from changing the background color when in AR mode.
-   Added the ability to see other people and what they are looking at.
-   Added the ability to minimize worksurfaces.
    -   While minimized they can still be dragged around but changing the size and height is not allowed.
    -   The color can still be changed though.
-   Fixed an issue where everyone would try to initialize the globals file with the default color and get a merge conflict if it was different.

## V0.2.23

### Date: 2/7/2019

### Changes:

-   Made the info box default to closed.
-   Added initial version of WebXR support.
    -   Note that this is Mozilla's old crotchety WebXR and not the official standardized version.
    -   As such, it only works in Mozilla's WebXR Viewer app thing.
    -   Hopefully it doesn't break WebVR support.
-   Changed color picker to swatches style.
-   Can only change scene background color while in workspaces mode.
-   Changed `stroke.linewidth` to be `stroke.width`.

## V0.2.22

### Date: 2/7/2019

### Changes:

-   Color Picker component is now more generic. It invokes a callback function every time the color value changes that you can use to get the color value.
-   Made the QR code larger.
-   Change the scene’s background color by clicking on it and using the color picker.
-   Make basically all the text gray (title bar text, mode switch, add buttons, and the hamburger).
-   Changed color picker type to Compact style.

## V0.2.21

### Date: 2/7/2019

### Changes:

-   Changed the top bar and other buttons to have a white background.
-   Changed the red badge on the pencil to be a neutral gray.
-   Changed the actions icon.
-   Added a grid that is visible in hex edit mode.

## V0.2.20

### Date: 2/7/2019

### Changes:

-   Added color picker component.
-   Can change workspace color using color picker from the context menu.
-   Inverted touch input vertical rotation.
-   Clamping vertical rotation so that you can’t rotate underneath the ground plane.

## V0.2.19

### Date: 2/6/2019

### Changes:

-   Added `stroke.linewidth` to control how thick the stroke lines are.
-   Removed the Skybox.
-   Added the ability to change the vertical tilt of the camera by using two fingers and panning up and down.
-   Reworked the files panel to be easier to use.
    -   Added "+action" button for creating actions.
    -   Moved the "+tag" and "+action" buttons above the file table.
    -   Moved the "Clear selection" button to the header row on the file table.
    -   It still needs some of the scrolling features like not scrolling the header while scrolling the body of the table but for the most part it's done.
    -   Also needs the auto-zoom feature for users. After looking at possible implementations I've discovered that it should be easier to do this when the "seeing other people" update arrives.

## V0.2.18

### Date: 2/5/2019

### Changes:

-   Button polling is now implemented in `InputVR` for vr controllers: `getButtonDown`, `getButtonHeld`, `getButtonUp`.
-   Replaced `GameView.workspacePlane` with mathematical plane for workspace dragging.
    -   This fixes not being able to drag workspaces after we disabled the ground plane mesh.
-   Forcing touch input when being used on a VR capable device in non-VR mode. This fixes traditional browser input on devices like the Oculus Go.

## V0.2.17

### Date: 2/5/2019

### Changes:

-   Moved VR controller code to `InputVR` class.
-   Forcefully disconnecting the controller when exiting VR, this fixes bug with GamePad API when returning to VR mode.
-   Disabled visibility of scene’s ground plane.
-   `ControllerMesh` is now a special `Object3D` that is added to the root controller `Object3D` node.

## V0.2.16

### Date: 2/5/2019

### Changes:

-   Controller is represented as a red pointer arrow. It doesnt not currently allow you to interact yet.
-   Disabling shadows when in VR. Shadows are a significant performance cost in its current state, disabling them gives us 20-30+ fps boost in VR.
-   VR button is now hidden when WebVR is not detected.

## V0.2.15

### Date: 2/5/2019

#### Changes:

-   Changed the default cube color to be white.
-   Changed the default cube outline color to gray instead of invisible.
-   Fixed an issue with action filters where some values weren't able to be matched to a filter.
    -   This happened for some tag values that would be parsed from strings into their semantic equivalents.
    -   For example, `"true"` would get converted to `true` and `"123.456"` would get converted to `123.456`.
    -   This conversion was being ignored for filter values, so they would never match in these scenarios.
-   Fixed an issue with action scripts where copying a file would not copy its formulas.
-   Improved the `copy()` function used in action scripts to be able accept any number of arguments.
    -   This allows cascading scenarios like `copy(this, that, @name("joe"), @name("bob"))`.

## V0.2.14

### Date: 2/4/2019

#### Changes:

-   Added `scale.x`, `scale.y`, and `scale.z` tags to allow changing the scale of the cubes.
    -   `x` and `y` are width and thickness. `z` is height.
-   Dragging worksurfaces now no longer snaps to the center but stays relative to the cursor position.
-   Added `label.size` and `label.size.mode` tags.
    -   `label.size` sets the size of the label. Setting it to 1 means the default size and setting it to 2 means twice the default size.
    -   Setting `label.size.mode` to `"auto"` causes the label to appear a constant size no matter where the user's camera is in the scene.
-   Changed the renderer settings to render the 3D scene at the full device resolution.
    -   This will likely increase the accuracy of rendering results but may also cause performance to drop due to rendering a lot more pixels.
    -   Was previously using the browser-default pixel ratio.
-   Added beta support for Web VR devices.
-   Fixed an issue where worksurfaces that did not have default heights and were merged into other worksurfaces would cause those tiles to incorrectly appear with a height of `0`.
    -   The worksurfaces that did not have default heights were from old versions that did not allow changing heights.
-   Added the number of selected cubes to the info box toggle

## V0.2.13

### Date: 2/1/2019

#### Changes:

-   Camera now handles going from two touch -> one touch without jumping around.
-   Removed time instance in `Time.ts`.
-   Input and Time are both updated manually through `GameView`, we need less `requestAnimationFrame` calls when possible.
-   Fixed bug in `Input` that would cause touches to overwrite old ones on browsers that reuse `TouchEvent` identifiers.
-   Remaining `TouchData` finger indexes get normalized when touches are removed.
    -   i.e. if there are two touches and touch 0 gets removed, then touch 1 becomes touch 0.

## V0.2.12

### Date: 2/1/2019

#### Changes:

-   Added `#stroke.color` which sets an outline on the cube.
-   Added the ability to download `.aux` files.
-   Added the ability to upload `.aux` files into the current session.
-   Changed the URLs to not use `#`. (breaking change!)
-   Changed the home screen to be the root path (`/`) so sessions are now just `filesimulator.com/mysession`. (breaking change!)
-   Changed the login screen to be at `/login`. (So `login` is not a valid session ID anymore) (breaking change!)
-   Fixed an issue where destroyed objects were being returned in action script queries.
-   Fixed an issue that allowed files to be combined with themselves. (Sorry Jeremy!)
-   Fixed an issue where offline users would always overwrite file `_index` values if the index was at `0.`
-   Minor changes:
    -   Add a "continue as guest" button.
    -   Replace "File Simulator" with the session code unless they are in the default session.
    -   Disable auto-capitalization and autocorrect on the input fields.
    -   Change the "Add worksurface" and "Add file" buttons to just be a "+" icon.
    -   Change the mode switch to use icons instead of text for the label.
    -   Make the mode switch always appear white.
    -   Remove color integration from FileValue.
    -   Change "Nuke the site" to something a little more friendly.
    -   Change "+ New Tag" to "+tag".
    -   Change the deselect file button to a grey color.
    -   Change the info box header to "Selected Files".
    -   Change the info icon to a pencil icon.

## V0.2.11

### Date: 1/31/2019

#### Changes:

-   Changed the "X" used to deselect files into a "-" sign.
-   Added the ability to show a QR code linking to the session the current user is in.

## V0.2.10

### Date: 1/31/2019

#### Changes:

-   Added two different modes to help control what the user is interacting with
    -   The "Files" mode allows dragging files and making new files.
    -   The "Worksurfaces" mode allows dragging worksurfaces, making new worksurfaces, and interacting via clicking on them.
-   Re-added the ability to combine files
    -   Dragging a file onto another file will combine them if possible.
    -   If no filters match then the files will stack.

## V0.2.9

### Date: 1/31/2019

#### Changes:

-   Camera zooming with trackpad pinching is now supported.
-   Input now handles `WheelEvent` from the browser.
    -   `getWheelMoved()` - Returns true when wheel movemented detected.
    -   `getWheelData()` - Return wheel event data for the current frame.

## V0.2.8

### Date: 1/31/2019

#### Changes:

-   Disabled double-tap to zoom functionality that is added by iOS and Android by default.
-   Fixed an issue where files would all appear in the same spot upon first load of a session.
-   Added the Session ID to the top header.
-   After logging in, the user will now be redirected back to the session they first tried accessing.
-   Fixed some typos.

## V0.2.7

### Date: 1/30/2019

#### Changes:

-   Added `line.to` and `line.color` tags. `line.to` creates an arrow that points from the source file to the target file. An array of files is also supported.
-   Added formula support for `label`, `label.color`.
-   Added some functions to `FileCalculations` to help with handling of short file ids:
    -   `getShortId` - Return the short id for the file.
    -   `fileFromShortId` - Find file that matches the short id.
    -   `filesFromShortIds` - Find files that match the short ids.
-   Disabled depth buffer writing for the new SDF rendered font.
-   Running `updateMatrixWorld` function for `FileMesh` when its position is updated.
    -   This allows child objects to have accurate world positioning the moment its parent is moved instead of waiting for ThreeJS to run the next render update frame.

## V0.2.6

### Date: 1/28/2019

#### Changes:

-   Improved the game window to resize the renderer and camera automatically
-   Improved how the files window scales for small devices
-   Move the toolbar into a floating action button
-   Closing the info box now shows an icon in its place that can be used to reopen it
-   Selecting/changing files no longer re-opens the info box
-   Tags that the user adds to the info box are no longer automatically hidden

## V0.2.5

### Date: 1/28/2019

#### Changes:

-   Rotation with touch input now spins in the correct direction.
-   3D text rendering is now done with SDF (Signed Distance Field). This gives us a much cleaner and crisper text representation.
-   Added `label.color` tag that allows you to change the color of the label text.

## V0.2.4

### Date: 1/28/2019

In this version we improved workspaces and made other minor quality of life improvements.

#### Changes:

-   Added the ability to change hex heights
-   Added the ability to stack cubes on top of each other
-   Added the ability to drag single hex tiles onto other workspaces
-   Added a `list()` formula function that is able to calculate which files are stacked on top of each other.
-   Made the square grid tiles visible only if they are over a related hex tile
-   Made hexes have a short height by default
-   Made hexes larger by default
-   Made cubes always attach to a workspace
-   Made only the grid that a cube is being dragged onto visible

##V0.2.1
###Date: 1/22/2019
In this version we added support for multiple simultaneous sessions. When logging in users can optionally provide a “Session ID” that will put them into that session. Alternatively, they can type the Session ID into the URL and go there directly. Sharing URLs to share your session is also supported.

#### Changes:

-   Multi-Session Support
    -   Users enter in a Session ID to go to a sandbox all their own.
    -   They can also share the URL with other people to be put directly into that session.
-   Hexes no longer have bevels.
-   In Formulas, hashtag expressions which have only a single result now return that result directly instead of in an array.
    -   For example, If there was only one file with a #sum set to “10” and there was a formula “=#sum”
        -   In v0.2.0 the formula would equal “[10]”
        -   In v0.2.1 the formula would equal “10”

## V0.2.0

### Date: 1/16/2019

In this version we added support for offline mode and made general improvements to the user interface.

#### Changes:

-   Added offline mode
    -   After loading the app over HTTPS, the user will be able to go completely offline (airplane mode) and still be able to access everything. This means:
        -   The app should load
        -   The user should be able to create new files and workspaces
        -   They should be able to edit tags and perform actions.
    -   When new app versions are available, the user will be prompted to refresh the page to use the new version.
        When the user goes back online the app will attempt to sync with the server. If successful, then everyone else will be able to see their changes because they have been synced.
    -   If syncing is not successful, then this is because of one or more merge conflicts between the user’s version and the server’s version.
        -   Merge conflicts happen when two users edit the same tag to different values.
        -   The computer doesn’t know which is the most valid so it has to ask the user.
    -   When merge conflicts happen a notification will pop up and prompt the user to fix them.
        -   This prompt will also be in the side bar underneath the hamburger menu.
    -   Until the user fixes the merge conflicts any changes they make will not be synced to the server.
    -   When the user fixes the merge conflicts, their state is synced to the server and everyone is able to see it.
    -   The sidebar will show the current online/offline synced/not synced status. Right clicking it will give the option to force the app into offline mode for testing and vice versa.
-   Added a nuke button
    -   This button allows the user to delete everything in the website.
    -   This is only for testing so don’t expect it to work in all cases. In particular, don’t expect it to work super well when there are multiple people on the site at a time.
-   Removed test buttons from the sidebar
-   Changed the version number to be based on the latest annotated git tag. This will let us have full control over the version numbers while making them a lot more human readable. Upon hover it will also show the git commit hash that the build was made from.<|MERGE_RESOLUTION|>--- conflicted
+++ resolved
@@ -20,15 +20,12 @@
         -   `RATE_LIMIT_MAX` - The maximum number of requests that can be recieved from an IP address over the window.
         -   `RATE_LIMIT_WINDOW_MS` - The size of the window for requests represented in miliseconds.
     -   If any of the above environment variables are not specified, then rate limiting will be disabled.
-<<<<<<< HEAD
 -   Added API support for policies and roles.
     -   In the future, additional functions will be added to CasualOS to make accessing these new capabilities easier.
-=======
 -   Added `formOpacity` tag, which allows bots to be semi-transparent.
     -   A `formOpacity` value of `1` means that the bot's mesh materials are effectively in their default opacity and transparency state.
     -   A `formOpacity` value `< 1` means that the bot's mesh materials become transparent and that the `formOpacity` value is used to modify each material's default opacity level.
     -   A `formOpacity` value of `0` would effectively make the bot invisible.
->>>>>>> 69a82d29
 
 ### :bug: Bug Fixes
 
