--- conflicted
+++ resolved
@@ -1,7 +1,6 @@
 # CasualOS Changelog
 
-<<<<<<< HEAD
-## V3.1.22
+## V3.1.23
 
 #### Date: TBD
 
@@ -9,10 +8,6 @@
 
 -   Improved the records system to authenticate and authorize requests much more quickly than before.
     -   In order to take advantage of the improvements, you may need to request a new record key.
-=======
-## V3.1.23
-
-#### Date: TBD
 
 ### :bug: Bug Fixes
 
@@ -42,7 +37,6 @@
 ### :bug: Bug Fixes
 
 -   Fixed an issue where custom apps may sometimes ignore JSX updates when using app hooks.
->>>>>>> 92a6950f
 
 ## V3.1.21
 
