--- conflicted
+++ resolved
@@ -10,11 +10,7 @@
 
 ## V3.0.5
 
-<<<<<<< HEAD
-#### Date: 4/25/2022
-=======
 #### Date: 4/26/2022
->>>>>>> 1eb8d967
 
 ### :rocket: Improvements
 
