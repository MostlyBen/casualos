# CasualOS Changelog

## V3.2.14

#### Date: TBD

<<<<<<< HEAD
### :boom: Breaking Changes

-   Changed how `os.listData()` works to require `data.list` access for the `account` marker instead of for each item individually.
    -   This means that `os.listData()` will continue to work for users that have a record key or are admins (record owner or member of a studio), but it will no longer be possible to list `publicRead` data items through this function.
    -   Instead, use the new `os.listDataByMarker()` function to list data based on a marker.
    -   The reason for this change is to make the API more predictable. Previously, it was possible for `os.listData()` to return no results even if there were items after the given address. This is because a fixed number of items would be retrieved from the database and then checked to see if the user has access to it. If the user did not have access to any items, then an empty list would be returned, even if there are items that the user _does_ have access to later in the database.
-   Changed `os.listData()` to throw a `CausualOSError` if the user is not authorized to list items.
    -   Previously, an empty list would be returned. Now, an empty list is only returned if there are no items.
-   Removed `os.grantRecordMarkerPermission()` and `os.revokeRecordMarkerPermission()`.
    -   These functions have been replaced by `os.grantPermission()` and `os.revokePermission()`.

### :rocket: Features

-   Added `os.grantPermission(recordName, permission, options?)` and `os.revokePermission(recordName, permissionId, options?)`.
    -   `os.grantPermission()` creates a permission that grants the ability to perform an action (or set of actions) on a marker or resource to a user, inst, or role.
    -   `os.revokePermission()` deletes the permission with the given ID.
=======
### :bug: Bug Fixes

-   Fixed an issuse where `os.showUploadFiles()` dialog cuts off the "Upload" button when a lot of files are added.
>>>>>>> e09b2483

## V3.2.13

#### Date: 2/5/2024

### :rocket: Features

-   Improved diagnostics for VR and AR features.

### :bug: Bug Fixes

-   Fixed an issue where `ai.generateSkybox()` would fail if an instances array was provided.

## V3.2.12

#### Date: 2/2/2024

### :boom: Breaking Changes

-   Removed the ability to create avatars with ReadyPlayerMe.

### :rocket: Features

-   Added `POST /api/v2/ai/skybox` character limit prompt to match BlockadeLabs limit of 600 characters.
-   Added comID
    -   comID is a set of features that allows studios to customize CasualOS based on their comID.
    -   Studios can get a comID by obtaining a subscription that grants the comId feature to them.
    -   Once a Studio has the feature, they can request the comID that they want from the Studio settings page.
    -   They can also provide the following additional settings:
        -   `studio.name` - The name of the Studio.
        -   `comID` - The comID for the Studio. Studio admins can request a new comID for their studio.
        -   `comID.logoURL` - The URL of the logo that should be displayed for the Studio and comID.
        -   `comID.allowedStudioCreators` - The kinds of users that are allowed to create Studios within the comID. Possible options are "anyone" and "only-members".
        -   `comID.ab1BootstrapURL` - The URL that specifies where the custom ab1 bootstrapper should be loaded from. If none is specified, then the default ab1 is loaded.
        -   `comID.allowedBiosOptions` - The list of allowed BIOS options that can be presented to users. If none are specified, then the default list is used.
        -   `comID.defaultBiosOption` - The BIOS option that is selected in the BIOS by default. If none is specified, then the default is used.
        -   `comID.automaticBiosOption` - The BIOS option that will be automatically executed instead of displaying the BIOS. If none is specified, then the default is used.
        -   `comID.jitsiAppName` - The name of the Jitsi App that should be used for the meetPortal. If none is specified, then the default is used.
        -   `comID.what3WordsApiKey` - The API Key that should be used for `os.convertGeolocationToWhat3Words()`. If none is specified, then the default is used.
    -   Setting `comId` or `comID` in the query tells CasualOS to use the settings that were configured on the related Studio settings page. Additionally, the logo of the studio will be displayed on the loading screens and BIOS.
-   Added some messaging to the sign up pages to inform users that valid emails are required in order to completely setup their accounts.

### :bug: Bug Fixes

-   Fixed an issue where `os.startFormAnimation()` does not support starting paused animations with an initialTime greater than 0.

## V3.2.11

#### Date: 1/29/2024

### :boom: Breaking Changes

-   Changed the `BIOS_OPTIONS` environment variable to default to `join inst,local inst,studio inst,free inst,sign in,sign up,sign out`.

### :rocket: Features

-   Added `portalHDRAddress` tag.
-   Added the `join inst` BIOS option as an alternative to `enter join code`.
-   Added buttons for the `sign in`, `sign up`, and `sign out` BIOS options.
-   Added the ability to automatically expire temporary inst data (tempShared space data) and websocket connections.
    -   Configurable by the `redis.tempInstRecordsLifetimeSeconds`, `redis.tempInstRecordsLifetimeExpireMode`, `redis.connectionExpireSeconds`, and `redis.connectionExpireMode` options in SERVER_CONFIG.
    -   Defaults:
        -   `redis.tempInstRecordsLifetimeSeconds` defaults to `60 * 60 * 24` (24 hours)
        -   `redis.tempInstRecordsLifetimeExpireMode` defaults to `null`
        -   `redis.connectionExpireSeconds` defaults to `60 * 60 * 3` (3 hours)
        -   `redis.connectionExpireMode` defaults to `null`

### :bug: Bug Fixes

-   Fixed an issue where branch info was being duplicated for temporary branches.
-   Fixed an issue where `onSpaceRateLimitExceeded` was missing from 'Add New Tag' autocomplete list.
    > > > > > > > develop

## V3.2.10

#### Date: 1/17/2024

### :boom: Breaking Changes

-   Changed the `BIOS_OPTIONS` environment variable to default to `enter join code,local inst,studio inst,free inst,sign in,sign up,sign out`.

### :rocket: Features

-   Added new BIOS options.
    -   `local inst` - Works exactly like `static inst`.
    -   `local` - Shorthand `local inst`.
    -   `free inst` - Works exactly like `public inst`.
    -   `free` - Shorthand for `free inst`.
    -   `studio inst` - Works exactly like `private inst`.
    -   `studio` - Shorthand for `studio inst`.

### :bug: Bug Fixes

-   Fixed an issue where using the keyboard to select a tag in the sheetPortal would cause the page to refresh.
-   Fixed an issue where loading a studio inst for the first time after creating an account could fail.
-   Fixed an issue where gridPortal input did not work in the OculusBrowser.

## V3.2.9

#### Date: 1/3/2024

### :bug: Bug Fixes

-   Fixed some visual issues with studio subscriptions.
-   Fixed an issue where it was possible for a studio to have default user features when subscribed.

## V3.2.8

#### Date: 12/29/2023

### :bug: Bug Fixes

-   Fix issues with Docker ARM32 and ARM64 builds.
-   Fixed an issue where objects could not be stored as data if a max data size was set.

## V3.2.7

#### Date: 12/22/2023

### :boom: Breaking Changes

-   The `SessionSelector` parameter for `remote(action, selector?)` has changed.
    -   Before, `session`, `username`, and `device` were valid properties.
    -   Now they are `sessionId`, `userId`, and `connectionId`.
-   The following obsolete functions have been removed:
    -   `os.checkout()`
    -   `os.finishCheckout()`
    -   `os.instances()`
    -   `os.instStatuses()`
    -   `server.setupServer()`
    -   `os.setupInst()`
    -   `server.backupToGithub()`
    -   `server.backupAsDownload()`
    -   `server.finishCheckout()`
    -   `server.markHistory()`
    -   `server.browseHistory()`
    -   `server.restoreHistoryMark()`
    -   `server.restoreHistoryMarkToServer()`
    -   `server.restoreHistoryMarkToInst()`
    -   `server.serverStatuses()`
    -   `server.servers()`
    -   `server.stories()`
    -   `server.loadFile()`
    -   `server.saveFile()`
    -   `crypto.createCertificate()`
    -   `crypto.signTag()`
    -   `crypto.verifyTag()`
    -   `crypto.revokeCertificate()`
    -   All the `server.rpioXYZ` functions.
    -   All the `server.serialXYZ` functions.
    -   All the `adminSpace` functions.
-   `SHARED_PARTITIONS_VERSION` is now always `v2`.
-   Removed all the `causal-tree` packages.
    -   They are no longer needed since YJS does such a good job.
-   Merged all the websocket and data synchronization code into `aux-common`, `aux-records`, and `aux-server`.
-   Changed `SERVER_CONFIG.subscriptions.subscriptions.defaultSubscription` to be used to indicate that the subscription should be automatically given to users who do not have an active subscription.

### :rocket: Improvements

-   Added a "BIOS" screen at startup.
    -   This screen only shows when no inst has been specified in the URL.
    -   It allows the user to select what kind of inst they want to create and sign in.
    -   The screen can be skippped by providing the `bios` query parameter. It accepts one of the following values:
        -   `static inst` - Generates a static inst (device only). Static insts support local device storage, but do not sync across devices or browsers.
        -   `private inst` - Generates a private inst that is synced to the cloud.
        -   `public inst` - Generates a temporary public inst. This used to be the default.
        -   `enter join code` - Show the BIOS screen box with the "enter join code" option already selected.
        -   `sign in` - Show the BIOS screen with the "sign in" option already selected.
        -   `sign up` - Show the BIOS screen with the "sign up" option already selected.
        -   `sign out` - Show the BIOS screen with the "sign out" option already selected.
-   Added private insts.
    -   It is now possible to load a private inst using the `owner` query parameter. It supports the following values:
        -   `player` - Use the currently logged in user as the owner.
        -   `public` - Use the temporary public partition as the owner.
        -   The name of a record.
        -   The ID of a user.
        -   The ID of a studio.
    -   If the `owner` query parameter is specified but no inst is specified, then the BIOS screen will be shown.
    -   If the `inst` query parameter is specified but no owner is specified, then a temporary public inst will be loaded.
-   Added the `permalink` tag to the `configBot`.
    -   This tag contains a permanent link to the current inst. That is, the `owner` query param is replaced with the actual record that the inst was loaded from.
    -   This make it useful for sharing an exact link to the current inst.
-   Added the `record` tag to the `configBot`.
    -   This tag contains the name of the record that the inst was loaded from.
    -   If the inst is a temporary public inst, then this tag is omitted from the configBot.
-   Improved `os.listUserStudios()` to include the subscription tier of each studio.
-   Added `light` form.
    -   Added `pointLight`, `ambientLight`, `directionalLight`, `spotLight`, and `hemisphereLight` subtypes.
    -   Added `formLightIntensity` tag.
    -   Added `formLightTarget` tag.
    -   Added `formLightDistance` tag.
    -   Added `formLightAngle` tag.
    -   Added `formLightPenumbra` tag.
    -   Added `formLightDecay` tag.
    -   Added `formLightGroundColor` tag.
-   Added menu items `password` subtype.
-   Added the `os.requestAuthBotInBackground()` function.
    -   Works just like `os.requestAuthBot()` except that the user will not be prompted to login.
    -   Returns the user's auth bot if they are signed in.
    -   Returns `null` if the user is not signed in.
-   Added the `REQUIRE_PRIVO_LOGIN` environment variable during build to control whether login with Privo is required.
-   Added the `DEFAULT_BIOS_OPTION` environment variable during build to control which BIOS option is selected by default.
-   Added the `AUTOMATIC_BIOS_OPTION` environment variable during build to specify the BIOS option that should be executed by default. Setting this to a valid BIOS value will skip the BIOS screen.
-   Added the `AUTH_WEBSOCKET_ENDPOINT` environment variable during build to control the websocket endpoint that the auth site looks for.
-   Added the ability to limit how large data records can be in `tiers.data.maxItemSizeInBytes`.
    -   If no value is specified, then `500000` (500KB) is used.
    -   `null` can be used to remove the limit.
-   Added the `privacyFeatures` tag to the `authBot`. It is an object with the following properties:
    -   `publishData` - A boolean that specifies whether the user is allowed to publish any data at all.
    -   `allowPublicData` - A boolean that specifies whether the user is allowed to publish or access public data.
    -   `allowAI` - A boolean that specifies whether the user is allowed to access AI features.
    -   `allowPublicInsts` - A boolean that specifies whether the user is allowed to access public insts.
-   Added the `os.reportInst()` function.
    -   Opens the "Report Inst" dialog that gives the user an opportunity to describe what they are seeing and report it.
    -   Returns a promise that resolves when the inst has been reported.

### :bug: Bug Fixes

-   Fixed an issue where `os.getCurrentInst` would not work properly if multiple instances are loaded
-   Fixed an issue where work state was not retained in systemPortal after switching to diff panel
-   Fixed an issue where setting cube bots with scale 0 did not receive pointer events
-   Fixed an issue where labels were broken when setting labelPosition and labelAlignment to left or right
-   Attempted to fix an issue where the code editor could get desynced from the actual bot script state.
-   Fixed an issue where using `os.enablePointOfView()` with IMU data would not produce correct rotations.

## V3.2.6

#### Date: 9/1/2023

### :rocket: Improvements

-   Updated to support Node.js 18.x.
-   Improved the build process to inject the `SERVER_CONFIG` environment variable into the resulting JS bundle instead of requiring the CloudFormation inject it into the Lambda functions itself.

## V3.2.5

#### Date: 8/28/2023

### :rocket: Improvements

-   Added the `os.listUserStudios()` function.
    -   Gets the list of studios that the current user has access to.
-   Disabled the ability to create studios when subscriptions are not supported.

### :bug: Bug Fixes

-   Fixed an issue where setting `portalBackgroundAddress` to a `null` value and then back to its original value would not restore the background image.

## V3.2.4

#### Date: 8/22/2023

### :rocket: Improvements

-   Added `formDepthWrite` tag.
-   Added `formDepthTest` tag.
-   Added the ability to use `Ctrl+B` to automatically focus the last visisted tag.
-   Added a "Done" button to the `os.showInput()` modal.
-   Added the ability to create Studios.
    -   Studios are a way to manage records under a different subscription than a personal account.
    -   Studios have their own subscriptions and can have multiple members.
    -   Members can have two roles: `admin` and `member`.
        -   `admin` members can manage the Studio subscription and can add/remove members and create records.
        -   `member` members can read/write data in records, but cannot manage permissions in records.
    -   Like users, studios have an automatically created record that matches their ID.

### :rocket: Bug Fixes

-   Fixed an issue where bots in the miniGridPortal were somehow pointable by controllers while in AR/VR.

## V3.2.3

#### Date: 7/31/2023

### :bug: Bug Fixes

-   Fixed an issue where incorrect subscription features would be shown after a user subscribed.

## V3.2.2

#### Date: 7/31/2023

### :rocket: Improvements

-   Added the `ai.chat()` and `ai.generateSkybox()` functions as an easy way to interface with [OpenAI's Chat API](https://platform.openai.com/docs/guides/gpt/chat-completions-api) and [Blockade Lab's API](https://api-documentation.blockadelabs.com/api).
    -   When configured on the server, users will have the ability to interface with an OpenAI GPT model without having to manage or store their own OpenAI API Key.
    -   They will also be able to interface with Blockade Lab's API without having to manage their own API key.
    -   `ai.chat()` accepts two parameters:
        -   `message` - This is the message (string or object) or list of messages (objects) that the AI model should respond to.
        -   `options` - Is optional and are the options that should be used for the operation.
        -   Returns a promise that resolves when the AI has responded to the message(s). The resolved value will be a string if `message` was a string. Otherwise, it will be an object.
        -   See the documentation for more info.
    -   `ai.generateSkybox()` accepts three parameters:
        -   `prompt` - This is the prompt that tells the AI what the generated skybox should look like.
        -   `negativePrompt` - Is optional and tells the AI what the generated skybox should not look like.
        -   `options` - Is optional and are the options that should be used for the operation.
        -   Returns a promise that resolves when the AI has generated the skybox. The resolved value will be a string containing the URL that the generated image is stored at.
        -   See the documentation for more info.
    -   (DevOps Only) To configure AI Chat features, use the following `SERVER_CONFIG` properties:
        -   `openai` - This should be an object with the following properties:
            -   `apiKey` - The OpenAI API Key that should be used for requests.
            -   `maxTokens` - The maximum number of tokens that can be used in a request. If omitted, then there is no limit.
        -   `blockadeLabs` - This should be an object with the following properties:
            -   `apiKey` - The Blockade Labs API Key that should be used for requests.
        -   `ai` - This should be an object with the following properties:
            -   `chat` - Optional. If omitted, then AI Chat features will be disabled. It should be an object with the following properties:
                -   `provider` - Set this to `"openai"`. This tells the server to use OpenAI for `ai.chat()`.
                -   `defaultModel` - Set this to the model that should be used by default. For OpenAI, see this [list of supported models](https://platform.openai.com/docs/models/model-endpoint-compatibility).
                -   `allowedModels` - The array of model names that are allowed to be used by `ai.chat()`.
                -   `allowedSubscriptionTiers` - The array of subscription tiers that enable `ai.chat()` for a user. If a user is not subscribed to one of the listed tiers, then they will not be allowed to use `ai.chat()`. Set this to `true` to allow all users (even ones that are not subscribed).
            -   `generateSkybox` - Optional. If omitted, then AI Skybox features will be disabled. It should be an object with the following properties:
                -   `provider` - Set this to `"blockadeLabs"`. This tells the server to use Blockade Labs for `ai.generateSkybox()`.
                -   `allowedSubscriptionTiers` - The array of subscription tiers that enable `ai.generateSkybox()` for a user. If a user is not subscribed to one of the listed tiers, then they will not be allowed to use `ai.generateSkybox()`. Set this to `true` to allow all users (even ones that are not subscribed).
-   Added the `bytes.toBase64Url(data, mimeType?)` and `bytes.fromBase64Url(url)` functions.
    -   These functions are useful working with [Data URLs](https://developer.mozilla.org/en-US/docs/web/http/basics_of_http/data_urls) from binary data or a Base 64 string.
    -   `bytes.toBase64Url(data, mimeType?)` - Creates a Data URL using the given binary data or Base 64 string, and includes the given MIME Type in the output.
        -   `data` - Is a `Uint8Array` or `string` and is the data that should be included in the URL.
        -   `mimeType` - Is optional, and is the MIME Type that the data represents.
    -   `bytes.fromBase64Url(url)` - Creates a `Blob` from the given data URL. The resulting blob will have a `type` matching the MIME Type stored in the Data URL, and binary data equal to the decoded base 64.
        -   `url` - The string representing the data URL.

## V3.2.1

#### Date: 7/26/2023

### :rocket: Improvements

-   Added a "repeated error limit" for individual tags that prevents `@onError` from being called if a tag emits a large number errors.
-   Added the `os.openPhotoCamera()`, `os.closePhotoCamera()`, and `os.capturePhoto()` functions.
    -   When called, they open/close the photo camera modal that makes it easy for the user to take photos.
    -   The `@onPhotoCaptured` shout is sent for every photo that the user captures.
    -   See the documentation for more info.
-   Added a basic admin panel to the auth site.
    -   This lets you see the records you own and browse the information contained in them.
    -   It is very limited, but right now it is useful for very basic administration.
    -   It can list data items, files, events, policies, and roles.

### :bug: Bug Fixes

-   Fixed an issue where setting a portal to `null` in `@onPortalChanged` would cause an infinite loop.

## V3.2.0

#### Date: 7/17/2023

### :rocket: Improvements

-   Improved the API reference documentation to be generated from documentation comments in the source code.
-   Added personal records.
    -   Personal records are records that have the same name as your `authBot` ID (User ID).
    -   By default, they are only able to be accessed by your user.
    -   Additionally, they do not require the creation of a record key to use. It will be automatically created for you once you go to use it.

## V3.1.36

#### Date: 7/7/2023

### :rocket: Improvements

-   Added `os.getPublicFile()` and `os.getPrivateFile()` functions as a way to tell CasualOS whether the file is expected to be public or private.
    -   Using `os.getPrivateFile()` is quicker than using `os.getFile()` for private files, but it is slower than using `os.getFile()` for public files.
    -   `os.getFile()` is optimized for retrieving public files, but will fallback to trying to retrieve private files if the first fails.
    -   `os.getPublicFile()` is optimized for retrieving public files and will fail if the file is not public.

### :bug: Bug Fixes

-   Fixed an issue where it was not possible to retrieve private data and file records using `os.getData()` and `os.getFile()`.
-   Fixed an issue where it was impossible to manage an existing subscription.

## V3.1.35

#### Date: 6/30/2023

### :rocket: Improvements

-   Merged the serverless and server backends.
    -   This means that we now ship one docker image for both the aux server and auth server instead of two.
    -   The aux server still runs on port 3000, while the auth server runs on port 3002 (by default).
    -   The auth serverless backend has also been merged with the serverless apiary backends, so only one AWS CloudFormation deployment is needed to have a fully functioning deployment.
-   Added the `skybox` form.

### :bug: Bug Fixes

-   Fixed an issue where roles could not be granted because of a database configuration issue.
-   Fixed an issue where auth sessions could not be renewed because of a database configuration issue.

## V3.1.34

#### Date: 6/19/2023

### :bug: Bug Fixes

-   Fixed an issue where some records could not be retrieved due to the database returning the data in an unexpected format.

## V3.1.33

#### Date: 6/19/2023

### :rocket: Improvements

-   Removed unused DynamoDB tables from the backend.

## V3.1.32

#### Date: 6/17/2023

### :rocket: Improvements

-   Improved the backend to use a SQL Database instead of DynamoDB tables.
    -   This will make development quicker and easier in the future in addition to being more cost effective.

## V3.1.31

#### Date: 5/26/2023

### :rocket: Improvements

-   Added the `os.getCurrentInstUpdate()` function.
    -   Returns a promise that resolves an inst update that represents the current local shared state of the inst.
    -   This function is useful for whenever you want a snapshot of the current `shared` space state and want to be able to restore it to an inst after it is wiped.
-   Added the `os.mergeInstUpdates(updates)` function.
    -   This function merges the given list of inst updates into a single update.
    -   Mostly useful for consolidation and maintenence of updates.

## V3.1.30

#### Date: 5/25/2023

### :rocket: Improvements

-   Added the `meetPortalLanguage` tag.
    -   Sets the language that is displayed in the meetPortal interface by default.
    -   If omitted, then the user-configured language will be used. (English if never changed)
    -   Must be set on the `meetPortalBot` before the meetPortal is loaded in order to take effect.
-   Added support for displaying a list of options using `os.showInput()`.

    -   To display a list, use the `list` type.
    -   The supported list subtypes are:
        -   `select` - Displays a dropdown list that the user can select from.
        -   `multiSelect` - Displays a dropdown list of checkboxes that the user can check.
        -   `checkbox` - Displays a list of checkboxes.
        -   `radio` - Displays a list of radio buttons.
    -   When using the `list` type, you should pass in an array of items that have the following structure:

        ```typescript
        let item: {
            /**
             * The label that should be displayed for the item.
             */
            label: string;

            /**
             * The value that is associated with the item.
             */
            value: any;
        };
        ```

### :bug: Bug Fixes

-   Fixed an issue where using the sheetPortal to delete a bot that had circular `creator` tag references would freeze CasualOS.
-   Fixed an issue where `#` symbols at the start of a tag value would be hidden in the multiline code editor.

## V3.1.29

#### Date: 5/23/2023

### :rocket: Improvements

-   Added the `@onSpaceMaxSizeReached` shout.
    -   This is a shout that is sent when a space has reached its maximum persistent storage size.
    -   `that` is an object with the following properties:
        -   `space` - The space that reached is maximum storage size. Generally, this is `shared`.
        -   `maxSizeInBytes` - The maximum allowed size for the space in bytes.
        -   `neededSizeInBytes` - The number of bytes that would be needed to store the data that was placed in the space.
    -   Note that this only applies to persistent storage. That is, if you create a bot in the `shared` space and receive this shout, then it is possible that the bot was not persistently stored and shared, but it is still available by scripts until the browser tab is refreshed or the PC is restarted.
    -   Generally, if you receive this shout, then it is a good idea to backup your inst.
-   Added configurable support for IP-based rate limiting.
    -   Applies to websockets as well as the API.
    -   Requires a Redis connection and is configurable by the following environment variables:
        -   `RATE_LIMIT_MAX` - The maximum number of requests that can be recieved from an IP address over the window.
        -   `RATE_LIMIT_WINDOW_MS` - The size of the window for requests represented in miliseconds.
    -   If any of the above environment variables are not specified, then rate limiting will be disabled.
-   Added API support for policies and roles.
    -   In the future, additional functions will be added to CasualOS to make accessing these new capabilities easier.
-   Added `formOpacity` tag, which allows bots to be semi-transparent.
    -   A `formOpacity` value of `1` means that the bot's mesh materials are effectively in their default opacity and transparency state.
    -   A `formOpacity` value `< 1` means that the bot's mesh materials become transparent and that the `formOpacity` value is used to modify each material's default opacity level.
    -   A `formOpacity` value of `0` would effectively make the bot invisible.
-   Added several functions to help manage policies and roles:
    -   `os.grantRecordMarkerPermission()`
    -   `os.revokeRecordMarkerPermission()`
    -   `os.grantInstAdminPermission()`
    -   `os.grantUserRole()`
    -   `os.grantInstRole()`
    -   `os.revokeUserRole()`
    -   `os.revokeInstRole()`
    -   See the documentation for more information.
-   Added the `@onSpaceRateLimitExceeded` shout which occurs when a space rejects a tag change or event because a rate limit was exceeded.

### :bug: Bug Fixes

-   Fixed an issue where `os.getMediaPermission` would leave tracks in a MediaStream running. Some browsers/devices release these automatically, while others would leave the tracks running and cause issues with other systems that utilize audio and video hardware like augmented reality.
-   Fixed an issue where `data:` URLs would not work in the `formAddress` tag without a workaround.
-   Fixed an issue where it was impossible to create record keys on deployments that did not have a subscription configuration.
-   Fixed an issue where the bounding objects of a transformed bot did not update if its `transformer` moved.
    -   This fixes a reported bug with `lineTo` to updating correctly while using the `transformer` tag. [Issue #276](https://github.com/casual-simulation/casualos/issues/276)
-   Fixed an issue where the `color` tag would not apply to all materials in a gltf model.
-   Fixed an issue where gltf models with multiple materials and textures would not be properly disposed.
-   Fixed an issue where `os.beginAudioRecording` would fail to provide audio chunks in stream mode if the mimeType was anything other than `audio/x-raw`.
-   Fixed some potential issues with the `tempShared` and `remoteTempShared` spaces.
-   Fixed an issue creating a bot with a `null` tag value would cause the null value to become visible after a refresh.
-   Fixed an issue where a player disconnect event may not be sent if the server failed to message the disconnected player before it processed the disconnection.

## V3.1.28

#### Date: 3/22/2023

### :rocket: Improvements

-   Improved the mapPortal to be able to correctly show large bots which are placed past the horizion but should still be visible because they peak above the horizion.

### :bug: Bug Fixes

-   Fixed an issue where moving the camera using the `cameraPositionOffset` tag while in point of view mode and while one of the mouse buttons is held down would result in the camera moving in a circle instead of where the `cameraPositionOffset` specified.

## V3.1.27

#### Date: 3/16/2023

### :bug: Bug Fixes

-   Fixed an issue where billboarded bots could break the mapPortal.
-   Fixed an issue where quickly tapping on the screen in the mapPortal could cause user controls to stop working.
-   Fixed an issue where large bots were visible through the Earth in the mapPortal and miniMapPortal.

## V3.1.26

#### Date: 3/14/2023

### :rocket: Improvements

-   Added additional configuration options for the Records system.
    -   It is now possible to indicate whether a subscription is purchasable. Setting this to `false` will prevent it from showing to users who haven't purchased a subscription.
    -   It is also now possible to povide additional configuration options for Stripe Checkout sessions and Stripe Customer Portal management sessions.
-   Improved the login system to evaluate email/sms rules on the server. As a result, existing users are no longer subject to the email/sms rules. This makes the rules effective for blocking specific emails/sms from signing up, but they won't interfere with already existing users.

## V3.1.25

#### Date: 3/10/2023

### :rocket: Improvements

-   Added the ability to configure Records system deployments to support Beta Program Subscriptions through Stripe.
    -   If configured, then users can subscribe to the Beta Program through their account portal.
    -   Once subscribed, they can store their OpenAI API Key in their account profile.
    -   This additional information will then be included in the `authBot` (returned from `os.requestAuthBot()`) as a couple tags:
        -   `hasActiveSubscription` - Whether the user has a currently active beta program subscription.
        -   `openAiKey` - The API Key that the user has saved in their account.
    -   If not configured, then every user will have access to all of the Beta Program features.
    -   Of course, since CausalOS is Open Source, anyone is free to take the source code and make their own deployments with all Beta Features enabled by default.

## V3.1.24

#### Date: 2/23/2023

### :bug: Bug Fixes

-   Fixed an issue where the auth system prevent useres from logging in if their User ID was in an old format.

## V3.1.23

#### Date: 2/23/2023

### :rocket: Improvements

-   Improved the records system to authenticate and authorize requests much more quickly than before.
    -   In order to take advantage of the improvements, you may need to request a new record key.
-   Updated the multi-line code editor to color-code parenthesis, curly braces, and square brackets so it is easier to tell which pairs go together.

### :bug: Bug Fixes

-   Fixed an issue where the multi-line editor could get stuck in an infinite loop while trying to resize itself to fit on the screen.
-   Fixed an issue where tag masks would return the serialized version of a value instead of the computed version of the value.
    -   Tag masks are designed to work a little differently from regular tags since it is much more common for tag mask values to be set programmatically instead of entered by hand.
    -   This means that tag masks are designed to preserve the saved type as much as possible, unless it is clear that the value should be converted to a native type.
    -   As a result, only marked values are converted from their string value into a native value.
    -   For example, the string `"123"` will remain `"123"`, but the string `"🔢123"` will be converted to the number `123`. The same goes for other values like `"true"` and `"false"`.
    -   Possible marks are:
        -   Numbers: `🔢`
        -   Mods: `🧬`
        -   Dates: `📅`
        -   Vectors: `➡️`
        -   Rotations: `🔁`
-   Fixed an issue where JSX syntax highlighting would fail if the script contained a return statement.
-   Fixed an issue where empty `{}` expressions in JSX would cause compilation to fail.
-   Fixed an issue where using `animateTag()` with a custom start time wouldn't work.
-   Fixed an issue where autocomplete would not work on instances with a large number of listeners.

## V3.1.22

#### Date: 2/15/2023

### :rocket: Improvements

-   Added a log to help debug an initialization issue.

### :bug: Bug Fixes

-   Fixed an issue where custom apps may sometimes ignore JSX updates when using app hooks.

## V3.1.21

#### Date: 1/30/2023

### :rocket: Improvements

-   Improved the ab-1 bootstrapper to support Version 2 AUX Files.

### :bug: Bug Fixes

-   Fixed an issue with `os.downloadBotsAsInitializationUpdate()` and `os.createInitializationUpdate()` where they could not download bots that contained script syntax errors.

## V3.1.20

#### Date: 1/19/2023

### :rocket: Improvements

-   Added the ability to specify a `type` to `os.addDropGrid()` and `os.addBotDropGrid()`.
    -   Possible types are `sphere` and `grid`. (Defaults to `grid`)
    -   When combined with `portalBot`, you can use this to place bots in a sphere portal.
    -   Alternatively, it can be used to place bots on the surface of a sphere (without rotation for now).

### :bug: Bug Fixes

-   Fixed an issue where the gridPortal would error if a bot had `labelPosition` set to `floating` but had no `label`.
-   Fixed an issue where it was possible for CasualOS to ignore udpates to a newly created bot.

## V3.1.19

#### Date: 1/17/2023

### :rocket: Improvements

-   Improved the diff multi-line code editor to support `codeButton` form bots.
-   Improved `os.focusOn()` to be able to navigate to systemPortal tags when the diff pane is open in the systemPortal.
-   Added the `debug.onScriptActionEnqueued(handler)`, `debug.onAfterScriptUpdatedTag(handler)`, `debug.onAfterScriptUpdatedTagMask(handler)`, `debug.onBeforeUserAction(handler)`, `debug.performUserAction(...actions)`, and `debug.getCallStack()` functions for debuggers.
    -   See the documentation for more information and examples.
-   Added the `os.showConfirm(options)` function.
    -   When called, it displays a confirmation dialog that gives the user the ability to indicate whether they want something confirmed or canceled.
    -   Returns a promise that resolves with `true` if the user clicked the "Confirm" button and `false` if they closed the dialog or clicked the "Cancel" button.
    -   `options` should be an object with the following properties:
        -   `title` - The title that should be shown on the dialog.
        -   `content` - The descriptive content that should be shown in the dialog.
        -   `confirmText` - The text that should be shown for the "Confirm" button. (Optional)
        -   `cancelText` - The text that should be shown for the "Cancel" button. (Optional)
-   Improved the systemPortal to always focus and select the search box when using `Ctrl+Shift+F`/`Cmd+Shift+F`.
    -   It will also grab the currently selected text and auto-fill that into the search box.
-   Improved the systemPortal to preserve the last selected location in a tag when using `os.focusOn()` without line/index information or when using the quick access panel (`Ctrl+P`).
-   Improved the systemPortal to be able to show the quick access panel (`Ctrl+P`) even if the multi-line editor is not focused.
-   Added the `os.downloadBotsAsInitialzationUpdate(bots, filename)` function.
    -   When called, it downloads the given array of bots as a `.aux` or `.pdf` file stored in the Version 2 AUX File Format.
    -   The [Version 2 AUX Format](https://github.com/casual-simulation/casualos/blob/9910658524e4a37f40c72f824ef5770693005394/src/aux-common/bots/StoredAux.ts#L12) is similar to the [Version 1 AUX Format](https://github.com/casual-simulation/casualos/blob/9910658524e4a37f40c72f824ef5770693005394/src/aux-common/bots/StoredAux.ts#L7), except instead of storing the bot data as a snapshot, it stores bot data as a conflict-free update. This means that the Version 2 format is more suited towards scenarios where multiple different machines want to load the aux file at the same time (like when initializing shared instances), or when you want to share changes to an inst offline.
    -   Note that the Version 2 AUX Format is not a replacement for the Version 1 AUX Format. They are both in active use and each is slightly more optimal for different use-cases.
-   Added a button to the "Scan QR Code" dialog that allows changing the current camera.
-   Added the `spherePortal` form.
    -   The `spherePortal` form functions like the `portal` form except that it displays bots in the portal on the surface of an invisible sphere and treats the dimension X and Y tags as latitude and longitude coordinates.

### :bug: Bug Fixes

-   Fixed an issue where `os.applyUpdatesToInst()` would not sync updates to the server.
-   Fixed an issue where strings that can be converted to primitive values search box would not appear if `systemPortalSearch` was set via a script.
-   Fixed an issue where it was impossible to use `os.importAUX()` with URLs that didn't end with ".aux".

## V3.1.18

#### Date: 12/28/2022

### :bug: Bug Fixes

-   Fixed an issue where the systemPortal would not correctly open tags that were clicked by the user.

## V3.1.17

#### Date: 12/28/2022

### :rocket: Improvements

-   Improved `os.focusOn()` to support specifying a rotation in the map portals.
-   Improved custom apps to have better performance when working with apps that utilize a large number of HTML elements.
-   Added the `codeHint` form for bots.
    -   Useful for highlighting some code or inserting inline markers.
    -   This form functions similarly to `cursor`.
    -   Differences are that `strokeColor` is supported for setting a border on the highlighted code, `label` is supported for inserting inline markers, and `@onClick` is supported for clicking the label of a hint.
-   Added the `codeToolsPortal` portal.
    -   When set to a dimension on the `configBot`, it will display bots that are in that dimension and have `label` tags in the toolbar of the multi-line editor.
    -   This is useful for writing little gadgets that are intended to assist with coding.
-   Improved the systemPortal to support bots from attached debuggers.
-   Added the ability to use `Ctrl+P`/`Cmd+P` while the the multi-line code editor is focused to show a quick access menu that lets you quickly search for and jump to different tags.
-   Added the ability to use `Ctrl+Shift+F`/`Cmd+Shift+F` in the system portal to quickly jump to the "Search" panel.
-   Improved `expiriment.beginRecording(options)` to be able to record audio from both the microphone and screen.
-   Added the ability to add the `casualos-no-cors-cache=true` query param to `formAddress` tag values to prevent CasualOS from adding the `cors-cache=` query param to requests that it makes.
    -   This may be needed in some scenarios where you don't need CORS to always function properly with `formAddress` tags, but you do need to prevent the `cors-cache` query param from being included in the address URL.
    -   Note that the `casualos-no-cors-cache=true` param will also be removed from the URL, so it doesn't affect the request either.

### :bug: Bug Fixes

-   Fixed an issue where calling `debug.listCommonPauseTriggers()` on an async listener didn't work.

## V3.1.16

#### Date: 12/13/2022

### :rocket: Improvements

-   Added the `os.listBuiltinTags()` function.
-   Improved `codeButton` form bots to be able to be displayed in the multi-line editor's context menu when their `#true` tag is set to `true`.

### :bug: Bug Fixes

-   Fixed an issue where `os.showHtml()` would use a dark background when the dark theme was enabled.
-   Fixed an issue where calling `os.getData()` with null values would cause the server to crash.

## V3.1.15

#### Date: 12/12/2022

### :bug: Bug Fixes

-   Fixed an issue where custom apps would incorrectly display white text on a white background by default when using the dark theme.
-   Fixed an issue where it was impossible to edit tags using the single-line editors in the systemPortal.

## V3.1.14

#### Date: 12/12/2022

### :rocket: Improvements

-   Added dark mode to CasualOS!
    -   It is controlled by the new `theme` tag on the configBot.
    -   Possible values are:
        -   `auto` - Use the system dark mode setting. (Default)
        -   `light` - Use the light theme.
        -   `dark` - Use the dark theme.
-   Added the `@onMeetRecordingLinkAvailable` shout.
    -   It is triggered when recording is enabled in the meetPortal and contains the link that the recording will be available at.
    -   `that` is an object with the following properties:
        -   `link` - The link that the recording is available at.
        -   `timeToLive` - The number of seconds that the link will be available for.
-   Added the `os.attachDebugger(debug, options?)` and `os.detachDebugger(debug)` functions.
    -   These functions are useful for attaching the bots in a debugger to the CasualOS frontend as if it was a separate inst.
    -   Additionally, debuggers can be attached using a tag name mapper that can remap tag names so the frontend sees a different set of tags than what are actually on the debugger bots.
        -   This is useful for testing. For example, you can create a debugger that contains a copy of all the bots in the inst but instead of being displayed in the `home` dimension would be displayed in the `testHome` dimension because of the tag name mapper.
    -   See the documentation for more information.

### :bug: Bug Fixes

-   Fixed an issue where the grids on the wrist portals would become really large when the user enters VR for the second time during a session.

## V3.1.13

#### Date: 12/5/2022

### :bug: Bug Fixes

-   Fixed an issue where Chrome would appear to randomly add and remove scrollbars when the tag/meet portals were open.

## V3.1.12

#### Date: 12/2/2022

### :bug: Bug Fixes

-   Fixed an issue where it was not possible to tilt the mapPortal camera due to an incorrect default configuration.
-   Fixed an issue where it was not possible to handle errors that occurred during calls to `os.getPublicRecordKey()`.

## V3.1.11

#### Date: 11/28/2022

### :rocket: Improvements

-   Improved the map portals (mapPortal and miniMapPortal) to support the `portalZoomableMin` and `portalZoomableMax` tags.
-   Enabled the multiline code editor to always be shown regardless of if the device is a mobile device or not.
-   Added the `analytics.recordEvent(name, metadata?)` function.
-   Added the `@onKeyRepeat` shout that is fired when a key is held down and "auto repeated".
-   Added support for some simple HTMLElement functions.
    -   HTMLElement objects support the following functions:
        -   `focus()`
        -   `click()`
        -   `blur()`
    -   HTMLInputElement objects support the following functions:
        -   `select()`
        -   `setRangeText()`
        -   `setSelectionRange()`
        -   `showPicker()`
        -   `stepDown()`
        -   `stepUp()`
    -   HTMLFormElement objects support the following functions:
        -   `reset()`
        -   `submit()`
    -   HTMLMediaElement objects support the following functions:
        -   `fastSeek()`
        -   `load()`
        -   `pause()`
        -   `play()`
    -   HTMLVideoElement objects support the following functions:
        -   `requestPictureInPicture()`
-   Added support for the `document.getElementById()` function for custom apps.

### :bug: Bug Fixes

-   Fixed an issue where `Vector2`, `Vector3`, `Rotation`, and `DateTime` values would cause the shared space to emit an error if they were stored in a tag on a new bot while it was being processed by the space.
-   Fixed an issue where it was not possible to tap on codeButton bots on mobile devices.
-   Fixed `@onKeyDown` to only be emitted once when a key is starting to be held down and not continually while a key is held down.

## V3.1.10

#### Date: 11/8/2022

### :rocket: Improvements

-   Added the `systemPortalPane` tag to allow CasualOS to remember which pane the user is viewing in the systemPortal.
    -   This also fixes issues with being unable to select the search pane.
    -   Additionally, CasualOS will now remember the systemPortal search and pane state across browser reloads.
-   Updated the terms of service with consistent wording and with a section about using OLX Services.

### :bug: Bug Fixes

-   Fixed an issue where `Vector2`, `Vector3`, `Rotation`, and `DateTime` values would cause the shared space to emit an error if they were stored in a tag on a new bot while it was being processed by the space.

## V3.1.9

#### Date: 11/4/2022

### :boom: Breaking Changes

-   `os.createDebugger()` now returns a promise that needs to be awaited instead of simply returning a debugger.
-   `setTimeout()` and `setInterval()` now throw an error if called without a handler function.

### :rocket: Improvements

-   Added the ability to pause scripts that are executed inside debuggers.
    -   The `os.createDebugger()` API now supports an additional option parameter `pausable`, which when set to `true` will cause the debugger to execute every script inside a JavaScript interpreter.
    -   The following functions have also been added to the debugger API:
        -   `onPause(handler)` - Registers a handler function that will be called when the debugger pauses due to hitting a pause trigger (i.e. breakpoint).
        -   `setPauseTrigger(bot, tag, options)` - Registers a pause trigger in a bot and tag that the debugger will pause at if it comes across the trigger while executing code. Returns an object that represents the pause trigger.
        -   `removePauseTrigger(trigger)` - Removes the given pause trigger from the debugger.
        -   `enablePauseTrigger(trigger)` - Enables the given pause trigger.
        -   `disablePauseTrigger(trigger)` - Disables the given pause trigger.
        -   `listPauseTriggers()` - Lists the pause triggers that have been set on the debugger.
        -   `listCommonPauseTriggers(bot, tag)` - Lists common locations that pause triggers can be placed at for the given bot and tag.
        -   `resume(pause)` - Tells the debugger to resume execution of the scripts.
    -   See the documentation for more complete information and examples.
    -   Additionally, check out the [debugger-example](https://ab1.bot/?ab=debugger-example) appBundle.
-   Improved `os.focusOn(bot, options)` to support focusing tags in the systemPortal, sheetPortal, and tagPortal.
    -   `options` now supports the following properties:
        -   `tag` - The tag that should be focused. If specified, then the multi-line editor will be opened in a portal (the systemPortal by default) with the bot and tag focused.
        -   `space` - The space of the tag that should be focused. (Optional)
        -   `lineNumber` - The line number that should be focused. (Optional)
        -   `columnNumber` - The column number that should be focused. (Optional)
        -   `startIndex` - The index of the first character that should be auto-selected. (Optional)
        -   `endIndex` - The index of the last character that should be auto-selected. (Optional)
        -   `portal` - The portal that should be opened. Supports `system`, `sheet`, and `tag` for the systemPortal, sheetPortal, and tagPortal respectively.
-   Added the ability to specify a custom frame buffer scale factor for AR and VR sessions.
    -   `os.enableAR()` and `os.enableVR()` now can take an options object with the following property:
        -   `frameBufferScaleFactor` is the number of rendered pixels for each output pixel. As a result, numbers less than 1 increase rendering performance by rendering fewer pixels than are displayed and numbers greater than 1 decrease rendering performance by rendering more pixels than are displayed. Defaults to 1.
-   Improved `animateTag()` to use `0` as a default when `toValue` is a number, no `fromValue` is specified, and there is no current tag value (or the current tag value is not a number).
-   Improved the search panel in the systemPortal to include and highlight tag names that match the search query.
-   Added the ability to show the sheetPortal in the systemPortal.
    -   A new option has been added to the systemPortal to represent the sheetPortal.
    -   Selecting this option will open the sheetPortal to the current gridPortal dimension, or give the user the option to specify a dimension if no gridPortal is open.
    -   Clicking on the sheetPortal button again will give the ability to set the sheetPortal dimension manually.

### :bug: Bug Fixes

-   Fixed an issue where updating Vector, Rotation, or DateTime tag values on newly created bots could cause trouble with synchronizing data.
-   Fixed an issue where switching between mouse and touch input methods was not possible.
-   Fixed an issue that caused dragging bots on the Meta Quest 2 in non-immersive mode to not work.
-   Fixed touch controls to correctly rotate the camera.

## V3.1.8

#### Date: 10/27/2022

### :rocket: Improvements

-   Added the `meetPortalDisablePrivateMessages` tag to the `meetPortalBot` to allow hiding the option to send a new private message to another participant in the meet portal.

## V3.1.7

#### Date: 10/24/2022

### :bug: Bug Fixes

-   Fixed an issue where destroying a GLTF mesh and re-creating it could cause some textures to not load correctly.
-   Fixed an issue where updates to a newly created bot would be forgotten in some scenarios.

## V3.1.6

#### Date: 10/5/2022

### :bug: Bug Fixes

-   Fixed an issue where creating too many GLTF mesh forms could crash Chrome-based web browser tabs.
-   Fixed an issue where creating a bot with a DateTime, Vector2, Vector3, or Rotation tag would crash the system.

## V3.1.5

#### Date: 10/4/2022

### :bug: Bug Fixes

-   Fixed an issue where the login UI would be hidden behind the sheet and system portals if trying to login while one of them is open.

## V3.1.4

#### Date: 10/3/2022

### :rocket: Improvements

-   Enabled the "More" section in the Jitsi meet portal settings window.

### :bug: Bug Fixes

-   Fixed an issue where using `os.focusOn()` with `rotation` set to `{ x: 0, y: 0 }` could trigger floating point rounding errors and cause the camera rotation to be temporarily incorrect.
-   Fixed an issue where `@onRoomTrackUnsubsribed` listeners would not be triggered for local video and audio tracks when leaving a room.

## V3.1.3

#### Date: 9/27/2022

### :bug: Bug Fixes

-   Fixed an issue where `@onMeetExited` could be triggered multiple times when closing the meet portal.
-   Fixed an issue where rejecting and then re-performing a tag edit would cause the multiline editor to show the edit twice.
-   Fixed an issue where the multiline editor would incorrectly edit shared bots that had not been updated. This resulted in the tag edits being incorrectly added to the end of the tag value instead of where they were supposed to be.
-   Fixed an issue where meshes that were set on a bot and then quickly removed could be incorrectly displayed.
-   Fixed an issue where the documentation link from the multiline editor wouldn't auto-scroll to the correct tag.
-   Fixed an issue where using `deleteTagText()` and `insertTagText()` would cause the runtime to get confused during tag sync and incorrectly apply an edit multiple times.
-   Fixed an issue where `deleteTagMaskText()` and `insertTagMaskText()` did not work.

## V3.1.2

#### Date: 9/9/2022

### :rocket: Improvements

-   Improved `os.registerTagPrefix(prefix, options?)` to accept a `name` property in the `options` object that will be used as a hint for the user.
-   Added support for Vector and Rotation values for many tags. The following tags have been added as alternatives to using multiple tags to contain 3D information:
    -   `cameraPosition` replaces `cameraPositionX`, `cameraPositionY`, and `cameraPositionZ`.
    -   `cameraRotation` replaces `cameraRotationX`, `cameraRotationY`, and `cameraRotationZ`.
    -   `cameraFocus` replaces `cameraFocusX`, `cameraFocusY`, and `cameraFocusZ`.
    -   `cameraPositionOffset` replaces `cameraPositionOffsetX`, `cameraPositionOffsetY`, and `cameraPositionOffsetZ`.
    -   `cameraRotationOffset` replaces `cameraRotationOffsetX`, `cameraRotationOffsetY`, and `cameraRotationOffsetZ`.
    -   `deviceRotation` replaces `deviceRotationX`, `deviceRotationY`, and `deviceRotationZ`.
    -   `portalPannableMin` replaces `portalPannableMinX` and `portalPannableMinY`.
    -   `portalPannableMax` replaces `portalPannableMaxX` and `portalPannableMaxY`.
    -   `pointerPixel` replaces `pointerPixelX` and `pointerPixelY`.
    -   `mousePointerPosition` replaces `mousePointerPositionX`, `mousePointerPositionY`, and `mousePointerPositionZ`.
    -   `mousePointerRotation` replaces `mousePointerRotationX`, `mousePointerRotationY`, and `mousePointerRotationZ`.
    -   `leftPointerPosition` replaces `leftPointerPositionX`, `leftPointerPositionY`, and `leftPointerPositionZ`.
    -   `leftPointerRotation` replaces `leftPointerRotationX`, `leftPointerRotationY`, and `leftPointerRotationZ`.
    -   `rightPointerPosition` replaces `rightPointerPositionX`, `rightPointerPositionY`, and `rightPointerPositionZ`.
    -   `rightPointerRotation` replaces `rightPointerRotationX`, `rightPointerRotationY`, and `rightPointerRotationZ`.
    -   `cursorHotspot` replaces `cursorHotspotX` and `cursorHotspotY`.
    -   `portalCursorHotspot` replaces `portalCursorHotspotX` and `portalCursorHotspotY`.
-   Added the `os.requestWakeLock()`, `os.disableWakeLock()`, and `os.getWakeLockConfiguration()` functions.
    -   `os.requestWakeLock()` asks the user for the ability to keep the screen awake, and if they accept will enable a wake lock that will keep the screen on. Returns a promise that resolves once the wake lock has been granted.
    -   `os.disableWakeLock()` disables the wake lock and allows the computer to sleep. Returns a promise that resolves once the wake lock has been disabled.
    -   `os.getWakeLockConfiguration()` gets the current wake lock status. Returns a promise that resolves with the wake lock information.
-   Improved `math.intersectPlane()` to accept two additional optional parameters which represent the normal and origin of the plane that the ray should be intersected with.
    -   The new function definition is `math.intersectPlane(origin, direction, planeNormal?, planeDirection)`.
        -   `planeNormal` is optional and is the normal vector that the plane should use. It defaults to `➡️0,0,1`.
        -   `planeDirection` is optional and is the 3D position that the center of the plane should travel through. It defaults to `➡️0,0,0`.

### :bug: Bug Fixes

-   Fixed an issue where keys reported in `onKeyUp` and `onKeyDown` could be specified in the incorrect order.

## V3.1.1

#### Date: 9/6/2022

### :rocket: Improvements

-   Added the `codeButton` form.
    -   When the bot is placed in a tag dimension (dimension of the form `{botID}.{tag}`) and its form is set to `codeButton`, then it will appear in the multi-line code editor for that tag as a clickable text element.
    -   As such, in order for the button to appear, the bot also needs a `label` tag.
    -   The button can be positioned by line number by using the `[dimension]Start` tag, and the `[dimension]End` tag can be used to specify the priority that the button should have compared to other buttons on the same line (higher numbers means lower priority).
    -   When clicked, the button will receive an `@onClick` whisper.
-   Added the `formRenderOrder` tag.
    -   This tag sets the render order that should be used for a bot in the grid portals.
    -   Setting this property to a value other than 0 overrides the automatically calculated render order which is based on the distance of each bot to the portal camera.
    -   It is not recommended to use this tag unless you are dealing with transparency issues caused by overlapping PNG images.

## V3.1.0

#### Date: 9/2/2022

### :rocket: Improvements

-   Added the `os.createInitializationUpdate(bots)` and `os.applyUpdatesToInst(update)` functions.
    -   `os.createInitializationUpdate(bots)` creates updates that can be used to ensure that an inst is initialized with a specific set of bots. This function is useful for encoding initialization logic that should only be performed in an inst once.
        -   `bots` - The list of bots that should be included in the update.
    -   `os.applyUpdatesToInst(updates)` applies the given list of updates to the current inst.
        -   `updates` - The list of updates that should be applied to the inst.
-   Improved custom apps to support SVG elements.

### :bug: Bug Fixes

-   Fixed an issue where billboarded bots would display incorrectly when they were parented under a rotated dimension or transformer.

## V3.0.21

#### Date: 8/31/2022

### :bug: Bug Fixes

-   Fixed an issue where deleting a GLTF would cause the gridPortal to stop working.

## V3.0.20

#### Date: 8/30/2022

### :rocket: Improvements

-   Added the ability to use your fingers to click bots in VR/AR.
    -   Any device that supports the WebXR Hand input module should work.
    -   Tested with the Oculus Quest 2.
-   Added the `keyboard` form.
    -   This creates a virtual keyboard that the user can interact with.
    -   Clicking keys on the keyboard sends a `@onKeyClick` whisper to the bot.
-   Improved the system portal diff tab to set the `editingBot`, `editingTag`, and `editingTagSpace` tags on the configBot.
-   Added the `os.startFormAnimation(bot, animationName, options?)`, `os.stopFormAnimation(bot, options?)`, `os.listFormAnimations(botOrAddress)`, and `os.bufferFormAddressGLTF(address)` functions.
    -   `os.startFormAnimation(bot, animationName, options?)` is used to trigger an animation on the given bot. Returns a promise that resolves when the animation has started. It accepts the following parameters:
        -   `bot` - The bot or list of bots that the animation should be triggered on.
        -   `animationName` - The name or index of the animation that should be started.
        -   `options` - The additional parameters that should be used for the animation. Optional. It should be an object with the following properties:
            -   `startTime` - The time that the animation should start playing. It should be the number of miliseconds since the Unix Epoch.
            -   `initialTime` - The time within the animation clip that the animation should start at in miliseconds.
            -   `timeScale` - The rate at which the animation plays.
            -   `loop` - Options for looping. It should be an object with the following properties:
                -   `mode` - How the animation should loop. It should be either `repeat` or `pingPong`.
                -   `count` - The number of times that the animation should loop.
            -   `clampWhenFinished` - Whether the final animation values should be preserved when the animation finishes.
            -   `crossFadeDuration` - The number of miliseconds that the animation should take to cross fade from the previous animation.
            -   `fadeDuration` - The number of miliseconds that the animation should take to fade in.
            -   `animationAddress` - The address that the animations should be loaded from.
    -   `os.stopFormAnimation(bot, options?)` is used to stop animations on the given bot. Returns a promise that resolves when the animation has stopped. It accepts the following parameters:
        -   `bot` - The bot or list of bots that animations should be stopped on.
        -   `options` - The options that should be used to stop the animations. Optional. It should be an object with the following properties:
            -   `stopTime` - The time that the animation should stop playing. It should be the number of miliseconds since the Unix Epoch.
            -   `fadeDuration` - The number of miliseconds that the animation should take to fade out.
    -   `os.listFormAnimations(botOrAddress)` is used to retrieve the list of animations that are available on a form. Returns a promise that resolves with the animation list. It accepts the following parameters:
        -   `botOrAddress` - The bot or address that the animation list should be retrieved for.
    -   `os.bufferFormAddressGLTF(address)` is used to pre-cache the given address as a GLTF mesh for future use. Returns a promise that resolves when the address has been buffered. It accepts the following parameters:
        -   `address` - The address that should be loaded.
-   Added several listeners that can be used to observe animation changes on bots.
    -   Currently, they are only sent for animations that are started via `os.startFormAnimation()`. Animations that are triggered via the `#formAnimation` tag or `experiment.localFormAnimation()` are not supported.
    -   `@onFormAnimationStarted` and `@onAnyFormAnimationStarted` are sent when an animation has been started.
    -   `@onFormAnimationStopped` and `@onAnyFormAnimationStopped` are sent when an animation has been manually stopped.
    -   `@onFormAnimationFinished` and `@onAnyFormAnimationFinished` are sent when an animation finishes playing.
    -   `@onFormAnimationLooped` and `@onAnyFormAnimationLooped` are sent when an animation restarts per the looping rules that were given in the options object.
-   Added support for the `scrollTop` and `offsetHeight` properties for `<section>` elements.
-   Added the `@onDocumentAvailable` listener.
    -   `@onDocumentAvailable` is a shout that is sent once `globalThis.document` is first available for scripts to use.
    -   Because of this feature, scripts can now interact with custom apps via `globalThis.document` instead of `os.registerApp()` and `os.compileApp()`.
    -   This feature still uses a separate document instances for `os.registerApp()`, so changes to `globalThis.document` will not conflict with any other custom apps.
-   Added the [Preact render()](https://preactjs.com/guide/v10/api-reference#render) function to `os.appHooks`.
-   Improved tooltips to always render entirely on screen. This can help in scenarios where the tooltip should be shown close to the edge of the screen.

### :bug: Bug Fixes

-   Fixed an issue where `cursor` bots would not update in the multiline editor unless no bots changed for 75ms.
-   Fixed an issue where `cursor` bots would be duplicated if the user closed the portal that contained the multiline editor and then opened it again.
-   Fixed an issue where images that were loaded via custom apps would later fail to load as a `formAddress`.
-   Fixed an issue where floating labels did not work on bots that were transformed by another bot.
-   Fixed an issue where tooltips that had multiple words would always word wrap. Now, they will only word wrap if wider than 200px.

## V3.0.19

#### Date: 8/11/2022

### :bug: Bug Fixes

-   Fixed an issue that would allow browsers to cache certain HTML files when they should not.
-   Fixed an issue where subjectless keys would not work with the new auth system.
-   Fixed an issue where the background for floating labels would not match the label if the bot was rotated.

## V3.0.18

#### Date: 8/9/2022

### :boom: Breaking Changes

-   Changed uploads to PDF files to upload the binary data of the PDF instead of automatically converting it to UTF-8.
    -   This affects both `os.showUploadFiles()` and `@onFileUpload`.

### :rocket: Improvements

-   Switched PublicOS from [Magic.link](https://magic.link) to a custom auth implementation that gives us more flexibility around how we manage user accounts.
    -   This is purely an implementation detail, and should not affect any PublicOS/CasualOS features.
-   Added the ability to see active PublicOS authentication sessions, when they were granted, and what IP Address they were granted to.
-   Improved Custom HTML Apps to copy the following properties from specific element types when an event (like `onLoad`) happens:
    -   `<img>` - The following properties are copied:
        -   `width`
        -   `height`
        -   `naturalWidth`
        -   `naturalHeight`
        -   `currentSrc`
    -   `<video>` - The following properties are copied:
        -   `videoWidth`
        -   `videoHeight`
        -   `duration`
        -   `currentSrc`
-   Moved the "Exit to Grid Portal" button in the system portal from the lower right corner to the lower left corner.
-   Improved the systemPortal to support global search by exact matches for `#id` and `#space`.
-   Improved the systemPortal to support comparing systems of bots against each other.
    -   This works by comparing two separate system tags. The first tag is `#system` (or whatever is specified by `#systemPortalTag` on the config bot) and the second tag is specified by the `#systemPortalDiff` on the config bot.
    -   For example, if the `#systemPortal` is set to `custom` and the `#systemPortalDiff` tag is set to `system2`, then bots that contain `custom` in their `#system` tag will be compared against bots that match using their `#system2` tag.
    -   The result is useful for creating visualizations of change for system bots.
    -   See the documentation for more information.
    -   Also check out the example: https://ab1.bot/?ab=diffPortalExample
-   Added the `os.appHooks` property that contains [hook functions](https://preactjs.com/guide/v10/hooks).
    -   Hook functions make managing custom app states easier and less tedious.

### :bug: Bug Fixes

-   Fixed an issue where entering an invalid value into an input box in a custom app would cause the input box to be automatically cleared.
-   Fixed an issue where the base color on GLTF models would be overridden with white if no color tag was specified.
-   Fixed an issue where self-closing JSX elements that contained attributes would not be compiled correctly.
-   Fixed an issue where the meetPortal could fail to start if the meet portal properties were changed before it finished loading external scripts.
-   Fixed how progress bars position themselves to better match how labels position themselves.
-   Fixed an issue where custom app elements did not support CSS Style properties that started with a hyphen (`-`).

## V3.0.17

#### Date: 7/18/2022

### :bug: Bug Fixes

-   Fixed an issue where calling `os.focusOn()` for the mapPortal before the portal has finished loading would cause the camera to focus on an incorrect location.
-   Fixed an issue where labels would fail to show up on billboarded bots that are directly below or above the portal camera.
-   Fixed an issue where hex bot forms were positioned incorrectly.

## V3.0.16

#### Date: 7/6/2022

### :rocket: Improvements

-   Added the `uv` property to `@onClick`, `@onAnyBotClicked`, `@onDrag`, and `@onAnyBotDrag` shouts.
    -   This property contains the [UV Coordinates](https://stackoverflow.com/questions/3314219/how-do-u-v-coordinates-work) of the texture on the clicked bot that the user clicked.
    -   UV coordinates are a 2D vector representing the X and Y location on the texture (i.e. `formAddress`) on the bot that was clicked.
    -   UV coordinates are mapped as follows:
        -   Bottom left of the texture is: `(0, 0)`
        -   Bottom right is: `(1, 0)`
        -   Top left is: `(0, 1)`
        -   Top right is: `(1, 1)`
-   Added the `os.raycast(portal, origin, direction)` and `os.raycastFromCamera(portal, viewportPosition)` functions.
    -   These functions are useful for finding what bots a particular ray would hit. For example, you could query what bots are under a particular spot of the screen with `os.raycastFromCamera()`.
    -   Currently, the `grid`, `miniGrid`, `map` and `miniMap` portals are supported.
    -   See the documentation for more information and examples.
-   Added the `os.calculateRayFromCamera(portal, viewportPosition)` function.
    -   This function is useful for finding the 3D path (ray) that travels through a particular screen position of the specified portal's camera.
    -   Currently, the `grid`, `miniGrid`, `map` and `miniMap` portals are supported.
    -   See the documentation for more information and examples.
-   Improved `os.getPublicRecordKey()` to return an `errorReason` for failed requests.

### :bug: Bug Fixes

-   Fixed `lineStyle = wall` to support the coordinate system changes from v3.0.11.

## V3.0.15

#### Date: 6/21/2022

### :rocket: Improvements

-   Improved the login system to record user's email/phone number so that we can migrate off of [magic.link](https://magic.link/) in the future.

## V3.0.14

#### Date: 6/20/2022

### :rocket: Improvements

-   Changed the `circle` bot form ignore lighting changes based on its orientation.
-   Added the `formAddressAspectRatio` tag to allow adjusting how `formAddress` images/videos are displayed on `cube`, `circle`, and `sprite` bot forms.
    -   The aspect ratio should be the width of the image divided by the height of the image.
    -   Negative aspect ratios can also be used to mirror the image horizontally.
-   Added the ability to create and join custom multimedia chat rooms.
    -   Key features:
        -   The ability to join multiple chat rooms at once.
        -   The ability to display camera/screen feeds on 3D bots.
        -   Notification of when remote users join/leave.
        -   Notification of when users are speaking.
        -   The ability to control the quality that video tracks stream at.
    -   The following functions have been added:
        -   `os.joinRoom(roomName, options?)`
        -   `os.leaveRoom(roomName, options?)`
        -   `os.getRoomOptions(roomName)`
        -   `os.setRoomOptions(roomName, options)`
        -   `os.getRoomTrackOptions(roomName, trackAddress)`
        -   `os.setRoomTrackOptions(roomName, trackAddress, options)`
        -   `os.getRoomRemoteOptions(roomName, remoteId)`
    -   The following listeners have been added:
        -   `@onRoomJoined` - Sent whenever a room has been joined via `os.joinRoom()`
        -   `@onRoomLeave` - Sent whenever a room has been exited via `os.leaveRoom()`
        -   `@onRoomStreaming` - Sent whenever the local user has been connected or reconnected to a room.
        -   `@onRoomStreamLost` - Sent whenever the local user has been disconnected from a room.
        -   `@onRoomTrackSubscribed` - Sent whenever an audio/video track has been discovered inside a room.
        -   `@onRoomTrackUnsubscribed` - Sent whenever an audio/video track has been removed from a room.
        -   `@onRoomRemoteJoined` - Sent whenever a remote user has joined a room.
        -   `@onRoomRemoteLeave` - Sent whenever a remote user has left a room.
        -   `@onRoomSpeakersChanged` - Sent whenever the list of speaking users has changed in a room.
        -   `@onRoomOptionsChanged` - Sent whenever the local room options have been changed.
    -   See the documentation for more detailed information.
    -   Also check out the `rooms-example` appBundle for an example.
-   Added the `os.listInstUpdates()` and `os.getInstStateFromUpdates(updates)` functions.
    -   These functions are useful for tracking the history of an instance and debugging potential data loss problems.
    -   `os.listInstUpdates()` gets the list of updates that have occurred in the current instance.
    -   `os.getInstStateFromUpdates()` gets the bot state that is produced by the given list of updates.

### :bug: Bug Fixes

-   Fixed an issue where HTML updates could cause CasualOS to skip `@onAnyAction` calls for bot updates.
-   Fixed an issue where point-of-view mode would start the camera at the wrong rotation.
-   Fixed an issue where billboarded bots would rotate to match the roll of the camera in VR/AR.
-   Fixed an issue where using `os.tip()` with long words could cause the words to overflow the tooltip background.
-   Fixed an issue where removing a tag from the sheetPortal could cause the tag below it to become the dimension set in the sheetPortal.

## V3.0.13

#### Date: 6/3/2022

### :rocket: Improvements

-   Added the `math.degreesToRadians(degrees)` and `math.radiansToDegrees(radians)` functions.

### :bug: Bug Fixes

-   Fixed an issue where the `cameraRotationX`, `cameraRotationY`, and `cameraRotationZ` tags were using a Y-up coordinate system instead of the CasualOS Z-up coordinate system.

## V3.0.12

#### Date: 5/31/2022

### :bug: Bug Fixes

-   Fixed an issue where snapping bots to bot faces was not supported in the miniMapPortal.
-   Fixed an issue where snapping bots to faces of bots that have a non-1 `scaleZ` would work incorrectly.

## V3.0.11

#### Date: 5/27/2022

### :boom: Breaking Changes

-   CasualOS now consistently uses a right-handed coordinate system.
    -   In previous versions, CasualOS inconsistently handled rotations which led to some parts obeying the right-hand rule and other parts obeying the left-hand rule for rotations.
    -   One of the consequences of this is that rotations around the Y axis are now counter-clockwise instead of clockwise.
        -   Note that from the default camera perspective, this is switched. Rotations now appear clockwise instead of counter-clockwise.
    -   To keep the previous behavior, simply negate the Y axis for rotations. (e.g. if the rotation was `tags.homeRotationY = 1.3`, now it should be `tags.homeRotationY = -1.3`)
    -   This change affects `[dimension]RotationY`, `cameraRotationOffsetY`, and `os.addDropGrid()`.

### :rocket: Improvements

-   Added the ability to represent positions and rotations with the `➡️` and `🔁` emojis.
    -   In scripts, these values get parsed into `Vector2`, `Vector3`, and `Rotation` objects.
    -   Vectors support the following formats:
        -   `➡️1,2` represents a 2D position/direction (`Vector2`) that contains `X = 1` and `Y = 2`.
        -   `➡️1,2,3` represents a 3D position/direction (`Vector3`) that contains `X = 1`, `Y = 2`, and `Z = 3`.
        -   Additionally, vectors can be created using `new Vector2(1, 2)` and `new Vector3(1, 2, 3)`.
    -   Rotations support the following formats:
        -   `🔁0,0,0,1` represents a 3D rotation (`Rotation`) that contains `X = 0`, `Y = 0`, `Z = 0`, and `W = 1`.
        -   Additionally, rotations can be created using the `Rotation` class constructor. It supports the following forms:
            -   Create a rotation that does nothing:
                ```typescript
                const rotation = new Rotation();
                ```
            -   Create a rotation from an axis and angle:
                ```typescript
                const rotation = new Rotation({
                    axis: new Vector3(0, 0, 1),
                    angle: Math.PI / 2,
                }); // 90 degree rotation about the Z axis
                ```
            -   Create a rotation from two directions:
                ```typescript
                const rotation = new Rotation({
                    from: new Vector3(1, 0, 0),
                    to: new Vector3(0, 1, 0),
                }); // Rotation that transforms points from (1, 0, 0) to (0, 1, 0)
                ```
            -   Create a rotation from multiple rotations:
                ```typescript
                const rotation = new Rotation({
                    sequence: [
                        new Rotation({
                            axis: new Vector3(0, 1, 0),
                            angle: Math.PI / 2,
                        }), // 90 degree rotation around Y axis
                        new Rotation({
                            axis: new Vector3(1, 0, 0),
                            angle: Math.PI / 4,
                        }), // 45 degree rotation around X axis
                    ],
                });
                ```
            -   Create a rotation from a Quaternion:
                ```typescript
                const rotation = new Rotation({
                    quaternion: {
                        x: 0,
                        y: 0.7071067811865475,
                        z: 0,
                        w: 0.7071067811865476,
                    },
                }); // 90 degree rotation about the Y axis
                ```
        -   Check the documentation on Vectors and Rotations for more information.
-   Added the `[dimension]Position` and `[dimension]Rotation` tags to support using vectors and rotation objects for bot positioning.
-   Improved the `getBotPosition()` function to support the `[dimension]Position` tag and return a `Vector3` object.
-   Added the `getBotRotation(bot, dimension)` function that retrieves the position of the given bot in the given dimension and returns a `Rotation` object.
    -   `bot` is the bot whose rotation should be retrieved.
    -   `dimension` is the dimension that the bot's rotation should be retrieved for.
-   Improved the `animateTag()`, `os.getCameraPosition()` `os.getCameraRotation()`, `os.getFocusPoint()`, `os.getPointerPosition()`, `os.getPointerDirection()`, `math.getForwardDirection()`, `math.intersectPlane()`, `math.getAnchorPointOffset()`, `math.addVectors()`, `math.subtractVectors()`, `math.negateVector()`, `math.normalizeVector()`, `math.vectorLength()`, and `math.scaleVector()` functions to support `Vector2`, `Vector3`, and `Rotation` objects.
-   Added the "Select Background" and removed the "Share Video" buttons from the meetPortal.
-   Added initial documentation for ab-1.

### :bug: Bug Fixes

-   Fixed an issue where `os.showUploadFiles()` would return previously uploaded files.
-   Fixed an issue where tag text edits (i.e. `insertTagText()`) would not be properly communicated to the rest of CasualOS when they occurred after tag updates (i.e. `setTag()`).

## V3.0.10

#### Date: 5/6/2022

### :rocket: Improvements

-   Improved the Records API to be able to return errors to allowed HTTP origins.
-   Improved `os.meetCommand()` to return a promise.
-   Added the ability to specify an options object with `os.recordData(key, address, data, options)` that can specify update and delete policies for the data.

    -   These policies can be useful to restrict the set of users that can manipulate the recorded data.
    -   `options` is an object with the following properties:

        ```typescript
        let options: {
            /**
             * The HTTP Endpoint that should be queried.
             */
            endpoint?: string;

            /**
             * The policy that should be used for updating the record.
             * - true indicates that the value can be updated by anyone.
             * - An array of strings indicates the list of user IDs that are allowed to update the data.
             */
            updatePolicy?: true | string[];

            /**
             * The policy that should be used for deleting the record.
             * - true indicates that the value can be erased by anyone.
             * - An array of strings indicates the list of user IDs that are allowed to delete the data.
             * Note that even if a delete policy is used, the owner of the record can still erase any data in the record.
             */
            deletePolicy?: true | string[];
        };
        ```

-   Added the `os.tip(message, pixelX?, pixelY?, duration?)` and `os.hideTips(tipIDs?)` functions to make showing tooltips easy.
    -   `os.tip(message, pixelX?, pixelY?, duration?)` can be used to show a tooltip and takes the following parameters:
        -   `message` is the message that should be shown.
        -   `pixelX` is optional and is the horizontal pixel position on the screen that the message should be shown at.
            If omitted, then the tooltip will be shown at the current mouse position or the last touch position.
            Additionally, omitting the position will cause the tooltip to only be shown when the mouse is near it.
            Moving the mouse away from the tooltip in this mode will cause the tooltip to be automatically hidden.
        -   `pixelY` is optional and is the vertical pixel position on the screen that the message should be shown at.
            If omitted, then the tooltip will be shown at the current mouse position or the last touch position.
            Additionally, omitting the position will cause the tooltip to only be shown when the mouse is near it.
            Moving the mouse away from the tooltip in this mode will cause the tooltip to be automatically hidden.
        -   `duration` is optional and is the number of seconds that the toast should be visible for.
        -   Returns a promise that resolves with the ID of the newly created tooltip.
    -   `os.hideTips(tipIDs?)` can be used to hide a tooltip and takes the following parameters:
        -   `tipIDs` is optional and is the ID or array of IDs of tooltips that should be hidden. If omitted, then all tooltips will be hidden.
        -   Returns a promise that resolves when the action has been completed.
-   Improved the menuPortal to use 60% of the screen width on large screens when the screen is taller than it is wide.
-   Improved the systemPortal to support `system` tag values that are set to non-string values such as booleans and integers.
-   Added WebXR hand tracking support.
    -   Tested and verified on Meta Quest 2 headset.
    -   Wrist portals have custom offsets for hands to try and minimize the blocking of hands during interaction.
    -   Air tap interaction only currently. Air taps are when you tap your index finger and thumb together to perform a "tap/click" on what the pointer ray is targeting.

### :bug: Bug Fixes

-   Fixed an issue where CasualOS would attempt to download records from the wrong origin if using a custom `endpoint` parameter.

## V3.0.9

#### Date: 4/27/2022

### :rocket: Improvements

-   Added the `crypto.hash(algorithm, format, ...data)` and `crypto.hmac(algorithm, format, key, ...data)` functions.
    -   These functions make it easy to generalize which hash algorithm to use and also support outputting the result in several different formats.
    -   Supported algorithms for `crypto.hash()` are: `sha256`, `sha512`, and `sha1`.
    -   Supported algorithms for `crypto.hmac()` are: `hmac-sha256`, `hmac-sha512`, and `hmac-sha1`.
    -   Supported formats for both are: `hex`, `base64`, and `raw`.
    -   See the documentation for more information.
-   Added the `bytes.toBase64String(bytes)`, `bytes.fromBase64String(base64)`, `bytes.toHexString(bytes)`, and `bytes.fromHexString(hex)` functions.
    -   These functions make it easy to convert to and from Base64 and Hexadecimal encoded strings to [Uint8Array](https://developer.mozilla.org/en-US/docs/Web/JavaScript/Reference/Global_Objects/Uint8Array) byte arrays.
    -   See the documentation for more information.

### :bug: Bug Fixes

-   Fixed a permissions issue that prevented the creation of subjectless keys.

## V3.0.8

#### Date: 4/26/2022

### :rocket: Improvements

-   Added the ability to view participants and breakout rooms in the meetPortal.

## V3.0.7

#### Date: 4/26/2022

### :bug: Bug Fixes

-   Fixed an issue where bot labels would not render.

## V3.0.6

#### Date: 4/26/2022

### :bug: Bug Fixes

-   Fixed an issue where bots would not render because their shader code was broken.

## V3.0.5

#### Date: 4/26/2022

### :rocket: Improvements

-   Added the ability to specify which auth site records should be loaded/retrieved from.
    -   This is useful for saving or getting records from another CasualOS instance.
    -   The following functions have been updated to support an optional `endpoint` parameter:
        -   `os.recordData(key, address, data, endpoint?)`
        -   `os.getData(recordName, address, endpoint?)`
        -   `os.listData(recordName, startingAddress?, endpoint?)`
        -   `os.eraseData(key, address, endpoint?)`
        -   `os.recordManualApprovalData(key, address, data, endpoint?)`
        -   `os.getManualApprovalData(recordName, address, endpoint?)`
        -   `os.listManualApprovalData(recordName, startingAddress?, endpoint?)`
        -   `os.eraseManualApprovalData(key, address, endpoint?)`
        -   `os.recordFile(key, data, options?, endpoint?)`
        -   `os.eraseFile(key, url, endpoint?)`
        -   `os.recordEvent(key, eventName, endpoint?)`
        -   `os.countEvents(recordName, eventName, endpoint?)`
-   Improved the sheetPortal and and multi-line editor to support editing tags that contain object values.
-   Updated the Terms of Service, Acceptable Use Policy, and Privacy Policy to make it clearer which websites they apply to.
-   Improved how lines are rendered to use an implementation built into three.js.
    -   This makes bot strokes that are scaled appear correct.
    -   This change also makes lines and strokes appear the same size on screen no matter the zoom level of the camera. This can make it easier to identify bots when zoomed out a lot.
-   Added the ability to allow/deny login with phone numbers based on regex rules defined in a DynamoDB table.
-   Added the `os.getSubjectlessPublicRecordKey(recordName)` function to make it possible to create a record key that allow publishing record data without being logged in.
    -   All record keys are now split into two categories: subjectfull keys and subjectless keys.
    -   subjectfull keys require login in order to publish data are are the default type of key.
    -   subjectless keys do not require login in order to publish data.
    -   When publishing data with a subjectless key, all users are treated as anonymous. In effect, this makes the owner of the record fully responsible for the content that they publish.
-   Added the `os.meetFunction(functionName, ...args)` function to allow querying the current meet portal meeting state.
    -   `functionName` is the name of the function that should be triggered from the [Jitsi Meet API](https://jitsi.github.io/handbook/docs/dev-guide/dev-guide-iframe/#functions).
    -   `args` is the list of arguments that should be provided to the function.
    -   Returns a promise that resolves with the result of the function call.
-   Added the `@onMeetEntered` and `@onMeetExited` shouts which are triggered whenever the current user starts/stops participating in a meet.
    -   Unlike `@onMeetLoaded`, `@onMeetEntered` is only triggered after the user clicks the "Join" button from the meeting waiting room.
    -   See the documentation for more detailed information.
-   Added the `meetPortalJWT` tag to the meetPortalBot to allow using JSON Web Tokens for authenticating moderators in meetings.
    -   See the Jitsi FAQ for more information on how to setup a moderator for a meeting: https://developer.8x8.com/jaas/docs/faq#how-can-i-set-a-user-as-moderator-for-a-meeting
-   Added the `botPortal` tag that when set to a bot ID on the `configBot` will show the JSON data for that bot.
    -   Additionally, the `botPortalAnchorPoint` and `botPortalStyle` tags can be set on the `botPortalBot` similarly to how `meetPortalAnchorPoint` can be set on the `meetPortalBot`.
-   Added the `systemTagName` tag that, when set on the config bot, specifies the tag that should be used when finding bots to include in the systemPortal.
    -   For example, setting `systemTagName` to `"test"` will cause the systemPortal to search for bots that have a `test` tag instead of a `system` tag.

### :bug: Bug Fixes

-   Fixed an issue where accessing certain properties on `globalThis` would cause an error to occur.
-   Fixed an issue where it was not possible to change the current meetPortal while it was already open.
-   Fixed an issue where using `os.replaceDragBot()` with bots that contained an array in its tags would cause an error.
-   Fixed an issue where videos in `formAddress` would not automatically play on Chrome web browsers.

## V3.0.4

#### Date: 3/31/2022

### :rocket: Improvements

-   Added the ability to force AUX to intepret values as strings by prefixing the tag value with the 📝 emoji.
    -   This can be useful for when you want to ensure that a tag value is interpreted a string.
    -   For example, the string `"01"` will be interpreted as the number `1` by default but `"📝01"` will preserve the leading 0.
-   Added the ability to force a tag to interpret values as numbers by prefixing the tag value with the 🔢 emoji.
    -   This can be useful when you want to ensure that a tag is interpreted as a number.
-   Added support for scientific notation in numbers.
    -   `1.23e3` will now be interpreted as `1230`.
-   Improved `os.focusOn()` to support positions that include a Z coordinate.
    -   This allows moving the camera focus point to any position in 3D space.
    -   The Z coordinate defaults to 0 if not specified.
-   Added the `menuItemShowSubmitWhenEmpty` tag to allow showing the submit button on input menu items even if the input box does not have any value.
-   Added the `os.addDropGrid(...grids)` and `os.addBotDropGrid(botId, ...grids)` functions to make it easy to snap bots to a custom grid.
    -   These functions are useful if you want to snap bots to a grid with a custom position or rotation.
    -   Additionally, they can be used to move bots in a grid that is attached to a portal bot.
    -   See the documentation for detailed usage information.

### :bug: Bug Fixes

-   Fixed an issue where `infinity` and `-infinity` would always be calculated as `NaN` instead of their corresponding numerical values.
-   Fixed an issue where passing `null`/`undefined`/`NaN`/`Infinity` as the `x` or `y` coordinate to `os.focusOn()` would break the gridPortal.
-   Fixed an issue where error stack traces would sometimes contain incorrect line numbers.
-   Fixed an issue where the systemPortal recent tags list could error if a bot without a system tag was edited.
-   Fixed an issue where the runtime would crash if `animateTag()` was given a null bot.
-   Fixed an issue where dragging a bot with a controller in free space would position the bot incorrectly if the bot was loaded by a portal form bot.
-   Fixed an issue where bots that were inside a bot portal that was inside a wrist portal would have an incorrect scale. ([#254](https://github.com/casual-simulation/casualos/issues/254))

## V3.0.3

#### Date: 3/22/2022

### :rocket: Improvements

-   Added the `os.getAverageFrameRate()` function.
    -   This function is useful for calculating the number of times that the 3D views have updated in the last second.
    -   Returns a promise that resolves with the current frame rate value.
-   `AUX_PLAYER_MODE`: The player mode that this instance should indicate to scripts.
    -   `"player"` indicates that the inst is supposed to be for playing AUXes while `"builder"` indicates that the inst is used for building AUXes.
    -   Defaults to `"builder"`.
    -   This value is exposed via the object returned from `os.version()`.
        -   See the documentation on `os.version()` for more information.
-   Added a button that offers to redirect to a static instance after a 25 second loading timeout.
    -   The redirect will send the user to `static.{common_host}` so `casualos.com` will redirect to `static.casualos.com` and `stable.casualos.com` will redirect to `static.casualos.com`.

## V3.0.2

#### Date: 3/16/2022

### :boom: Breaking Changes

-   Removed the following functions:
    -   `server.exportGpio()`
    -   `server.unexportGpio()`
    -   `server.getGpio()`
    -   `server.setGpio()`

### :rocket: Improvements

-   Improved performance for lower end devices by making CasualOS more efficient when automatically updating bots with user input.
-   Added the ability to login with a phone number instead of an email address.
    -   This feature is enabled by the `ENABLE_SMS_AUTHENTICATION` environment variable during builds.
-   Added the ability to automatically synchronize device clocks and expose the synchronized information to scripts.
    -   The following properties have been added:
        -   `os.localTime` - The local clock time in miliseconds since the Unix Epoch.
        -   `os.agreedUponTime` - The synchronized clock time in miliseconds since the Unix Epoch.
        -   `os.instLatency` - The average latency between this device and the inst in miliseconds. Smaller values are generally better.
        -   `os.instTimeOffset` - The delta between the local time and agreed upon time in miliseconds.
        -   `os.instTimeOffsetSpread` - The uncertainty of the accuracy of the `os.instTimeOffset` value. Measured in miliseconds. Smaller values indicate that `os.agreedUponTime` is more accurate, larger values indicate that `os.agreedUponTime` is less accurate.
        -   `os.deadReckoningTime` - The synchronized clock time that includes an additional 50ms offset to try to ensure that all devices are synchronized once the time ocurrs.
-   Improved `animateTag()` to support custom easing functions and a custom start time.
    -   The `easing` property in the options object that is passed to `animateTag()` now supports custom functions for custom easing behaviors. The function should accept one parameter which is a number between 0 and 1 that represents the progress of the animation and it should return a number which is the value that should be multiplied against the target tag. See the documentation of `animateTag()` for an example.
    -   The `startTime` property is now supported in the options object that is passed to `animateTag()`. It should be the number of miliseconds since the Unix Epoch that the animation should start at. For example, `os.localTime + 1000` will cause the animation to start in 1 second.

### :bug: Bug Fixes

-   Fixed an issue where `bot.vars` would get cleared after the scripts that created it finished their initial execution.
-   Fixed an issue where `labelColor` did not work on menu bots that had `form` set to `input`.
-   Fixed an issue where `labelColor` would not work unless the menu bot had a `label`.
    -   This is useful for menu bots that only use icons.

## V3.0.1

#### Date: 2/17/2022

### :rocket: Improvements

-   Added the `math.setRandomSeed(seed)` and `math.getSeededRandomNumberGenerator(seed?)` functions.

    -   `math.setRandomSeed(seed)` specifies the random seed that should be used for `math.random()` and `math.randomInt()`.
        -   `seed` is the number or string that should be used as the random number generator seed. If set to null, then the seed value will be cleared.
    -   `math.getSeededRandomNumberGenerator(seed?)` creates a new object that contains its own `random()` and `randomInt()` functions that use the specified seed.

        -   `seed` is the number of string that should be used the random number generator seed. If omitted, then an unpredictable seed will be chosen automatically.
        -   It returns an object with the following structure:

            ```typescript
            let result: {
                /**
                 * The seed that was used to create this random number generator.
                 */
                seed: number | string;

                /**
                 * Generates a random real number between the given minimum and maximum values.
                 */
                random(min?: number, max?: number): number;

                /**
                 * Generates a random integer between the given minimum and maximum values.
                 */
                randomInt(min: number, max: number): number;
            };
            ```

-   Added the ability to store dates in tags by prefixing them with `📅`.
    -   Dates must be formatted similarly to [ISO 8601](https://en.wikipedia.org/wiki/ISO_8601):
        -   `2012-02-06` (year-month-day in UTC-0 time zone)
        -   `2015-08-16T08:45:00` (year-month-day + hour:minute:second in UTC-0 time zone)
        -   `2015-08-16T08:45:00 America/New_York` (year-month-day + hour:minute:second in specified time zone)
        -   `2015-08-16T08:45:00 local` (year-month-day + hour:minute:second + in local time zone)
    -   In scripts, date tags are automatically parsed and converted to DateTime objects.
        -   DateTime objects are easy-to-use representations of date and time with respect to a specific time zone.
        -   They work better than the built-in [Date](https://developer.mozilla.org/en-US/docs/Web/JavaScript/Reference/Global_Objects/Date) class because DateTime supports time zones whereas Date does not.
        -   You can learn more about them by checking out the [documentation](https://docs.casualos.com/docs/actions#datetime).
-   Added the `getDateTime(value)` function to make parsing strings into DateTime objects easy.
    -   Parses the given value and returns a new DateTime that represents the date that was contained in the value.
    -   Returns null if the value could not be parsed.
-   Added the `circle` bot form.

## V3.0.0

#### Date: 2/10/2022

### :rocket: Improvements

-   Added the `os.openImageClassifier(options)` and `os.closeImageClassifier()` functions.
    -   These functions are useful for applying Machine Learning inside CasualOS to detect categories of things via the camera feed.
    -   Currently, the image classifier is only able to consume models generated with [Teachable Machine](https://teachablemachine.withgoogle.com/).
        1.  To create a model, go to [https://teachablemachine.withgoogle.com/](https://teachablemachine.withgoogle.com/) and click "Get Started".
        2.  Create an "Image Project" and choose "Standard image model".
        3.  Add or record photos in each class.
        4.  Click "Train".
        5.  Once training is done you can get a model URL by clicking "Export Model".
        6.  Under "Tensorflow.js", choose "Upload (shareable link)" and click "Upload". You can also optionally save the project to Google Drive.
        7.  Once uploaded, copy the shareable link.
        8.  Create a bot with an `@onClick` tag and put the following code in it (replacing `MY_MODEL_URL` with the shareable link):
            ```typescript
            await os.openImageClassifier({
                modelUrl: 'MY_MODEL_URL',
            });
            ```
    -   `options` is an object with the following properties:
        -   `modelUrl` - The sharable link that was generated from Teachable Machine.
        -   `modelJsonUrl` - Is optional and can be used in advanced scenarios where you want to control where the model is stored.
        -   `modelMetadataUrl` - Is optional and can be used in advanced scenarios where you want to control where the model is stored.
        -   `cameraType` - Is optional and is the type of camera that should be preferred. Can be "front" or "rear".
-   Created the `oai-1` appBundle.

    -   This appBundle is currently a simple ab that can query the [OpenAI GPT-3 API](https://beta.openai.com/overview) via a shout.
    -   The ab has the following features:

        -   A single manager bot in the `oai-1` dimension and systemPortal as `oai-1.manager`.
        -   `@generateTextResponse` is a listener that asks GPT-3 to respond to a given text prompt.

            -   It takes the following parameters:
                -   `apiKey` - The API key that should be used to access the API. You can get an API key at [https://beta.openai.com/overview](https://beta.openai.com/overview).
                -   `prompt` - The text that the AI should respond to. An example is "Write a tagline for an ice cream shop.". Also see this guide: [https://beta.openai.com/docs/guides/completion](https://beta.openai.com/docs/guides/completion).
                -   `engine` - The engine that should be used to process the prompt. Defaults to `"text-davinci-001"` if not specified. You can find a list of engines is available here: [https://beta.openai.com/docs/engines](https://beta.openai.com/docs/engines).
                -   `options` - An object that contains additional options for the request. You can find the documentation for these options here: [https://beta.openai.com/docs/api-reference/completions/create](https://beta.openai.com/docs/api-reference/completions/create).
            -   It returns a promise that contains a list of generated choices.
            -   Example:

                ```typescript
                let oai = getBot('system', 'oai-1.manager');
                const response = await oai.generateTextResponse({
                    apiKey: 'myAPIKey',
                    prompt: 'Write a tagline for an ice cream shop.',
                });

                if (response.choices.length > 0) {
                    os.toast('Best choice: ' + response.choices[0]);
                } else {
                    os.toast('No choices.');
                }
                ```

### :bug: Bug Fixes

-   Fixed an issue with `os.listData()` where it was impossible to list data items unless a starting address was provided.

## V2.0.36

#### Date: 2/4/2022

### :rocket: Improvements

-   Added global search to the systemPortal.
    -   Useful for finding a word or phrase in the tags of all the bots in an inst.
    -   For example, you can find all the places where a shout occurrs by typing "shout" into the search box.
    -   Can be accessed by using `Ctrl+Shift+F` while the systemPortal is open or by selecting the eyeglass icon on the left side of the screen.
-   Added the ability to use a video camera feed as the portal background.
    -   You can enable this feature by setting `portalBackgroundAddress` to `casualos://camera-feed`.
    -   It also supports specifying the rear or front facing cameras with `casualos://camera-feed/rear` and `casualos://camera-feed/front`.

### :bug: Bug Fixes

-   Fixed an issue with custom apps where HTML changes would stop propagating if an element was added to its own parent.
    -   This could happen via using the HTML document API like:
        ```typescript
        // in @onSetupApp
        const parent = that.document.createElement('div');
        const child = that.document.createElement('span');
        parent.appendChild(child);
        parent.appendChild(child); // This would cause the issue
        ```
    -   Alternatively, it could happen when using `os.compileApp()`.
        -   For efficiency, `os.compileApp()` uses a change detection algorithm to limit the number of HTML elements it needs to create.
        -   In some cases, it saw that it could reuse an HTML element by moving it and this happened to trigger the bug in the system that records these changes.

## V2.0.35

#### Date: 2/2/2022

### :rocket: Improvements

-   Added the `os.getMediaPermission(options)` function to request permission for device audio/video streams.
    -   Generally permissions are asked for the moment they are needed but this can be cumbersome in situations such as immersive ar/vr experiences as the user must jump back to the browser in order to grant them.

### :bug: Bug Fixes

-   Fixed jittery camera rendering issues when entering XR for the first time in a session.
-   Fixed three.js holding onto stale XRSession after exiting XR.
    -   This was the root cause of the Hololens losing the ability to render the scene background after exiting XR.

## V2.0.34

#### Date: 1/31/2022

### :rocket: Improvements

-   Improved the systemPortal to show all tags that are on the bot when the pinned tags section is closed.
    -   This makes it easier to manage when adding new tags while the pinned tags section is closed.

### :bug: Bug Fixes

-   Fixed an issue with `os.recordEvent()` where trying to save events in DynamoDB would fail.

## V2.0.33

#### Date: 1/31/2022

### :rocket: Improvements

-   Added the `os.listData(recordNameOrKey, startingAddress?)` function to make it easy to list data items in a record.
    -   `recordNameOrKey` is the name of the record. Can also be a record key.
    -   `startingAddress` is optional and is the address after which items will be included in the returned list. For example, the starting address `b` will cause addresses `c` and `d` to be included but not `a` or `b`.
-   Added the `os.recordEvent(recordKey, eventName)` and `os.countEvents(recordNameOrKey, eventName)` functions. These functions are useful for building simple analytics into your app bundles.
    -   `os.recordEvent(recordKey, eventName)` can be used to document that the given event occurred.
        -   `recordKey` is the key that should be used to access the record.
        -   `eventName` is the name of the event.
    -   `os.countEvents(recordNameOrKey, eventName)` can be used to get the number of times that the given event has ocurred.
        -   `recordNameOrKey` is the name of the record that the event count should be retrieved from. Can also be a record key.
        -   `eventName` is the name of the event.

## V2.0.32

#### Date: 1/26/2022

### :rocket: Improvements

-   Added the `os.arSupported()` and `os.vrSupported()` functions to query device support for AR and VR respectively. Both of these are promises and must be awaited.

    ```typescript
    const arSupported = await os.arSupported();
    if (arSupported) {
        //...
    }

    const vrSupported = await os.vrSupported();
    if (vrSupported) {
        //...
    }
    ```

-   Added shouts for entering and exiting AR and VR:
    -   `@onEnterAR` - Called when AR has been enabled.
    -   `@onExitAR` - Called when AR has been disabled.
    -   `@onEnterVR` - Called when VR has been enabled.
    -   `@onExitVR` - Called when VR has been disabled.
-   Expanded `meetPortal` scripting:
    -   Added shouts for loading and leaving the meet portal:
        -   `@onMeetLoaded` - Called when the user has finished loading the meet portal.
        -   `@onMeetLeave` - Called when the user leaves the meet portal.
    -   Added the `os.meetCommand(command, ...args)` function that sends commands directly to the Jitsi Meet API. Supported commands can be found in the [Jitsi Meet Handbook](https://jitsi.github.io/handbook/docs/dev-guide/dev-guide-iframe#commands).
    -   Added the following meet portal configuration tags. These must be set on the `meetPortalBot`:
        -   `meetPortalPrejoinEnabled` - Whether the meet portal should have the prejoin screen enabled.
            -   The prejoin screen is where the user can setup their display name, microphone, camera, and other settings, before actually joining the meet.
        -   `meetPortalStartWithVideoMuted` - Whether the meet portal should start with video muted.
        -   `meetPortalStartWithAudioMuted` - Whether the meet portal should start with audio muted.
        -   `meetPortalRequireDisplayName` - Whether the meet portal should require the user define a display name.

## V2.0.31

#### Date: 1/20/2022

### :rocket: Improvements

-   Added the `os.eraseData(recordKey, address)` function to allow deleting data records.
    -   `recordKey` is the key that should be used to access the record.
    -   `address` is the address of the data inside the record that should be deleted.
-   Added the `os.eraseFile(recordKey, urlOrRecordFileResult)` function to allow deleting file records.
    -   `recordKey` is the key that should be used to access the record.
    -   `urlOrRecordFileResult` is the URL that the file is stored at. It can also be the result of a `os.recordFile()` call.
-   Added the `os.recordManualApprovalData(recordKey, address, data)`, `os.getManualApprovalData(recordName, address)`, and `os.eraseManualApprovalData(recordKey, address)` functions.
    -   These work the same as `os.recordData()`, `os.getData()`, and `os.eraseData()` except that they read & write data records that require the user to confirm that they want to read/write the data.
    -   One thing to note is that manual approval data records use a different pool of addresses than normal data records.
        This means that data which is stored using `os.recordManualApprovalData()` cannot be retrieved using `os.getData()` (i.e. you must use `os.getManualApprovalData()`).

### :bug: Bug Fixes

-   Fixed an issue where trying to save a bot using `os.recordData()` or `os.recordFile()` would produce an error.

## V2.0.30

#### Date: 1/14/2022

### :wrench: Plumbing Changes

-   Replaced socket.io with native WebSockets.
    -   The possible options for `CAUSAL_REPO_CONNECTION_PROTOCOL` are now `websocket` and `apiary-aws`.
    -   Since the introduction of `apiary-aws`, we've used native WebSockets for more connections. As such, it should be safe to use native WebSockets in place of socket.io.
    -   This means we have fewer depenencies to keep up with and fewer potential bugs.
    -   Additionally it means that we save a little bit on our output code bundle size.

### :bug: Bug Fixes

-   Fixed an issue where deleting all the text from a menu item would show the `menuItemText` tag value instead of the (empty) `menuItemText` tag mask value.
    -   This change causes CasualOS to use `false` for the `menuItemText` `tempLocal` tag mask when a normal tag value is present for `menuItemText`. If the bot has no tag value for `menuItemText`, then `null` is used.
-   Fixed an issue where CasualOS could sometimes miss events during initialization.
    -   This bug most likely affected portals that are configurable by a config bot (e.g. gridPortal) but could have also affected other parts of the CasualOS system.
    -   This bug also was very rare. We only saw it once in our testing.
-   Fixed an issue with custom apps where calling `os.registerApp()` multiple times would cause the app to be destroyed and re-created.
    -   This caused issues with retaining focus and made the user experience generally poor.
-   Fixed an issue with custom apps where a the value attribute could not be overridden on input elements.
    -   Now it is possible to specify what the value should be and it will be properly synced.

## V2.0.29

#### Date: 1/10/2022

### :rocket: Improvements

-   Added the ability to use videos for `formAddress` and `portalBackgroundAddress` URLs.
-   Improved CasualOS to support logging into ab1.link directly from CasualOS.
    -   Previously you would have to login to ab1.link via a new tab.
    -   The new experience is seamless and much less confusing.

### :bug: Bug Fixes

-   Fixed an issue where DRACO compressed GLTF models could not be loaded if the decoder program had already been cached by the web browser.

## V2.0.28

#### Date: 1/5/2022

### :boom: Breaking Changes

-   Changed the auth and records features to default to disabled unless the the `AUTH_ORIGIN` and `RECORDS_ORIGIN` environment variables are specified during build.

### :rocket: Improvements

-   Added the `links` global variable to the code editor autocomplete list.
-   Added the `masks` global variable to the code editor autocomplete list.
-   Improved `os.showUploadFiles()` to include the `mimeType` of the files that were uploaded.
    -   This makes it easier to upload files with `os.recordFile()`.
-   Added the `os.beginAudioRecording(options?)` and `os.endAudioRecording()` functions.
    -   They replace the `experiment.beginAudioRecording()` and `experiment.endAudioRecording()` functions.
    -   Additionally, they now trigger the following listeners:
        -   `@onBeginAudioRecording` - Called when recording starts.
        -   `@onEndAudioRecording` - Called when recording ends.
        -   `@onAudioChunk` - Called when a piece of audio is available if streaming is enabled via the options.
    -   `options` is an object and supports the following properties:
        -   `stream` - Whether to stream audio samples using `@onAudioChunk`.
        -   `mimeType` - The MIME type that should be used to stream audio.
        -   `sampleRate` - The number of audio samples that should be taken per second (Hz). Only supported on raw audio types (`audio/x-raw`).
    -   See the documentation for more information and examples.

### Bug Fixes

-   Fixed an issue where the "remove tag" (X) buttons on empty tags in the sheet portal were always hidden.

## V2.0.27

#### Date: 1/4/2022

### :bug: Bug Fixes

-   Fixed another issue where file records could not be uploaded due more issues with signature calculations.

## V2.0.26

#### Date: 1/4/2022

### :bug: Bug Fixes

-   Fixed another issue where file records could not be uploaded due to various permissions issues.

## V2.0.25

#### Date: 1/4/2022

### :bug: Bug Fixes

-   Fixed an issue where file records could not be uploaded due to not including a security token in a request.

## V2.0.24

#### Date: 1/4/2022

### :bug: Bug Fixes

-   Fixed an issue where file records could not be uploaded due to a permissions issue.

## V2.0.23

#### Date: 1/4/2022

### :bug: Bug Fixes

-   Fixed an issue where file records could not be uploaded due to an issue with signature calculation.

## V2.0.22

#### Date: 1/3/2022

### :boom: Breaking Changes

-   Removed the following functions:
    -   `os.publishRecord()`
    -   `os.getRecords()`
    -   `os.destroyRecord()`
    -   `byAuthID()`
    -   `withAuthToken()`
    -   `byAddress()`
    -   `byPrefix()`

### :rocket: Improvements

-   Implemented the next version of records.
    -   This version replaces the old API (`os.publishRecord()`) and introduces a new paradigm.
    -   The first major change is that records now represent multiple pieces of data.
    -   `os.getPublicRecordKey(recordName)` has been added as a way to retrieve a key that can be used to write data and files to a public record.
    -   `os.recordData(recordKey, address, data)` can be used to store a piece of data at an address inside a record. This data can later be retrieved with `os.getData(recordKeyOrName, address)`.
    -   `os.getData(recordKeyOrName, address)` can be used to retrieve data that was stored in a record.
    -   `os.recordFile(recordKey, data, options?)` can be used to store a file inside a record. Files can be any size and can be accessed via `webhook()` or `os.getFile(url)`.
    -   `os.getFile(urlOrRecordFileResult)` can be used to easily retrieve a file.
    -   `os.isRecordKey(value)` is useful for determining if a value represents a record key.
    -   See the documentation for more information.
-   Updated Material Icons to the latest publicly available version.

## V2.0.21

#### Date: 12/6/2021

### :rocket: Improvements

-   Added [Simple Analytics](https://simpleanalytics.com/) to help us better understand how many people are using CasualOS.
-   Added the `os.convertGeolocationToWhat3Words(location)` function.

    -   Useful for getting a 3 word address for a latitude & longitude location.
    -   Returns a promise that resolves with the string containing the 3 words.
    -   `location` is an object with the following structure:

        -   ```typescript
            let location: {
                /**
                 * The latitude of the location.
                 */
                latitude: number;

                /**
                 * The longitude of the location.
                 */
                longitude: number;

                /**
                 * The language that the resulting 3 word address should be returned in.
                 * Defaults to "en".
                 * See https://developer.what3words.com/public-api/docs#available-languages
                 * for a list of available languages.
                 */
                language?: string;
            };
            ```

## V2.0.20

#### Date: 12/2/2021

### :bug: Bug Fixes

-   Fixed an issue where removing a bot without a stroke from a dimension would cause CasualOS to stop responding.

## V2.0.19

#### Date: 12/1/2021

### :boom: Breaking Changes

-   `lineStyle` now defaults to `line` instead of `arrow`.

### :rocket: Improvements

-   Updated the CasualOS Terms of Service.
-   Improved `lineTo` and `strokeColor` to use lines that support custom widths.
-   Added the `links` variable as a shortcut for `thisBot.links`.
-   Added `bot.vars` and `os.vars` as an easy way to store and lookup variables by name.
    -   `os.vars` works exactly the same as `globalThis`.
    -   `bot.vars` allows you to store special values in a bot that cannot be stored in either `bot.tags` or `bot.masks`.
-   Added the ability to whisper to a bot by using `bot.listener()` instead of `whisper(bot, "listener")`.
    -   e.g.
        ```typescript
        let result = thisBot.myScript(argument);
        ```
        is equivalent to
        ```typescript
        let [result] = whisper(thisBot, 'myScript', argument);
        ```
-   Added the ability to shout to bots by using `shout.listener()` instead of `shout("listener")`.
    -   e.g.
        ```typescript
        let results = shout.myScript(argument);
        ```
        is equivalent to
        ```typescript
        let results = shout('myScript', argument);
        ```

## V2.0.18

#### Date: 11/30/2021

### :rocket: Improvements

-   Added bot links.
    -   Bot links are special tag values that represent a link from the tag to another bot.
    -   Similarly to listen tags, you can create a bot link by setting a tag to `🔗{botID}`.
    -   The 🔗 emoji tells CasualOS that the tag represents a link to another bot.
    -   Links work by referencing Bot IDs and CasualOS now provides additional functions to help with understanding bot links.
        For example, not only do the `#lineTo`, `#creator` and `#transformer` tags support bot links, but you can find the list of tags that reference other bots by using the new `getBotLinks(bot)` function.
    -   Bot links also support linking to multiple other bots by adding commas in between Bot IDs.
    -   The `bot.link` property has been added as a way to quickly get a link to the bot.
    -   The `bot.links` property has been added for scripts to interface with bot links.
        -   This property represents the tags that are bot links.
        -   You can easily link to a bot by setting
            ```typescript
            bot.links.tag = botToLinkTo;
            ```
        -   You can also get the bot(s) that are linked by using
            ```typescript
            // Gets a single bot if only one bot is linked in the tag.
            // Gets an array if multiple bots are linked.
            let linkedBot = bot.links.tag;
            ```
    -   Additionally, the `byTag()` bot filter has been updated to support searching for bots by link.
        -   For example if the `#myLink` tag is used to link bots,
            you can find all the bots that link to this bot using `#myLink` by using `byTag()` like this:
            ```typescript
            let botsThatLinkToThisBot = getBots(
                byTag('myLink', '🔗' + thisBot.id)
            );
            ```
        -   This change also means that it is now possible to have multiple creators for a bot by using bot links in the `#creator` tag.
-   Added some minor visual improvements to the systemPortal.
-   Improved menu bots to show their `formAddress` icon when the bot has no label.
-   Added the `os.getExecutingDebugger()` function.
    -   Gets the debugger that this script is currently running inside. Returns null if not running inside a debugger.
-   Added the `getFormattedJSON(data)` function.
    -   Works like `getJSON(data)` except the returned JSON is nicely formatted instead of compressed.
-   Added the `getSnapshot(bots)` function.
    -   Snapshots are like mods except they represent multiple bots and include the ID, space, tags, and tag masks of each bot.
    -   They are useful for debugging and easily saving a bunch of bots at once.
-   Added the `diffSnapshots(first, second)` function.
    -   Useful for calculating the delta between two snapshots.
-   Added the `applyDiffToSnapshot(snapshot, diff)` funciton/
    -   Useful for calculating a new snapshot from a snapshot and a delta.
    -   Works kinda like the opposite of `diffSnapshots(first, second)`.
-   Added the `getLink(...bots)` function.
    -   Creates a value that represents a link to the given bots. You can then save this value to a tag to save the link.
-   Added the `getBotLinks(bot)` function.
    -   Useful for discovering what links a bot has stored.
    -   See the documentation for more detailed info.
-   Added the `updateBotLinks(bot, idMap)` function.
    -   Useful for updating bot links to reference new bots.
    -   See the documentation for more detailed info.
-   Improved the `editingBot` tag to use bot links instead of just storing the bot ID.
-   Added the `pixelRatio` and `defaultPixelRatio` tags to the configBot.
    -   `defaultPixelRatio` is the [pixel ratio](https://developer.mozilla.org/en-US/docs/Web/API/Window/devicePixelRatio) that is used by CasualOS for rendering 3D portals by default.
    -   `pixelRatio` can be set on the configBot to control the size of the internal render buffers. Higher values make the output image appear smoother but will also cause CasualOS to run slower.
-   Improved `web.hook()` and related functions to accept the `retryCount`, `retryStatusCodes`, and `retryAfterMs` options.
    -   `retryCount` is the number of times the request should be re-sent if it fails. Defaults to 0.
    -   `retryStatusCodes` is the array of error status codes that should cause the request to be retried. Defaults to:
        -   408 - Request Timeout
        -   429 - Too Many Requests
        -   500 - Internal Server Error
        -   502 - Bad Gateway
        -   503 - Service Unavailable
        -   504 - Gateway Timeout
        -   0 - Network Failure / CORS
    -   `retryAfterMs` is the number of miliseconds to wait between retried requests. Defaults to 3000.

### :bug: Bug Fixes

-   Fixed an issue where deleting a tag in the multiline editor would cause the tag to remain in the data.
-   Fixed an issue where autocomplete for tags did not work in the systemPortal.
-   Fixed some display issues in the systemPortal.
-   Fixed an issue where using loops after JSX elements might cause the script to fail to compile.

## V2.0.17

#### Date: 11/12/2021

### :bug: Bug Fixes

-   Fixed an issue where built-in portal bots were not being updated by CasualOS.
    -   This also fixes an issue where camera position and rotation offsets didn't work.

## V2.0.16

#### Date: 11/11/2021

### :boom: Breaking Changes

-   Removed Custom Executables.
    -   This means the following functions are no longer available:
        -   `os.registerExecutable()`
        -   `os.buildExecutable()`
    -   If you have use for this type of functionality, we recommend that you look into [Custom Apps](https://docs.casualos.com/docs/actions/#app-actions).
        They are easier to use and allow you to use more built-in CasualOS functionality than Custom Executables.

### :rocket: Improvements

-   Added the `systemPortal`.
    -   The systemPortal is a new way to organize and edit a set of bots and their scripts.
    -   The systemPortal works by displaying bots that have a `#system` tag.
    -   When `#systemPortal` on the `configBot` is set to `true`, all bots that have a `#system` tag will be displayed in the system portal.
    -   When `#systemPortal` is set to a string, then only bots where their `#system` tag contains the value in `#systemPortal` will be shown.
    -   It also contains some other useful features not found in the sheetPortal like a list of recently edited tags and a search box that lets you easily change the `#systemPortal` tag value.
    -   See the glossary page on the `systemPortal` for more info.

### :bug: Bug Fixes

-   Fixed an issue where the forward/back browser buttons would not delete tags from the config bot if the related query parameter was deleted.

## V2.0.15

#### Date: 11/1/2021

### :rocket: Improvements

-   Added the `miniMapPortal`.
    -   This is a mini version of the `mapPortal` that works kinda like the `miniGridPortal`.
-   Added a introductory page to the documentation that links to the "Pillars of Casual Simulation" video tutorials.
-   Added a "Getting Started" page that contains some written documentation on the basics of CasualOS.
    -   Thanks to Shane Thornton ([@shane-cpu](https://github.com/shane-cpu)) for contributing this!
-   Added a glossary page to the documentation.
    -   This page is incomplete but contains basic descriptions for common terms like "bot", "tag", "portal", "inst", etc.
    -   There is also a feature where other parts of the documentation can link to the glossary and get Wikipedia-style tooltips for the terms.

### :bug: Bug Fixes

-   Fixed an issue where the server failed to retrieve permanent records when when `.getMoreRecords()` was called.

## V2.0.14

#### Date: 10/29/2021

### :rocket: Improvements

-   Improved the `local` space to delete the oldest inst when localStorage is full.
-   Added the `pointerPixelX` and `pointerPixelY` tags to the gridPortalBot to track the mouse pointer position on the screen.
-   Improved the records system to be able to store records larger than 300KB in size.
    -   Records larger than 300KB will be placed in an S3 bucket.
    -   Records stored in S3 will now have a `dataURL` instead of `data` that points to where the record can be downloaded from.

### :bug: Bug Fixes

-   Fixed an issue where the built-in portal bots would cause all scripts to be recompiled.
-   Fixed an issue where functions that retrieve data from portal bots (like `os.getFocusPoint()`) would always return null data.
-   Fixed an issue where the `.getMoreRecords()` function did not work.

## V2.0.13

#### Date: 10/19/2021

### :rocket: Improvements

-   Added several features to make testing asynchronous scripts easier.
    -   Debuggers now automatically convert asynchronous scripts to synchronous scripts by default.
        -   This makes testing easier because your test code no longer needs to be aware of if a script runs asynchronously in order to observe errors or results.
        -   You can override this default behavior by setting `allowAsynchronousScripts` to `true` in the options object that is passed to `os.createDebugger()`.
    -   Some functions are now "maskable".
        -   Maskable functions are useful for testing and debugging because they let you modify how a function works simply by using `function.mask().returns()` instead of `function()`.
            -   For example, the `web.get()` function sends an actual web request based on the options that you give it. When testing we don't want to send a real web request (since that takes time and can fail), so instead we can mask it with the following code:
            ```typescript
            web.get.mask('https://example.com').returns({
                status: 200,
                data: 'hello world!',
            });
            ```
            Then, the next time we call `web.get()` with `https://example.com` it will return the value we have set:
            ```typescript
            console.log(web.get('https://example.com));
            ```
        -   Maskable functions currently only work when scripts are running inside a debugger with `allowAsychronousScripts` set to `false`.
        -   Here is a list of maskable functions (more are coming):
            -   `web.get()`
            -   `web.post()`
            -   `web.hook()`
            -   `webhook()`
            -   `webhook.post()`
            -   `os.showInput()`
            -   `os.getRecords()`
            -   `os.publishRecord()`
            -   `os.destroyRecord()`
            -   `os.requestPermanentAuthToken()`
    -   Properties added to `globalThis` are now separated per-debugger.
        -   This means that you can set `globalThis.myVariable = 123;` and it won't affect debuggers.
        -   It also means that testing with global variables are easier because you don't have to set and reset them before each test anymore.
    -   Debuggers now automatically setup `tempLocal` bots for built-in portals.
        -   This means that the portal bots like `gridPortalBot`, `mapPortalBot`, etc. are available in debuggers.
    -   Debuggers now automatically setup a `configBot`.
        -   You can override this configBot by using the `configBot` property in the options object that is passed to `os.createDebugger()`.
-   Updated the sidebar on the documentation site to be easier to use.
-   Updated the auth site branding.
-   Added well-formatted pages for the terms of service, privacy policy, and acceptable use policy to the auth website.

### :bug: Bug Fixes

-   Fixed an issue where floating labels on billboarded bots did not work.

## V2.0.12

#### Date: 10/8/2021

### :rocket: Improvements

-   Added the `os.createDebugger(options?)` function.
    -   `os.createDebugger()` can be used to create a separate sandbox area where bots can be tested without causing external effects.
    -   This is useful for automated testing scenarios where you want to validate how a script works (e.g. that a toast is shown) without actually performing the script results (i.e. actually showing the toast).
    -   Works by returning an object that contains a separate set of actions (like `create()` and `getBots()`) that can be used like normal.
        For example:
        ```typescript
        const debug = os.createDebugger();
        const debugBot = debug.create({ home: true, color: 'red' });
        ```
        Creates a bot that is contained in the debugger. Therefore, scripts on the `debugBot` will only affect bots that were created in the debugger.
    -   See the documentation for more information.
-   Added the `assert(condition, message?)` and `assertEqual(received, expected)` functions.
    -   These functions check that the given condition is true or that the values are equal to each other and throw an error if they are not.
    -   They can be useful for automated testing.
    -   See the documentation for examples.

### :bug: Bug Fixes

-   Fixed an issue where setting `meetPortalAnchorPoint` to `left` or `right` would not shift the `gridPortal` to the remaining space.

## V2.0.11

#### Date: 10/1/2021

### :boom: Breaking Changes

-   Renamed `server` to `inst`.
    -   This means that you should now `configBot.tags.inst` instead of `configBot.tags.server`.
    -   It also means that you now should go to `https://casualos.com?inst=my-aux` instead of `https://casualos.com?server=my-aux`.
    -   CasualOS will automatically replace `server` with `inst` on the first load so old links will continue to work.
-   Renamed `pagePortal` to `gridPortal`
    -   CasualOS will automatically replace `pagePortal` with `gridPortal` on first load (so old links will continue to work) but any scripts that change `pagePortal` will need to be updated to change `gridPortal`.
    -   `pagePortal` on the `configBot` should now be `gridPortal`.
    -   `pagePortalBot` is now `gridPortalBot`.
    -   Some functions now should reference the bot portal instead of the page portal:
        -   `os.getCameraPosition('page')` -> `os.getCameraPosition('grid')`
        -   `os.getCameraRotation('page')` -> `os.getCameraRotation('grid')`
        -   `os.getFocusPoint('page')` -> `os.getFocusPoint('grid')`
        -   `os.getPortalDimension('page')` -> `os.getPortalDimension('grid')`
    -   `@onPortalChanged` now uses `gridPortal` for `that.portal`.
-   Renamed `miniPortal` to `miniGridPortal`
    -   `miniPortal` on the `configBot` should now be `miniGridPortal`.
    -   `miniPortalBot` should now be `miniGridPortalBot`.
    -   Some functions now should reference the bot portal instead of the page portal:
        -   `os.getCameraPosition('mini')` -> `os.getCameraPosition('miniGrid')`
        -   `os.getCameraRotation('mini')` -> `os.getCameraRotation('miniGrid')`
        -   `os.getFocusPoint('mini')` -> `os.getFocusPoint('miniGrid')`
        -   `os.getPortalDimension('mini')` -> `os.getPortalDimension('miniGrid')`
    -   `@onPortalChanged` now uses `miniGridPortal` for `that.portal`.
-   Renamed some functions:
    -   `os.downloadServer()` -> `os.downloadInst()`
    -   `os.loadServer()` -> `os.loadInst()`
    -   `os.unloadServer()` -> `os.unloadInst()`
    -   `os.getCurrentServer()` -> `os.getCurrentInst()`
    -   `server.remotes()` -> `os.remotes()`
    -   `server.serverRemoteCount()` -> `os.remoteCount()`
    -   `server.servers()` -> `os.instances()`
    -   `server.serverStatuses()` -> `os.instStatuses()`
    -   `server.restoreHistoryMarkToServer()` -> `server.restoreHistoryMarkToInst()`.
    -   Note that some functions have moved to the `os` namespace from the `server` namespace. This is because most `server` functions do not work on CasualOS.com and are only designed to work with a server-based system (which CasualOS.com is not). To clarify this, functions that work all the time are now in the `os` namespace while the others are in the `server` namespace.
-   Renamed several listen tags:
    -   `@onServerJoined` -> `@onInstJoined`
    -   `@onServerLeave` -> `@onInstLeave`
    -   `@onServerStreaming` -> `@onInstStreaming`
    -   `@onServerStreamLost` -> `@onInstStreamLost`
    -   `@onServerAction` -> `@onAnyAction`

### :rocket: Improvements

-   Updated the Privacy Policy, Terms of Service, and Acceptable Use Policy.
-   Changed the meetPortal to use a custom Jitsi deployment.
-   Improved `os.enablePointOfView(center?)` to take an additional argument that determines whether to use the device IMU to control the camera rotation while in POV mode.
    -   The new function signature is `os.enablePointOfView(center?, imu?)`.
    -   e.g. `os.enablePointOfView(undefined, true)` will enable using the IMU for controlling the camera rotation.

### :bug: Bug Fixes

-   Fixed an issue where zooming on menu bots would trigger the browser-provided zoom functionality.
-   Fixed an issue where copying an array from one tag to another tag caused CasualOS to break.
-   Fixed an issue where editing a script via the sheet portal cells would temporarily break the code editor.

## V2.0.10

#### Date: 9/21/2021

### :rocket: Improvements

-   Improved the runtime to track changes to arrays without having to make a copy of the array or save it back to the tag.
-   Improved `os.getRecords(...filters)` to use `authBot.id` if `byAuthID()` is not specified.
-   Added `labelOpacity` tag.
-   Added `menuItemLabelStyle` tag.
-   Added the ability to use the `auto` value in the `scaleY` tag for menu bots. This automatically scales the menu bot height based on the amount of text in the label.
-   Added the ability to rotate around an object multiple times with `os.focusOn()` by setting `normalized` to `false` in the `rotation` property.
    -   By default, rotations passed to `os.focusOn()` are normalized to between 0 and `2π`.
    -   Setting `normalized` to `false` will skip this process and allow rotations larger than `2π` which in turn means the camera will rotate past `2π`.

## V2.0.9

#### Date: 9/7/2021

### :rocket: Improvements

-   Added the `os.requestPermanentAuthToken()` and `os.destroyRecord(record)` functions.
    -   `os.requestPermanentAuthToken()` is used to get auth tokens that can publish records to a app bundle from anywhere - including from other app bundles.
    -   `os.destroyRecord(record)` destroys the given record and makes it inaccessable via `os.getRecords()`. You must be logged in to destroy records and you can only destroy records that have been created by your user account and app bundle.
    -   See the documentation for more info.

### :bug: Bug Fixes

-   Fixed an issue where retrieving records from a temporary space can fail when the query matches no records.
-   Fixed an issue where CasualOS could permanently stall while loading.

## V2.0.8

#### Date: 9/7/2021

### :rocket: Improvements

-   Created https://casualos.me
    -   casualos.me is a companion service for CasualOS that provides the ability to sign in with an account and save permanent records of data.
-   Added the `os.requestAuthBot()` function.
    -   Requests that the user sign in and creates the `authBot` global variable to represent whether the user is signed in.
    -   Only works if an App Bundle (AB) was auto loaded using the `autoLoad` query parameter.
    -   Returns a promise that resolves when the user is signed in.
    -   See the "Auth Bot Tags" section in the documentation for more info.
-   Added the `os.publishRecord(recordDescription)` function to be able to save arbitrary JSON data.
    -   Records are arbitrary pieces of data that can saved and retrieved from special record-enabled spaces.
        -   The possible spaces are:
            -   `tempRestricted` - (Default) Records are temporary (they are deleted at the end of the day) and they are only retrievable by the user and appBundle that created them.
            -   `tempGlobal` - Records are temporary and they are they are retrievable by everyone.
            -   `permanentRestricted` - Records are permanent and they are only retrievable by the user and appBundle that created them.
            -   `permanentGlobal` - Records are permanent and they are retrievable by everyone.
    -   Unlike bots, records are only accessible by searching for them using the `os.getRecords()` function.
    -   Requires that the user has signed in with `os.requestAuthBot()`.
    -   `recordDescription` is an object with the following properties:
        -   `space` - The space that the record should be published to.
        -   `record` - The data that should be included in the record.
        -   `address` - (Optional) The address that the record should be published at. This can be omitted if a `prefix` is specified instead.
        -   `prefix` - (Optional) The prefix that the record should be published at. If used instead of `address`, CasualOS will calculate the `address` by concatenating the given prefix and ID like this: `"{prefix}{id}"`.
        -   `id` - (Optional) The ID that the record should be published at. If used with `prefix`, then CasualOS will combine the given `id` with the given `prefix` to calculate the `address`. If omitted, then CasualOS will generate a UUID to be used with the `prefix`.
        -   `authToken` - (Optional) The auth token that should be used to publish the record. This is useful for allowing other users to be able to publish records to an app bundle on your account. If omitted, then the `authToken` tag from the `authBot` will be used.
    -   Returns a promise that resolves when the record has been published.
    -   See the documentation for some examples.
-   Added the `os.getRecords(...filters)` function to be able to find and retrieve records.
    -   Works similarly to `getBots()` except that the list of possible filters is different and more limited.
    -   Possible filters are:
        -   `byAuthID(id)` - Searches for records that were published by the given auth ID. This filter is required for all `os.getRecords()` queries.
        -   `inSpace(space)` - Searches for records that were published to the given space. If omitted, only `tempRestricted` records will be searched.
        -   `byAddress(address)` - Searches for the record with the given address. Useful for finding a specific record.
        -   `byPrefix(prefix)` - Searches for records whose address starts with the given prefix. Useful for finding a list of records.
        -   `byID(id)` - Searches for records whose address equals `{prefix}{id}`. Works similarly to `byAddress()` except that you must also use `byPrefix()`. Useful for finding a specific record.
    -   Returns a promise that resolves with an object that contains a partial list of records.
        -   Using this object, you can see the total number of records that the query matched and get the next part of the list using the `getMoreRecords()` function.
        -   The object has the following structure:
            -   `records` - The list of records that were retrieved. This list may contain all the records that were found or it might only contain some of the records that were found. You can retrieve all of the records by looping and calling `getMoreRecords()` until it returns an object with `hasMoreRecords` set to `false`.
            -   `totalCount` - The total number of records that the query found.
            -   `hasMoreRecords` - Whether there are more records that can be retrieved for the query.
            -   `getMoreRecords()` - A function that can be called to get the next set of records for the query. Like `os.getRecords()`, this function returns a promise with an object that has the structure described above.
    -   See the documentation for some examples.
-   Added the `byID(id)` bot filter.
    -   This function can be used either as a bot filter with `getBots()` or as a record filter with `os.getRecords()`.
    -   As its name suggests, it can be used to find a bot with the given ID.

### :bug: Bug Fixes

-   Fixed an issue where using a `formAnimationAddress` prevented `formAnimation` from working correctly on first load.
-   Fixed an issue where `os.focusOn()` would not work on mobile devices.

## V2.0.7

#### Date: 8/16/2021

### :bug: Bug Fixes

-   Fixed an issue where remote whispers could cause CasualOS to think it was loaded before it actually was.
    -   This would in turn cause CasualOS to think that ab-1 was not installed and led to ab-1 getting duplicated which could then cause the auxCode to be loaded again.

## V2.0.6

#### Date: 8/11/2021

### :rocket: Improvements

-   Added the `formAnimationAddress` tag to allow specifying a separate GLTF/GLB URL that should be used for animations.
    -   This allows dynamically loading animations instead of requiring that all animations be built into the `formAddress` GLTF mesh.

### :bug: Bug Fixes

-   Fixed an issue where setting the `mapPortal` tag on the `configBot` to `null` would not close the map portal.
-   Fixed an issue where the camera would rotate somewhat randomly when facing straight down using touch controls.

## V2.0.5

#### Date: 7/27/2021

### :rocket: Bug Fixes

-   Fixed an issue where async scripts did not support JSX syntax highlighting.

## V2.0.4

#### Date: 7/27/2021

### :rocket: Improvements

-   Added the ability to download a PDF with embedded bot data by specifying a filename with a `.pdf` extension to `os.downloadBots()`.
-   Added the `os.parseBotsFromData(data)` function.
    -   This function can parse a list of bot mods from JSON or from the contents of a PDF that was created with `os.downloadBots()`.
    -   It returns a list of bot mods (i.e. mods that have the structure of bots) which can in turn be passed to `create()` to add them to the server.
-   Added the `os.unregisterApp(appID)` function to allow removing apps after they have been registered.
-   Added the ability to use [JSX](https://reactjs.org/docs/introducing-jsx.html) for Apps instead of the `html` string helper.
    -   JSX allows you to use a HTML-like language directly inside listeners. This provides some nice benefits including proper syntax highlighting and error messages.
    -   For example:
        ```javascript
        let result = <h1>Hello, World!</h1>;
        ```
    -   Due to convienience this will probably become the preferred way to write HTML for apps, however the `html` string helper will still be available.

## V2.0.3

#### Date: 7/19/2021

### :boom: Breaking Changes

-   "Custom Portals" are now called "Executables"
    -   This is because portals should deal almost exclusively with bots and heavily interface with CasualOS.
    -   "Custom Portals" (as they were called) made this difficult and are better explained as a way to create arbitrary web programs (i.e. executables).
    -   The new "Apps" (`os.registerApp()` and `os.compileApp()`) features make it easier to create custom portals since they can leverage bots and listen tags directly.
-   Renamed `portal.open()` to `os.registerExecutable()`.
-   Renamed `portal.buildBundle()` to `os.buildExecutable()`.
-   Renamed `portal.registerPrefix()` to `os.registerTagPrefix()`.
-   Changed the menuPortal to always be anchored to the bottom of the screen instead of to the miniPortal.

### :rocket: Improvements

-   Added the `os.registerApp(name, bot)` and `os.compileApp(name, content)` functions.
    -   `os.registerApp()` takes an app name and a bot and sets up a space for adding content to the CasualOS frontend.
    -   Calling `os.registerApp()` will also make the given bot available globally as `{name}Bot`.
    -   `os.registerApp()` returns a promise that resolves when the app has been setup and can accept content. Additionally, `onAppSetup` will be whispered to the bot that was specified for the app.
    -   `os.compileApp()` is used to provide content to an app. You can call this as many times as you want and the app will only update when you call `os.compileApp()` for it.
    -   See the docs for more information.
-   Added the `html` string helper.
    -   This can be used to produce HTML from a string for `os.compileApp()` by placing it before a string that uses backtick characters (`` ` ``).
    -   e.g.
        ```javascript
        let result = html`<h1>Hello, World!</h1>`;
        ```
    -   See the docs for more information.
-   Added the `watchBot(bot, callback)` and `watchPortal(portal, callback)` helper functions.
    -   `watchBot()` can be used to watch a given bot (or list of bots) for changes and triggers the given callback function when the bot(s) change.
    -   `watchPortal()` can be used to watch the given portal for changes and triggers the given callback function when the portal changes.
        -   Specifically, `watchPortal()` tracks when the portal is changed (by watching the portal tag on the `configBot`), when bots are added, removed, or updated in the portal, and when the portal bot changes.
-   Improved the bot dragging logic to support using `os.replaceDragBot(null)` to stop dragging a bot.

### :bug: Bug Fixes

-   Fixed an issue where dragging a bot whose position was animated in tempLocal space would produce no visible effect.
-   Fixed an issue where GLB models compressed with a newer version of Draco could not be loaded.
    -   You may have to refresh the browser tab 1 extra time after getting the update for this change to take effect. This is because the Draco library is cached by the web browser and updates to the library are checked in the background while the old version is being used.
-   Fixed an issue where bots in the mapPortal that had LOD listeners would not function correctly unless they had a label.

## V2.0.2

#### Date: 7/6/2021

### :rocket: Improvements

-   Improved the miniPortal to support the `portalCameraZoom`, `portalCameraRotationX` and `portalCameraRotationY` tags.
-   Added the `priorityShout()` function to make it easy to run a set of shouts until a bot returns a value.
-   Added the ability to control the foreground and background colors of the chat bar via the `foregroundColor` and `backgroundColor` options in `os.showChat()`.
-   Added the `date` type for `os.showInput()` to make entering days easier.

### :bug: Bug Fixes

-   Fixed an issue where camera position offsets would continuously be applied to the camera.
-   Fixed an issue where the menu would be positioned incorrectly if the meet portal was anchored to the top of the screen.
-   Fixed an issue where clicking on the grid with a controller in XR would crash CasualOS.
-   Fixed an issue where the transformer tag did not work correctly for bots in the mapPortal.
-   Fixed an issue where dragging an object that gets destroyed in an onPointerDown would freeze the UI.

## V2.0.1

#### Date: 6/9/2021

### :rocket: Improvements

-   Changed the default mapPortal basemap to `dark-gray`.
-   Changed the mapPortal to default to viewing Veterans Memorial Park in Grand Rapids.
    -   This makes it easier to start using AB-1 once the map portal is loaded.

### :bug: Bug Fixes

-   Fixed an issue where calling `os.focusOn()` with a position and no portal would default to the map portal.
-   Fixed an issue where calling `os.focusOn()` for the map portal before it was finished loading would error.

## V2.0.0

#### Date: 6/7/2021

### :bug: Improvements

-   Added the `mapPortal`.
    -   The map portal provides a 3D representation of the entire Earth and allows placing bots anywhere on it.
    -   Bots that are in the map portal use Longitude and Latitude for their X and Y coordinates.
    -   The map can additionally be customized by setting the `mapPortalBasemap` tag on the `mapPortalBot`. See the documentation for more information.
    -   Based upon [ArcGIS](https://www.arcgis.com/index.html).

### :bug: Bug Fixes

-   Fixed an issue where trying to focus on a position in the miniPortal would not work.

## V1.5.24

#### Date: 5/24/2021

### :rocket: Improvements

-   Improved the miniPortal to enable resizing it by dragging the top of the miniPortal instead of just at the corners.
-   Added the `math.normalizeVector()` and `math.vectorLength()` functions.

### :bug: Bug Fixes

-   Fixed an issue where events in some asynchronous scripts would be incorrectly reordered and potentially cause logic issues.

## V1.5.23

#### Date: 5/22/2021

### :boom: Breaking Changes

-   Renamed the `inventoryPortal` to `miniPortal`.
    -   The following were also renamed:
        -   `#inventoryPortalHeight` -> `#miniPortalHeight`
        -   `#inventoryPortalResizable` -> `#miniPortalResizable`
        -   `os.getInventoryPortalDimension()` -> `os.getMiniPortalDimension()`
        -   `os.hasBotInInventory()` -> `os.hasBotInMiniPortal()`
        -   `os.getPortalDimension("inventory")` -> `os.getPortalDimension("mini")`
        -   `os.getCameraPosition("inventory")` -> `os.getCameraPosition("mini")`
        -   `os.getCameraRotation("inventory")` -> `os.getCameraRotation("mini")`
        -   `os.getFocusPoint("inventory")` -> `os.getFocusPoint("mini")`
-   The `miniPortalHeight` tag was changed from being a number between 1 and 10 that represented the number of bots that should fit in the portal. Now it is a number between 0 and 1 that represents the percentage of the screen height it should take. Note that when `#miniPortalWidth` is less than 1 the height of the portal will be more like 80% of the screen height when set to 1. This is because of the mandatory spacing from the bottom of the screen to be somewhat consistent with the spacing on the sides.

### :rocket: Improvements

-   Added the `#miniPortalWidth` tag.
    -   Possible values are between 0 and 1.
    -   Represents the percentage of the screen width that the mini portal should take.
    -   When set to 1, the mini portal will appear docked and there will be no spacing between the bottom of the screen and the mini portal.

### :bug: Bug Fixes

-   Fixed a bunch of issues with zooming, rotating, and resizing the mini portal.

## V1.5.22

#### Date: 5/20/2021

### :rocket: Improvements

-   Added the `os.enableCustomDragging()` function to disable the default dragging behavior for the current drag operation.
    -   This is useful for custom dragging behavior that is associated with a bot like scaling the bot or rotating it.

### :bug: Bug Fixes

-   Fixed an issue where `os.focusOn()` would not work with bots in the inventory portal.

## V1.5.21

#### Date: 5/18/2021

### :rocket: Improvements

-   Improved `os.focusOn()` to support focusing on menu bots that have `#form` set to `input`.
-   Added the ability to snap dragged to a specific axis.

    -   These are special snap target objects that have the following form:

    ```typescript
    let snapAxis: {
        /**
         * The direction that the axis travels along.
         */
        direction: { x: number; y: number; z: number };

        /**
         * The center point that the axis travels through.
         */
        origin: { x: number; y: number; z: number };

        /**
         * The distance that the bot should be from any point along the
         * axis in order to snap to it.
         */
        distance: number;
    };
    ```

### :bug: Bug Fixes

-   Fixed an issue where the "tag has already been added" dialog displayed behind the sheet portal.

## V1.5.20

#### Date: 5/17/2021

### :bug: Bug Fixes

-   Fixed an issue where `@onInputTyping` was incorrectly shouted instead of whispered.

## V1.5.19

#### Date: 5/13/2021

### :rocket: Improvements

-   Added the `labelPaddingX` and `labelPaddingY` tags to allow controlling the padding along the width and height of labels separately.
-   Added the ability to use a URL for the `cursor` and `portalCursor` tags.
-   Added the `cursorHotspotX`, `cursorHotspotY`, `portalCursorHotspotX`, and `portalCursorHotspotY` tags to allow specifying the location that clicks should happen at in the custom cursor image. For example, a cursor that is a circle would have the hotspot in the middle but the default cursor has the hotspot at the top left.

## V1.5.18

#### Date: 5/11/2021

### :rocket: Improvements

-   Added the `AB1_BOOTSTRAP_URL` environment variable to control the URL that ab-1 gets loaded from.

## V1.5.17

#### Date: 5/10/2021

### :rocket: Improvements

-   Added the `cursor` and `portalCursor` tags.
    -   The `cursor` tag specifies the mouse cursor that should be shown when the bot is being hovered.
    -   The `portalCursor` tag specifies the mouse cursor that should be used by default for the page portal.
    -   See the documentation for a list of possible options.
-   Added the `labelPadding` tag to control how much space is between the edge of the bot and edge of the label.

## V1.5.16

#### Date: 5/7/2021

### :bug: Bug Fixes

-   Fixed an issue where it was no longer possible to cancel `setInterval()` with `clearTimeout()` and cancel `setTimeout()` with `clearInterval()`.
    -   They are not meant to be used together but because of an artifact of web browsers it needs to be supported.

## V1.5.15

#### Date: 5/7/2021

### :bug: Bug Fixes

-   Fixed an issue where it was impossible to clear intervals/timeouts from a bot other than the one it was created from.

## V1.5.14

#### Date: 5/7/2021

### :rocket: Improvements

-   Added the ability to clear bot timers using `clearInterval()` and `clearTimeout()`.
    -   `clearInterval(timerId)` is useful for clearing intervals created by `setInterval()`.
    -   `clearTimeout(timerId)` is useful for clearing timeouts created by `setTimeout()`

## V1.5.13

#### Date: 5/3/2021

### :bug: Bug Fixes

-   Fixed an issue where the meet portal could stay open if the portal was cleared before it was fully loaded.

## V1.5.12

#### Date: 5/2/2021

### :bug: Bug Fixes

-   Fixed an issue where `@onSubmit` was shouted to every bot instead of whispered to the bot that the input was submitted on.

## V1.5.11

#### Date: 4/27/2021

### :rocket: Improvements

-   Overhauled the `shared`, `tempShared`, and `remoteTempShared` spaces to use a faster and more efficient storage mechanism.
    -   There is now a new configuration environment variable `SHARED_PARTITIONS_VERSION` which controls whether the new spaces are used. Use `v1` to indicate that the old causal repo based system should be used and use `v2` to indicate that the new system should be used.
-   Added the `math.areClose(first, second)` function to determine if two numbers are within 2 decimal places of each other.
    -   For example, `math.areClose(1, 1.001)` will return true.
-   Improved the `atPosition()` and `inStack()` bot filters to use `math.areClose()` internally when comparing bot positions.
-   Improved handling of errors so they have correct line and column numbers in their stack traces.
    -   Currently, this only functions correctly on Chrome-based browsers (Chrome, Edge, Opera, etc.). Part of this is due to differences between how web browsers generate stack traces and part is due to what browsers support for dynamically generated functions.

### :bug: Bug Fixes

-   Fixed an issue with labels where an error could occur if the label text was updated while it was being rendered.
-   Fixed an issue where `clearAnimations()` would error if given a null bot.
-   Fixed an issue where autocomplete would not work correctly for properties on top level variables.

## V1.5.10

#### Date: 4/8/2021

### :boom: Breaking Changes

-   Renamed `onStreamData` to `onSerialData`.
-   Serial functions now require a "friendly" name to keep track of each device: `serialConnect`, `serialStream`, `serialOpen`, `serialUpdate`, `serialWrite`, `serialRead`, `serialClose`, `serialFlush`,`serialDrain`, `serialPause`, `serialResume`
-   `serialStream` now requires a bot id to send the stream to that bot.

### :rocket: Improvements

-   Improved the IDE Portal to support showing all tags by setting the `idePortal` tag on the config bot to `true`.
-   Added a search tab to the IDE Portal which makes it easy to search within tags that are loaded in the IDE Portal.
    -   It can be focused from the idePortal by using the `Ctrl+Shift+F` hotkey.
-   Added the `sheetPortalAddedTags` tag for the `sheetPortalBot` which specifies additional tags that should always be shown in the sheet portal.
-   Added support for auxcli v2.0.0 to retain current functionality.
-   Added support for multiple serial connections simultaneously.

### :bug: Bug Fixes

-   Fixed an issue where the `url` tag would not be created on initial load unless the URL was updated.

## V1.5.9

#### Date: 4/7/2021

### :rocket: Improvements

-   Added the ability to jump to a tag while in the IDE Portal using `Ctrl+P`.

### :bug: Bug Fixes

-   Fixed an issue where the `imuPortal` would return values that were incorrect for usage on the camera.
    -   Now, the `imuPortal` sets the `deviceRotationX`, `deviceRotationY`, `deviceRotationZ` and `deviceRotationW` values which is the rotation of the device represented as a quaternion.
    -   The `pagePortal` also now supports setting `cameraRotationOffsetW` to indicate that the offset should be applied as a quaternion.
    -   Try the `imuExample01` auxCode for an example.
-   Fixed an issue where CasualOS would fail to load on browsers that do not support speech synthesis.
-   Fixed an issue where bot updates that were executed via `action.perform()` would be treated like they were being performed by the user themselves.
    -   In particular, this issue affected text edits which were originally created by the multiline text editor but were then replayed via `action.perform()`.
    -   The effect of this bug would be that while the data was updated correctly, the multiline text editor would ignore the new data because it assumed it already had the changes.

## V1.5.8

#### Date: 4/5/2021

### :rocket: Improvements

-   Added the ability to see the full text of script errors by using the "Show Error" button in the multiline editor.

### :bug: Bug Fixes

-   Fixed an issue where the `imuPortal` would only open when set to a string value. Now it also supports `true` and non 0 numerical values.

## V1.5.7

#### Date: 4/2/2021

### :rocket: Improvements

-   Improved `imuPortal` to support Safari on iOS.
-   Added the `crypto.isEncrypted(cyphertext)`, `crypto.asymmetric.isEncrypted(cyphertext)`, and `crypto.asymmetric.isKeypair(keypair)` functions.
    -   These can help in determining if a string is supposed to be a asymmetric keypair or if it has been encrypted with symmetric or asymmetric encryption.

### :bug: Bug Fixes

-   Fixed an issue where the configBot would appear to be in the `shared` space but was actually in the `tempLocal` space.

## V1.5.6

#### Date: 4/1/2021

### :rocket: Improvements

-   Added the "bots" snap target for `os.addDropSnap()` and `os.addBotDropSnap()`.
    -   This will cause the dragged bot to snap to other bots.
-   Added the `experiment.speakText(text, options?)` and `experiment.getVoices()` functions.
    -   See the documentation for more information.
-   Added the `os.getGeolocation()` function.
    -   Returns a promise that resolves with the geolocation of the device.
-   Added the `imuPortal` to be able to stream IMU data into CasualOS.
    -   When defined on the config bot, the `imuPortalBot` will be updated with IMU data from the device.
    -   The following tags are used:
        -   `imuSupported` - Whether reading from the IMU is supported. This will be shortly after the `imuPortal` is defined.
        -   `deviceRotationX`, `deviceRotationY`, `deviceRotationZ` - The X, Y, and Z values that represent the orientation of the device.
-   Added the `portalCameraType` tag to allow switching between `perspective` and `orthographic` projections.
    -   Camera projections act similarly to real world camera lenses except that they avoid certain limitations like focal lengths.
    -   `orthographic` - This projection preserves parallel lines from the 3D scene in the output 2D image. As a result, same-sized objects appear the same size on the screen, regardless of how far away they are from the camera.
    -   `perspective` - This projection makes same-sized objects appear larger or smaller based on how far away they are from the camera. Closer objects appear larger and vice versa.
-   Added the `os.enablePointOfView(center?)` and `os.disablePointOfView()` functions.
    -   These are similar to `os.enableVR()` or `os.enableAR()` and can be used to give the player a "ground level" perspective in the page portal.
    -   `os.enablePointOfView(center?)` - Enables POV mode by moving the camera to the given position, setting the camera type to `perspective`, and changing the controls so that it is only possible to rotate the camera.
    -   `os.disablePointOfView()` - Disables POV mode by resetting the camera, camera type, and controls.

### :bug: Bug Fixes

-   Fixed an issue where tag edits would appear duplicated when running CasualOS in the non-collaborative mode.

## V1.5.5

#### Date: 3/25/2021

### :rocket: Improvements

-   Changed CasualOS to not show the `server` URL parameter when loaded in non-collaborative mode.
-   CasualOS will now throw an error when trying to save a bot to a tag during creation.

## V1.5.4

#### Date: 3/25/2021

### :rocket: Improvements

-   Improved `os.download()` to add the correct file extension if one is omitted from the given filename.
-   Added the 📖 emoji has a builtin tag prefix.
    -   This is a useful default prefix for custom portals.
-   Added the ability to load CasualOS in a non-collaborative mode.
    -   This will make the shared spaces (`shared`, `tempShared`, and `remoteTempShared`) act like they are `tempLocal` spaces.
    -   As a result, CasualOS needs no persistent network connection to run an experience when loaded in this mode.
-   Added the `os.isCollaborative()` function to get whether CasualOS was loaded in a collaborative mode or non-collaborative mode.

### :bug: Bug Fixes

-   Fixed the "Docs" link when linking to a listen tag.

## V1.5.3

#### Date: 3/23/2021

### :boom: Breaking Changes

-   Removed bot stacking.
    -   Bots will no longer automatically stack on each other based on position. Instead, they need to be stacked manually.
    -   The `{dimension}SortOrder` tags still exist and are used by the menu portal to order bots.
-   Drag events are now sent for bots that are not draggable.
    -   This means you can set `#draggable` to false and still get a `@onDrag` or `@onAnyBotDrag` event for it.
    -   This change makes it easier to write your own custom dragging logic because it prevents the bot(s) from being automatically moved but still sends the correct events.
    -   If you don't want drag events sent to a bot, you can make it not pointable or you can use your own custom logic on `@onDrag`/`@onDrop`.
-   The `#draggableMode` and `#positioningMode` tags have been removed.
    -   `#draggableMode` can be emulated by setting `#draggable` to false and adding custom `@onDrag` events to limit which dimensions the bot can be moved to.
    -   `#positioningMode` has been replaced with the `os.addDropSnap()` and `os.addBotDropSnap()` functions.

### :rocket: Improvements

-   Added the `@onAnyBotDropEnter` and `@onAnyBotDropExit` shouts.
-   Added the `@onAnyBotPointerDown` and `@onAnyBotPointerUp` shouts.
-   Added the `os.addDropSnap(...targets)` and `os.addBotDropSnap(bot, ...targets)` functions.
    -   These can be used to customize the behavior of a drag operation.
    -   Each function accepts one or more "targets" which are positions that the bot can be dropped at. There are 4 possible values:
        -   `"ground"` - The bot will snap to the ground as it is being dragged. (Default when not in VR)
        -   `"grid"` - The bot will snap to individual grid tiles as it is being dragged.
        -   `"face"` - The bot will snap to the face of other bots as it is being dragged.
        -   A snap point object. The bot will snap to the point when the mouse is within a specified distance. It should be an object with the following properties:
            -   `position` - An object with `x`, `y`, and `z` values representing the world position of the snap point.
            -   `distance` - The distance that the pointer ray should be from the position in order to trigger snapping to the position.
    -   The `os.addBotDropSnap(bot, ...targets)` function accepts a bot as its first parameter which limits the specified snap targets to when the given bot is being dropped on.
-   Added the `experiment.beginRecording(options?)` and `experiment.endRecording()` functions.
    -   These can be used to record both audio and video at the same time.
    -   See the documentation for more details.

### :bug: Bug Fixes

-   Fixed an issue where dragging a parent bot onto a child bot would cause the bot to rapidly snap back and forth.
-   Fixed an issue where negative sort orders could not be used on menu bots.

## V1.5.2

#### Date: 3/18/2021

### :bug: Bug Fixes

-   Fixed an issue where `os.focusOn()` would not function when using positions because inventory and page portals would fight over control of the animation operation.

## V1.5.1

#### Date: 3/17/2021

### :rocket: Improvements

-   Improved `os.focusOn()` to be canceled by `os.goToDimension()` and future calls to `os.focusOn()`.
    -   Additionally, calling `os.focusOn(null)` will cancel the current focus operation without queuing another one.

## V1.5.0

#### Date: 3/17/2021

### :boom: Breaking Changes

-   Changed the `#portalCameraRotationX` and `#portalCameraRotationY` tags to use radians instead of degrees.

### :rocket: Improvements

-   Added the `cameraZoom` and `cameraZoomOffset` tags.
-   Added the `os.focusOn(botOrPosition, options?)` function.
    -   Works similarly to `os.tweenTo()` and `os.moveTo()` except that it takes an options object instead of a bunch of parameters.
    -   Notable improvements includes that it can accept a position instead of a bot, it supports different easing types, and it will return a promise which completes when the camera movement is finished.
    -   Additionally the rotation values are in radians instead of degrees.
-   `os.focusOn()` and `os.tweenTo()` now use quadratic easing by default.
    -   Additionally `os.focusOn()` supports specifying the easing type just like `animateTag()`.
-   `os.tweenTo()` and `os.moveTo()` are now deprecated and should no longer be used. They will be removed in a future release of CasualOS.
    -   To encourage migration, they have been removed from the documentation and autocomplete.
-   Added the `experiment.beginAudioRecording()` and `experiment.endAudioRecording()` functions to experiment with audio recording.
    -   See the documentation for more information.

### :bug: Bug Fixes

-   Fixed an issue where camera offsets would not be taken into account when calculating the camera focus point.
    -   This fixes issues with the focus point becoming more and more wrong as offsets are applied to the camera.
    -   However, any calculations which try to calculate a camera position offset from the focus point must now subtract the current offset from the focus point to get the correct result. The example auxCode (`cameraMovementExample`) has been updated to reflect this change (version 2 and later).

## V1.4.11

#### Date: 3/12/2021

### :rocket: Improvements

-   Added the `math.scaleVector(vector, scale)` function to make multiplying vectors by scalar values easy.

### :bug: Bug Fixes

-   Fixed an issue where the `@onServerJoined` event could be sent before all data was loaded.
    -   This could happen if one player was changing data while another player was joining the server.
-   Fixed an issue where custom portals would not open if the portal tags were not defined when the portal is opened.
-   Fixed an issue where custom portals would always have default styling for their first load.

## V1.4.10

#### Date: 3/9/2021

### :rocket: Improvements

-   Improved `animateTag()` to support animating multiple tags at once by accepting an object for the `fromValue` and `toValue` options properties.
    -   Instead of calling `animateTag(bot, tag, options)`, omit the `tag` argument and call `animateTag(bot, options)`. This will indicate that you want to animate multiple tags at once over the same duration.
    -   The animations that get triggered are grouped together, so cancelling one will cancel them all.
-   Improved `clearAnimations()` to support accepting a list of tags to cancel.
-   Added several 3D math functions:
    -   `getBotPosition(bot, dimension)` - Gets the 3D position of a bot in the given dimension.
    -   `math.addVectors(...vectors)` - Adds the given vectors together and returns the result.
    -   `math.subtractVectors(...vectors)` - Subtracts the given vectors and returns the result.
    -   `math.negateVector(vector)` - Mathematically negates the given vector and returns the result.
-   Added the `os.getFocusPoint(portal?)` function to get the focus point that the camera is looking at.
    -   This value is the same as the one highlighted by the `#portalShowFocusPoint` tag.
    -   It is also backed up by `cameraFocusX`, `cameraFocusY`, `cameraFocusZ` tags on the portal bot.

## V1.4.9

#### Date: 3/3/2021

### :rocket: Improvements

-   Changed the color of the progress spinner and progress bar on the loading dialog to gray.

### :bug: Bug Fixes

-   Fixed an issue where hover events could be sent for bots when the mouse was not directly over the game view.
-   Fixed a couple issues where keyboard events were propagating outside the sheet and IDE portals.
-   Fixed an issue where local variables in the top scope would not be included in the code editor autocomplete box.

## V1.4.8

#### Date: 3/3/2021

### :boom: Breaking Changes

-   `onRemoteData` now uses `that.remoteId` instead of `that.playerId`.
-   Renamed the `portalPlayerZoom`, `portalPlayerRotationX` and `portalPlayerRotationY` tags to `portalCameraZoom` and `portalCameraRotationX` and `portalCameraRotationY`.
-   Renamed the `player` and `otherPlayers` spaces to `tempShared` and `remoteTempShared`.

### :rocket: Improvements

-   Added the `@onError` listen tag.
    -   It is a shout and is triggered when an unhandled error occurs in a listen tag.
-   Improved CasualOS to now include the Bot ID and tag name in internal console logs for unhandled errors.
-   Added perferred alternatives for the following functions and listen tags:
    -   `server.serverPlayerCount()` is now `server.serverRemoteCount()`.
    -   `server.totalPlayerCount()` is now `server.totalRemoteCount()`.
    -   `server.stories()` is now `server.servers()`.
    -   `server.players()` is now `server.remotes()`.
    -   `sleep()` is now `os.sleep()`
    -   `onServerSubscribed` is now `onServerJoined`.
    -   `onServerUnsubscribed` is now `onServerLeave`.
    -   `onPlayerPortalChanged` is now `onPortalChanged`.
    -   `onRemotePlayerSubscribed` is now `onRemoteJoined`
    -   `onRemotePlayerUnsubscribed` is now `onRemoteLeave`.
    -   Additionally, the `that.playerId` has been changed to `that.remoteId` in the new listen tags.
    -   Note that the original tags and functions remain the same but will be removed at some point in the future.
-   Added the `web.get()`, `web.post()`, and `web.hook()` functions as future replacements for the `webhook()` and `webhook.post()` functions.

### :bug: Bug Fixes

-   Fixed an issue where portal bots may not be defined before `@onServerSubscribed` is triggered.
-   Fixed an issue where the `white-space` CSS property could not be used on menu bots.

## V1.4.7

#### Date: 2/26/2021

### :boom: Breaking Changes

-   Renamed all the `player` functions to `os`.
    -   Instead of `player.toast()` you should now do `os.toast()`.
-   Removed the `configBot` and `configTag` variables.
-   Removed the portal config bot tags and replaced them with variables.
    -   e.g. `pagePortalConfigBot` can now be accessed with the `pagePortalBot` variable.
    -   You can now set the page portal color by doing `pagePortalBot.tags.portalColor = "green"`.
    -   By default a `tempLocal` bot will be created for each builtin portal.
    -   You can also provide your own bot by calling `portal.open(portalName, bot)`.
-   Changed the `portal.open()` function to take a bot as a parameter.
    -   It should now be called like `portal.open(name, bot, tag?, options?)`.
    -   After callilng this, the given bot will be available globally at `{name}Bot`.
    -   For example `portal.open("myPortal", bot, "main")` will make `bot` available as `myPortalBot`.
-   Removed `player.getBot()` and replaced it with `configBot`.
-   Renamed the `creator` variable to `creatorBot`.
-   Added the `thisBot` variable as a preferred alternative to `this` and `bot`.
-   Moved the page and inventory camera tags to their portal config bots from the player bot.
    -   e.g. `pageCameraPositionX` used to be on the player bot (now the config bot) but is now on the page portal bot.
-   Changed the behavior of the `transformer` tag to use the page and inventory portal bots instead of the config bot (previously the player bot).
-   Renamed the `pageCameraPosition{X,Y,Z}` and `inventoryCameraPosition{X,Y,Z}` tags to `cameraPosition{X,Y,Z}`.
-   Renamed the `pageCameraRotation{X,Y,Z}` and `inventoryCameraRotation{X,Y,Z}` tags to `cameraRotation{X,Y,Z}`.
-   Renamed the `pagePixelHeight` and `pagePixelWidth` tags to `pixelHeight` and `pixelWidth`.

### :bug: Bug Fixes

-   Fixed an issue where variables from other listen tags would appear as autocomplete options.

## V1.4.6

#### Date: 2/23/2021

### :bug: Bug Fixes

-   Fixed an issue where the circle wipe element would not cover modals like `player.showHtml()` or `player.showInput()`.
-   Fixed an issue where calling `player.showInput()` in sequence would show the first input but not the second input.

## V1.4.5

#### Date: 2/23/2021

### :rocket: Improvements

-   Changed the ab-1 bootstrap URL to `https://bootstrap.casualos.com/ab1.aux`.
-   Updated to three.js r125.
    -   This fixes WebXR for Chrome 88 and later.
-   Added the ability to disable hover states on menu item buttons using the `menuItemHoverMode` tag. It has three possible options:
    -   `auto` - The bot will appear hoverable based on if it has a `@onClick` tag. (Default)
    -   `hover` - The bot will appear hoverable.
    -   `none` - The bot will not appear hoverable.
    -   None of these options affect the existing functionality of any listen tags on menu bots.
-   Added an initial version of the `idePortal` (IDE portal).
    -   The IDE portal makes it easier to jump between tags to edit them in the multiline tag editor.
    -   Setting the `idePortal` tag to a prefix (like 📖) will load every tag that starts with the prefix into the IDE portal and let you jump between them as if they are files in a text editor.
    -   Currently it is pretty limited, but can be very useful for custom portals.

### :bug: Bug Fixes

-   Fixed an issue where it was not possible to enter numbers in menu bot input boxes.

## V1.4.4

#### Date: 2/18/2021

### :rocket: Improvements

-   Added additional crypto functions to support asymmetric encryption and decryption.
    -   `crypto.asymmetric.keypair(secret)` - Creates a keypair that can be used for asymmetric encryption and decryption.
    -   `crypto.asymmetric.encrypt(keypair, data)` - Encrypts some data using the given keypair.
    -   `crypto.asymmetric.decrypt(keypair, secret, data)` - Decrypts some data using the given keypair and secret.
    -   Check the documentation for more info.
-   Added a better error message when trying to save a bot to a tag value.
-   Added the `dimension` bot form as a preferred alias to `portal`.

## V1.4.3

#### Date: 2/17/2021

### :rocket: Improvements

-   Added the ability to interface with CasualOS from inside a custom portal.
    -   CasualOS-related functionality is available by importing functions and objects from the `casualos` module.
    -   Among the available functionality is `onBotsDiscovered`, `onBotsRemoved`, `onBotsUpdated`, `createBot()`, `destroyBot()`, and `updateBot()`.
    -   Additionally autocomplete is available for the available features.

### :bug: Bug Fixes

-   Fixed an issue where webhook errors could not be caught on Safari based browsers.

## V1.4.2

#### Date: 2/11/2021

### :rocket: Improvements

-   Added the ability to zoom by scrolling.
    -   Previously this was possible by holding the Ctrl button down.
-   Added the `#portalCameraControls` tag to allow disabling moving the camera.
    -   Can be set on the portal config bot for the page and inventory portals.
    -   Supported values are:
        -   `player` - Allows the player to move the camera around like normal. (Default)
        -   `false` - Disables camera movement in the portal.

### :bug: Bug Fixes

-   Fixed an issue where the inventory portal color could not be set when the page portal is using an image for the background.

## V1.4.1

#### Date: 2/10/2021

### :rocket: Improvements

-   Added the `player.openCircleWipe()` and `player.closeCircleWipe()` functions.
    -   These are useful for hiding the page portal while transitioning between scenes.
    -   See the documentation for usage information.
-   Added "cube", "helix", and "egg" as additional options for the `#formAddress` tag on menu bots.
-   Added the `input` form for menu bots.
    -   Setting `#form` to "input" on a bot that is in the menu portal will give it an input box that can be typed in.
    -   Typing in the box will send `@onInputTyping` whispers to the bot. And submitting the data by hitting enter or the send button will send a `@onSubmit` whisper to the bot.
    -   Additionally, the text in the input will be stored in the `tempLocal` `#menuItemText` tag.
-   Adjusted the chat bar to be inset in the page portal to give it the feel of being part of the page portal.
-   Added the `#menuPortalStyle` tag to allow customizing the menu portal with CSS.
    -   This works similarly to `#menuItemStyle` except that it applies to the entire menu portal instead of just one item.
    -   Set it on the `#menuPortalConfigBot`.
-   Added the `#portalBackgroundAddress` tag to allow specifying a custom image for the page portal background.
    -   Does not work in VR.

## V1.4.0

#### Date: 2/8/2021

### :rocket: Improvements

-   Added an initial implementation of custom portals.
    -   Custom portals are a way to write scripts that can interact directly with the web browser. This gives you the ability to do anything that is possible from inside a web browser.
    -   The following functions are now available:
        -   `portal.open(portalID, tag, options?)`
        -   `portal.registerPrefix(prefix)`
        -   `portal.buildBundle(tag)`
        -   See the documentation for usage information.
-   Added the `player.download(data, filename, mimeType?)` function.
    -   Useful for downloading arbitrary data in any format you want.
    -   See the documentation for more information.

### :bug: Bug Fixes

-   Fixed an issue that broke bots in the `player` space when a `tempLocal` tag mask was put on them.
-   Fixed an issue that prevented tag masks from being placed on new bots.

## V1.3.14

#### Date: 1/25/2021

### :rocket: Improvements

-   Updated the Terms of Service and Privacy Policy documents.

### :bug: Bug Fixes

-   Fixed an issue where animations would not run while in VR/AR.

## V1.3.13

#### Date: 1/18/2021

### :rocket: Improvements

-   Added the `player.showUploadFiles()` function.
    -   Shows a dialog that can be used to upload arbitrary files.
    -   Returns a promise that resolves with the list of files that were uploaded.
    -   See the documentation for more info.
-   Added the `portal` form.
    -   Displays an entire dimension in place of the bot form.
    -   When set, `#formAddress` will be used as the dimension that should be loaded.

### :bug: Bug Fixes

-   Fixed an issue where bot labels would flicker when scaling the bot.
-   Fixed an issue where tag masks would be incorrectly recorded by the UI as being removed in some cases.
-   Fixed an issue where lines would render incorrectly on the first frame they were setup on.

## V1.3.12

#### Date: 1/13/2021

### :rocket: Improvements

-   Added the Terms of Service and Privacy Policy documents.
    -   The Terms of Service are available at `/terms` (or at `/terms-of-service.txt`).
    -   The Privacy Policy is available at `/privacy-policy` (or at `/privacy-policy.txt`).
-   Added the ability to keep track of the number of `setTimeout()` and `setInterval()` timers that are currently active via the `numberOfActiveTimers` property returned from `perf.getStats()`.
-   Added the `animateTag(bot, tag, options)` and `clearAnimations(bot, tag?)` functions.
    -   `animateTag(bot, tag, options)` - Iteratively changes a tag mask value over time based on the options you provide.
        -   `bot` is the bot or list of bots that should be animated.
        -   `tag` is the tag that should be animated.
        -   `options` is an object that specifies how the tag should be animated. It has the following properties:
            -   `fromValue` - The starting value for the animation.
            -   `toValue` - The ending value.
            -   `duration` - The number of seconds that it should take for the tag to go from the starting value to the ending value.
            -   `easing` - The options for easing the animation.
            -   `tagMaskSpace` - The space that the tag should be changed in. If set to `false` then the tag on the bot will be directly edited.
    -   `clearAnimations(bot, tag?)` - Cancels animations on a bot.
        -   `bot` - The bot or list of bots that should have their animations canceled.
        -   `tag` - Is optional and is the tag that the animations should be canceled for.

### :bug: Bug Fixes

-   Fixed issues with `#labelFontSize = auto` when `#labelPosition != front` or when the bot is rotated.
-   Fixed an issue where non-ASCII characters were being corrupted on download.

## V1.3.11

#### Date: 1/5/2021

### :rocket: Improvements

-   Greatly improved the default layouting behaviour of labels.
    -   Added the `#labelFontSize` tag to control the sizing of the characters in a label. Unlike `#labelSize`, changing this value will cause the label to layout again which will affect word wrapping. Possible values are:
        -   `auto` - Specifies that the system should try to find a font size that fits the text onto the bot. (default)
        -   Any Number - Specifies a specific font size. (1 is previous default)
    -   Added the `#labelWordWrapMode` tag to control the word wrapping behavior of labels. Possible values are:
        -   `breakCharacters` - Specifies that the system should insert line breaks inside words if needed.
        -   `breakWords` - Specifies that the system should insert line breaks between words if needed.
        -   `none` - Specifies that the system should not insert line breaks.
-   Added the ability to control the color of the placeholder text in the chat bar.
    -   Use the `placeholderColor` option when calling `player.showChat()`.

### :bug: Bug Fixes

-   Fixed an issue where atoms that were received before their cause would be discarded.

## V1.3.10

#### Date: 12/29/2020

### :rocket: Improvements

-   Added a button to the Multiline tag editor to make it easy to turn a tag into a Mod tag.

### :bug: Bug Fixes

-   Fixed an issue where script compilation errors would not be handled correctly and would prevent those changes from being communicated to the multiline code editor.

## V1.3.9

#### Date: 12/28/2020

### :boom: Breaking Changes

-   Formulas have been removed and replaced with Mod tags.
    -   Mod tags are tags that start with the DNA Emoji (🧬) and contain JSON data.
    -   Because Mod tags are JSON data, they do not support programmatic computations.
    -   We are making this change because while formulas are powerful, inprecise use of them can result in large slowdowns which is a bad user experience.
    -   The tag data must be valid JSON, so that means using double-quotes `"` for strings and wrapping property names in double-quotes.
        -   Before:
            ```
            =({ color: 'blue', number: 99, toggle: true })
            ```
            After:
            ```
            🧬{ "color": "blue", "number": 99, "toggle": true }
            ```
        -   Before:
            ```
            =([ 1 + 2 ])
            ```
            After:
            ```
            🧬3
            ```
-   Array-like values in tags are now considered strings.
    -   Previously a value like `[1, 2, 3]` was parsed into an array automatically.
    -   This was a little used feature and caused issues for people who simply wanted to store JSON data in a tag.
    -   Now, a value like `[1, 2, 3]` will no longer be parsed and so will appear as the string: `"[1, 2, 3]"`.
    -   If you want CasualOS to parse a tag value as an array, you can use the Mod tags mentioned above.
-   Removed the `error` space.
    -   Also removed the related functions:
        -   `server.destroyErrors()`
        -   `server.loadErrors()`

### :rocket: Improvements

-   Updated Material Icons to v4.0.0.
-   Added `perf.getStats()` as a way to get some statistics on the performance of the server.
-   Various performance improvements:
    -   `getBot('id', id)` is now works in `O(1)` time.
    -   The `tempLocal` and `local` spaces now handle new and deleted bots in a much more performant manner.
-   Fixed an issue where deleted bots in the `shared` space would be treated like they were not deleted on initial load.

### :bug: Bug Fixes

-   Fixed autofocusing newly created tags in the sheetPortal.

## V1.3.8

#### Date: 12/17/2020

### :bug: Bug Fixes

-   Fixed an issue where selecting a color from a `player.showInput()` modal would not save the selected color.

## V1.3.7

#### Date: 12/17/2020

### :boom: Breaking Changes

-   "story" has been renamed to "server". Below is the list of tags, actions and listeners that have been changed:
    -   `#story` -> `#server`.
    -   `server.setupStory()` -> `server.setupServer()`
    -   `server.restoreHistoryMarkToStory()` -> `server.restoreHistoryMarkToServer()`
    -   `server.storyStatuses()` -> `server.serverStatuses()`
    -   `server.storyPlayerCount()` -> `server.serverPlayerCount()`
    -   `player.downloadStory()` -> `player.downloadServer()`
    -   `player.loadStory()` -> `player.loadServer()`
    -   `player.unloadStory()` -> `player.unloadServer()`
    -   `player.getCurrentStory()` -> `player.getCurrentServer()`
    -   `@onStoryAction` -> `@onServerAction`
    -   `@onStoryStreaming` -> `@onServerStreaming`
    -   `@onStoryStreamLost` -> `@onServerStreamLost`
    -   `@onStorySubscribed` -> `@onServerSubscribed`
    -   `@onStoryUnsubscribed` -> `@onServerUnsubscribed`

## V1.3.6

#### Date: 12/17/2020

### :rocket: Improvements

-   Added the ability to show a password input by using the `secret` type with `player.showInput()`.

### :bug: Bug Fixes

-   Fixed an issue where some bots would not be added to the page portal when created in a big batch.
-   Fixed an issue where the `player.showInput()` dialog would appear fullscreen on mobile devices and prevent people from exiting it.
-   Fixed an issue where `@onChatTyping` would be triggered twice for each keystroke.

## V1.3.5

#### Date: 12/15/2020

### :rocket: Improvements

-   Changed `create()` to prevent creating bots that have no tags.
    -   If a bot would be created with zero tags then an error will be thrown.
-   Added a favicon.

### :bug: Bug Fixes

-   Changed the maximum WebSocket message size to 32KB from 128KB.
    -   This will help ensure that we keep below the [AWS API Gateway maximum frame size of 32 KB](https://docs.aws.amazon.com/apigateway/latest/developerguide/limits.html).
-   Fixed an issue where bots that only had a tag mask would not show up in the sheetPortal.

## V1.3.4

#### Date: 12/10/2020

### :rocket: Improvements

-   Added the `EXECUTE_LOADED_STORIES` environment variable to allow reducing server load due to story scripts.
    -   Defaults to `true`.
    -   Setting to `false` will disable all server-side story features except for webhooks and data portals.
        -   This means that some capabilities like `server.setupStory()` will not work when `EXECUTE_LOADED_STORIES` is false.
-   Added gzip compression for HTML, CSS, and JavaScript returned from the server.
-   Improved how some heavy assets are precached so that they can be loaded quickly.
-   Made the browser tab title use the story ID by default.

### :bug: Bug Fixes

-   Fixed an issue where some `.png` files would not load because they were bundled incorrectly.

## V1.3.3

#### Date: 12/10/2020

### :rocket: Improvements

-   Added support for the `apiary-aws` causal repo protocol.
    -   This enables the CasualOS frontend to communicate with instances of the [CasualOS Apiary AWS](https://github.com/casual-simulation/casual-apiary-aws) project.
    -   Use the `CAUSAL_REPO_CONNECTION_PROTOCOL` and `CAUSAL_REPO_CONNECTION_URL` environment variables to control which protocol and URL the frontend should connect to. See the [README in `aux-server`](./src/aux-server/README.md) for more info.
    -   Note that only the following features are supported for AWS Apiaries:
        -   `server.setupStory()`
        -   `server.totalPlayerCount()`
        -   `server.storyPlayerCount()`
        -   `server.players()`
    -   Webhooks are different when the story is hosted on an Apiary.
        -   They require at least one device to have the story loaded for webhooks to function correctly.
        -   They need to be sent to the Apiary host directly. Generally, this is not the same thing as `auxplayer.com` or `casualos.com` so you may need to ask the Apiary manager for it.
-   Added better support for static builds.
    -   Use the `PROXY_CORS_REQUESTS` environment variable during builds to disable support for proxying HTTP requests through the server.
    -   Use `npm run tar:client` after a build to produce a `./temp/output-client.tar.gz` containing all the client code and assets. This can be deployed to S3 or a CDN for static hosting.
    -   Use `npm run package:config` to produce a `./temp/config.json` which can be used for the `/api/config` request that the client makes at startup. Utilizes the environment variables from [the README in `aux-server`](./src/aux-server/README.md) to build the config.

### :bug: Bug Fixes

-   Fixed an issue where it was not possible to change the color of GLTF meshes that did not have a mesh in the GLTF scene root.
-   Fixed an issue where bots created by the ab1 installer would not receive the `@onStorySubscribed` shout.

## V1.3.2

#### Date: 11/17/2020

### :rocket: Improvements

-   Updated the ab-1 bootstrapper to point to AWS S3 for quick loading.

## V1.3.1

#### Date: 11/16/2020

### :rocket: Improvements

-   Added the ability to use the `color` tag on GLTF meshes to apply a color tint to the mesh.

### :bug: Bug Fixes

-   Fixed an issue that prevented deleting the first character of a script/formula in the multi-line editor.
-   Fixed an issue where tag edits on bots in the tempLocal and local spaces would be applied to the multi-line editor twice.

## V1.3.0

#### Date: 11/11/2020

### :rocket: Improvements

-   Added multi-user text editing.
    -   Work on shared bots when editing a tag value with the multi-line editor.
-   Added the cursor bot form.
    -   Used to add a cursor indicator to the multi-line editor.
    -   Works by setting the `form` tag to "cursor" and placing the bot in the corresponding tag portal dimension.
        -   For example, to put a cursor in the multi-line editor for the `test` tag on a bot you would set `{targetBot.id}.test` to true.
    -   Supported tags are:
        -   `color` - Specifies the color of the cursor.
        -   `label` - Specifies a label that should appear on the cursor when the mouse is hovering over it.
        -   `labelColor` - Specifies the color of the text in the cursor label.
        -   `{dimension}Start` - Specifies the index at which the cursor selection starts (Mirrors `cursorStartIndex` from the player bot).
        -   `{dimension}End` - Specifies the index at which the cursor selection ends (Mirrors `cursorEndIndex` from the player bot).
-   Added the `pageTitle`, `cursorStartIndex`, and `cursorEndIndex` tags to the player bot.
    -   `pageTitle` is used to set the title of the current browser tab.
    -   `cursorStartIndex` contains the starting index of the player's text selection inside the multi-line editor.
    -   `cursorEndIndex` contains the ending index of the player's text selection inside the multi-line editor.
    -   Note that when `cursorStartIndex` is larger than `cursorEndIndex` it means that the player has selected text from the right to the left. This is important because text will always be inserted at `cursorEndIndex`.
-   Added the `insertTagText()`, `deleteTagText()`, `insertTagMaskText()`, and `deleteTagMaskText()` functions to allow scripts to work with multi-user text editing.
    -   `insertTagText(bot, tag, index, text)` inserts the given text at the index into the given tag on the given bot.
    -   `insertTagMaskText(bot, tag, index, text, space?)` inserts the given text at the index into the tag and bot. Optionally accepts the space of the tag mask.
    -   `deleteTagText(bot, tag, index, deleteCount)` deletes the given number of characters at the index from the tag and bot.
    -   `deleteTagMaskText(bot, tag, index, deleteCount, space?)` deletes the given number of characters at the index from the tag and bot. Optionally accepts the space of the tag mask.
-   Added the ability to use the `transformer` tag on the player bot to parent the player to a bot.
-   Added the ability to edit tag masks in the tag portal by setting the `tagPortalSpace` tag on the player bot.

## V1.2.21

#### Date: 11/5/2020

### :rocket: Improvements

-   Updated the MongoDB driver to v3.6.2 and added the `MONGO_USE_UNIFIED_TOPOLOGY` environment variable to control whether the driver uses the new unified topology layer.

## V1.2.20

#### Date: 10/27/2020

### :rocket: Improvements

-   Added support for `@onPointerEnter`, `@onPointerExit`, `@onAnyBotPointerEnter` and `@onAnyBotPointerExit` for bots in the menu portal.

### :bug: Bug Fixes

-   Fixed the multiline code editor to not clip tooltips and the autocomplete box.
-   Fixed the menu portal to not break on Hololens (Servo-based browsers) when a progress bar is placed on a menu item.

## V1.2.19

#### Date: 10/22/2020

### :rocket: Improvements

-   Added the `egg` form for bots.
    -   Displays the bot as an egg like how ab-1 appears as an egg before being activated.
-   Added the `hex` form for bots.
    -   Displays the bot as a hexagon.
-   Added the `pagePixelWidth` and `pagePixelHeight` tags to the player bot.
    -   These indicate the size of the image rendered to the page portal in pixels.

### :bug: Bug Fixes

-   Fixed Draco compression support.

## V1.2.18

#### Date: 10/20/2020

### :bug: Bug Fixes

-   Fixed the code editor.

## V1.2.17

#### Date: 10/20/2020

### :rocket: Improvements

-   Improved bots in the menu portal to support additional tags.
    -   Added the ability to change the height of menu items by using `scale` and `scaleY`.
    -   Added the ability to set an icon for a menu item by using the `formAddress` tag.
    -   Added the ability to set arbitrary CSS styles on a menu bot by using the `menuItemStyle` tag.
        -   This lets you use margins and borders to indicate grouping.
    -   Added the ability to show a pie-chart progress bar on a menu item by using the `progressBar` tags.
    -   Added the ability to use `@onPointerUp` and `@onPointerDown` for menu.

## V1.2.16

#### Date: 10/16/2020

### :rocket: Improvements

-   Added the `transformer` tag.
    -   When set to a bot ID, the bot will inherit the position, rotation, and scale of the specified bot inside the page portal.
    -   This produces a "parenting" effect that is common in most 3D graphics engines.

## V1.2.15

#### Date: 10/12/2020

### :rocket: Improvements

-   Added the `experiment.getAnchorPointPosition()` and `math.getAnchorPointOffset()` functions.
    -   These are useful for determining where a bot would be placed if it had a particular anchor point.
    -   See the [docs](https://docs.casualsimulation.com/docs/actions) for more info.

## V1.2.14

#### Date: 10/7/2020

### :bug: Bug Fixes

-   Fixed an issue where calling `server.setupStory()` twice with the same story name would cause the story to be setup twice.
-   Fixed an issue where bots would be incorrectly removed from the menu portal if they existed in both the old and new dimensions.
-   Greatly reduced the number of scenarios where formulas would be recalculated after any change.

## V1.2.13

#### Date: 9/24/2020

### :boom: Breaking Changes

-   Renamed the `_editingBot` tag to `editingBot`.

### :rocket: Improvements

-   sheetPortal Improvements
    -   Added the `@onSheetTagClick` listener which is triggered when a tag name is clicked.
    -   Added the `@onSheetBotIDClick` listener which is triggered when a Bot ID is clicked.
    -   Added the `@onSheetBotClick` listener which is triggered when a bot visualization is clicked in the sheet.
    -   Added the `sheetPortalShowButton` config bot tag to control whether the button in the bottom right corner of the sheet is shown.
    -   Added the `sheetPortalButtonIcon` config bot tag to control the icon on the button in the bottom right corner of the sheet.
    -   Added the `sheetPortalButtonHint` config bot tag to control the tooltip on the button in the bottom right corner of the sheet.
    -   Added the `sheetPortalAllowedTags` config bot tag to control which tags are allowed to be shown and edited in the sheet portal.
    -   Swapped the position of the new bot and new tag buttons in the sheet.
    -   Added the `editingTag` tag which contains the tag that the player is currently editing.

### :bug: Bug Fixes

-   Fixed an issue where cells in the sheet portal would not cover the entire cell area.
-   Fixed an issue where `clearTagMasks()` would error if given a bot that had no tag masks.

## V1.2.12

#### Date: 9/22/2020

### :rocket: Improvements

-   Added the `helix` form.
    -   Displays a DNA strand mesh whose color can be customized.
-   Added tag masks.
    -   Tag masks are special tags that can live in a separate space from their bot.
    -   This makes it possible to create a temporary tag on a shared bot.
    -   Tag masks do not replace tags. Instead, they exist in addition to normal tags and can be used to temporarily hide a normal tag value.
    -   Like bots, tag masks live in a space. This means that a bot can have multiple masks for a particular tag. Currently the supported spaces are:
        -   `tempLocal`
        -   `local`
        -   `player`/`otherPlayers`
        -   `shared`
    -   New scripting features:
        -   All bots now have a `masks` property which works like `tags` except that it creates tag masks in the `tempLocal` space.
        -   All scripts also have a `masks` property which is a shortcut for `bot.masks`.
        -   `setTagMask(bot, tag, value, space?)` is a new function that is able to set the value of a tag mask on the given bot and in the given space. See the documentation for more info.
        -   `clearTagMasks(bot, space?)` is a new function that is able to clear all the tag masks in the given space from a given bot. See the documentation for more info.
    -   Example use cases:
        -   Local click/hover states.
        -   Animations.
        -   Storing decrypted data.

### :100: Other Changes

-   Pinned the Deno version to `v1.4` so that we can decide when to adopt future Deno updates.

### :bug: Bug Fixes

-   Fixed an issue where `server.setupStory()` would load a simulation and never dispose it.
-   Fixed an issue where wrist portals were not being anchored properly.
-   Fixed an issue where pressing enter to make a new tag would put a new line in the current tag value.

## V1.2.11

#### Date: 9/9/2020

### :bug: Bug Fixes

-   Fixed an issue where zooming was broken when the page portal is not anchored to the top left of the screen.

## V1.2.10

#### Date: 9/8/2020

### :bug: Bug Fixes

-   Fixed an issue with the multiline editor getting cut off inside the tag portal.

## V1.2.9

#### Date: 9/8/2020

### :rocket: Improvements

-   Changed the page portal to resize around the tag portal instead of being hidden behind it.

## V1.2.8

#### Date: 9/8/2020

### :boom: Breaking Changes

-   Changed `experiment.localPositionTween()` and `experiment.localRotationTween()` to take different arguments and return a promise.
    -   the 4th parameter is now an options object instead of the easing options.
    -   This options object is able to accept easing and duration values.
    -   Additionally the functions now return promises.
    -   See the docs for examples.

### :bug: Bug Fixes

-   Fixed an issue where `experiment.localPositionTween()` and `experiment.localRotationTween()` may not execute if triggered during `@onCreate()`.

## V1.2.7

#### Date: 9/4/2020

### :boom: Breaking Changes

-   Changed `@onListen` to only be sent to bots which have a listener for the shout/whisper.
    -   Previously `@onListen` would be sent to all bots that were targeted by the shout/whisper.
-   Changed `shout()` and `whisper()` to cost 1 energy point.
    -   This helps prevent infinite loops.
    -   The energy point is only deducted if a bot has a listener for the event.

### :bug: Bug Fixes

-   Fixed an issue where `onBotAdded`, `onAnyBotsAdded`, `onAnyBotsRemoved`, `onBotChanged`, and `onAnyBotsChanged` would reset the energy counter.

## V1.2.6

#### Date: 9/4/2020

### :bug: Bug Fixes

-   Fixed an issue where whispering to a bot that is null or undefined would end up sending a shout to all bots.

## V1.2.5

#### Date: 8/31/2020

### :rocket: Improvements

-   Added the `pageCameraPositionOffset[X,Y,Z]`, `inventoryCameraPositionOffset[X,Y,Z]`, `pageCameraRotationOffset[X,Y,Z]`, and `inventoryCameraRotationOffset[X,Y,Z]` tags.
    -   These can be used to move the camera apart from the player's input.
    -   The position offset tags are especially useful for warping the player around in VR.
-   Added the ability to use the dynamic `import()` keyword to import arbitrary JavaScript modules.
    -   Useful with https://www.skypack.dev/ to import modules from [NPM](https://www.npmjs.com/).
-   Added the ability to use `player.replaceDragBot()` even when not dragging.
-   Improved the camera zoom functionality to zoom the camera towards and away from the mouse.
-   Added the `experiment.localPositionTween()` and `experiment.localRotationTween()` functions.
    -   Locally animates a bot's position/rotation using the given easing type.
    -   During the animation, changes to the bot position will be ignored.
    -   Once the animation is done, changes to the bot will reset the position/rotation to the value that is currently stored.
    -   Check out the docs for detailed usage information and examples.

### :bug: Bug Fixes

-   Fixed the dataPortal to always return raw tag values unless they are formulas.
    -   Issue with returning incorrect JSON data was caused by the built-in CasualOS array parsing.
    -   This fixes it by skipping any parsing of the data.
-   Fixed an issue where keyboard states would not be reset when the player removed focus from the story.
-   Fixed an issue where `server.setupStory()` would crash the deno process due to incorrectly handling deserialized data.

## V1.2.4

#### Date: 8/26/2020

### :rocket: Improvements

-   Added the `tagPortalShowButton` tag to control whether a button should be shown in the tag portal.
    -   The button is placed at the lower right hand side of the tag portal.
    -   Clicking the button will trigger a `@onClick` on the tag portal config bot.
    -   Two additional tags can be used to customize the button:
        -   `tagPortalButtonIcon` is the icon that is shown on the button and can be set to any [Material Icon](https://material.io/resources/icons/?style=baseline).
        -   `tagPortalButtonHint` is the text that should be shown in the tooltip for the button.
-   Added the `frustum` form.
-   Improved `player.showInput()` to automatically save and close when a color is selected from the color picker.
    -   Applies to the `basic` and `swatch` subtypes but not `advanced`.
-   Improved the multiline editor to have a "Docs" button that links to the documentation for the current tag.
-   Improved the tag portal to support using `@` and `#` symbols at the beginning of the tag.
    -   Implemented for consistency with functions like `getBot()`, `getTag()`, etc.
-   Added the `@onAnyBotPointerEnter` and `@onAnyBotPointerExit` listen tags.
    -   These are shouts that happen whenever a `@onPointerEnter` or `@onPointerExit` whisper occurs.
-   Added the `player.getPointerDirection()`, `math.getForwardDirection()` and `math.intersectPlane()` functions.
    -   These are useful for calculating where a pointer is pointing.
-   Added the ability to store uncommitted atoms in MongoDB.
    -   Can be configred with the `STAGE_TYPE` environment variable. Can be set to either `redis` or `mongodb`. Currently defaults to `redis` until a migration path is implemented.
-   Added a bunch of extra GPIO-related functions.
    -   `server.rpioReadpad()`
    -   `server.rpioWritepad()`
    -   `server.rpioPud()`
    -   `server.rpioPoll()`
    -   `server.rpioI2CBegin()`
    -   `server.rpioI2CSetSlaveAddress()`
    -   `server.rpioI2CSetBaudRate()`
    -   `server.rpioI2CSetClockDivider()`
    -   `server.rpioI2CRead()`
    -   `server.rpioI2CWrite()`
    -   `server.rpioI2CEnd()`
    -   `server.rpioPWMSetClockDivider()`
    -   `server.rpioPWMSetRange()`
    -   `server.rpioPWMSetData()`
    -   `server.rpioSPIBegin()`
    -   `server.rpioSPIChipSelect()`
    -   `server.rpioSPISetCSPolarity()`
    -   `server.rpioSPISetClockDivider()`
    -   `server.rpioSPISetDataMode()`
    -   `server.rpioSPITransfer()`
    -   `server.rpioSPIWrite()`,
    -   `server.rpioSPIEnd()`

### :bug: Bug Fixes

-   Fixed to safely allow editing multiline scripts in the sheet cells.
-   Fixed an issue with the tag portal where it would not respond to changes with the `tagPortal` tag if it was already set.
-   Fixed an issue with the Deno sandbox where it wouldn't load due to missing dependencies.
-   Fixed an issue where 3D content would not occlude iframe forms.
    -   Only fixed for non-Safari web browsers.

## V1.2.3

#### Date: 8/20/2020

### :rocket: Improvements

-   Added the tag portal.
    -   The tag portal is similar to the sheet portal but it shows only the multiline editor for the specified bot ID and tag.
    -   Set the `tagPortal` tag on the player bot to a string with a Bot ID and a tag name separated by a period (`.`).
-   Improved `player.playSound(url)` to return a promise that resolves with a sound ID.
    -   This sound ID can be used with `player.cancelSound(soundID)` to stop the sound from playing.
-   Added the `player.bufferSound(url)` and `player.cancelSound(soundID)` functions.
    -   `player.bufferSound(url)` can be used to pre-load a sound so that there will be no delay when using `player.playSound()`.
        -   Returns a promise that resolves once the sound has been loaded.
    -   `player.cancelSound(soundID)` can be used to stop a sound that is already playing.
        -   Returns a promise that resolves once the sound has been canceled.

### :bug: Bug Fixes

-   Fixed an issue where actions that were created in an async script would not be dispatched until the script finished.

## V1.2.2

#### Date: 8/14/2020

### :boom: Breaking Changes

-   Changed `crypto.encrypt()` and `crypto.decrypt()` to return the result directly instead of returning a promise.

### :rocket: Improvements

-   Added the `crypto.createCertificate()`, `crypto.signTag()`, and `crypto.verifyTag()`, `crypto.revokeCertificate()` functions to help with creating certificate chains and signing and validating tag data. Check the docs for detailed usage information.
-   Added an indicator to the multi-line editor that is shown when a tag value is verified.
-   Added the ability to force all scripts to be verified in order to be executed using the `forceSignedScripts` query parameter.
    -   When the query param is set to `true`, all scripts must have a valid signature in order to be executed.
    -   This allows running in a trusted execution environment - thereby preventing unauthorized scripts from running.
-   Replaced builder with ab-1.
    -   ab-1 is a new version of builder which is designed to be easy to extend and improve.
-   Added the `adminSpace.setPassword(oldPassword, newPassword)` function.
    -   Allows changing the password that is used to unlock admin space.
    -   The first parameter is the old password that was used to unlock the space.
    -   The second parameter is the new password that should be used to unlock the space.
-   Added several functions to allow using the GPIO pins on Rasberry Pi.
    -   Currently, all of these functions are experimental and only work on Raspberry Pi.
    -   See the documentation for more information.
    -   `server.exportGpio(pin, mode)`
    -   `server.unexportGpio(pin, mode)`
    -   `server.setGpio(pin, value)`
    -   `server.getGpio(pin)`
    -   `server.rpioInit(options)`
    -   `server.rpioExit()`
    -   `server.rpioOpen(pin, mode, options)`
    -   `server.rpioMode(pin, mode, options)`
    -   `server.rpioRead(pin)`
    -   `server.rpioReadSequence(pin, length)`
    -   `server.rpioWrite(pin, value)`
    -   `server.rpioWriteSequence(pin, buffer)`
    -   `server.rpioClose(pin, options)`

### :bug: Bug Fixes

-   Fixed an issue where using `player.showInput()` with an existing value would not prefill the text box with the existing value.
-   Fixed a performance issue where formulas which were recalculated after every change had a factorial (!) performance cost.
    -   Was caused by two things:
        1.  Some formulas don't have enough information to determine what tags they are dependent on. In these cases, we callback to using an "all" dependency which means that the formula will be recalculated whenever any tag changes.
        2.  These "all" dependencies were included when searching for nested dependencies which meant that we were resolving every "all" dependency for every other "all" dependency. This gives us the effect of searching every possible combination of dependencies instead of only the ones we need, which has a factorial cost.

## V1.2.1

#### Date: 8/4/2020

### :rocket: Improvements

-   Added a server sandbox based on [Deno](https://deno.land/).
    -   Security feature to prevent scripts that are running on the server from harming the underlying system or other stories.
    -   It additionally prevents scripts from accessing random Node.js modules by using `require("module")`.
    -   Finally, it prevents a script from denying service to other stories because the sandbox is run inside a separate process.
-   Improved the sheet portal to display scripts with a monospace font in the sheet cells.
-   Improved the documentation to clarify some things and also mension that bots can be made transparent with the "clear" color.
-   Improved the multi-line text editor to support syntax highlighting for HTML, CSS, and JSON based on whether the tag ends with `.html`, `.css` or `.json`.

### :bug: Bug Fixes

-   Fixed the `lineTo` tag to support arrays of bots and arrays of bot IDs in addition to individual bots and bot IDs.
-   Fixed an issue where deleting a tempLocal bot that was updated in the same script would crash the runtime.
-   Fixed an issue with the `player.showInput()` modal where Android devices using the Google GBoard keyboard wouldn't send input correctly.
-   Fixed an issue where a `@onPlayerPortalChanged` event would be incorrectly triggered after reconnecting to the server.
-   Fixed an issue where the iframe form on iOS 14 Beta 3 would cause the entire scene to disappear.
-   Fixed an issue where loading an image could fail if `formAddress` tag was changed while the image was downloading.
-   Fixed an issue where submitting HTML forms from inside an iframe form was not allowed.

## V1.2.0

### Date: 7/17/2020

### Changes:

-   :rocket: Improvements

    -   Added the `MONGO_USE_NEW_URL_PARSER` environment variable parameter to control whether CasualOS uses the new MongoDB URL Parser. (Defaults to false)
    -   Added a popup to notify the user that data might be lost if they attempt to close the tab while not connected to the server.
    -   Added the following cryptographic functions:
        -   `crypto.sha256(data)`
            -   Calculates the [SHA-256](https://en.wikipedia.org/wiki/SHA-2) hash of the given data.
            -   `data` is the data to calculate the hash of.
            -   Supports strings, numbers, booleans, objects, arrays, and bots.
        -   `crypto.sha512(data)`
            -   Calculates the [SHA-512](https://en.wikipedia.org/wiki/SHA-2) hash of the given data.
            -   `data` is the data to calculate the hash of.
            -   Supports strings, numbers, booleans, objects, arrays, and bots.
        -   `crypto.hmacSha256(key, data)`
            -   Calculates the [HMAC](https://en.wikipedia.org/wiki/HMAC) [SHA-256](https://en.wikipedia.org/wiki/SHA-2) hash of the given data.
            -   `key` is the password that should be used for the message authentication code.
            -   `data` is the data to calculate the HMAC of.
            -   Supports strings, numbers, booleans, objects, arrays, and bots.
        -   `crypto.encrypt(password, data)`
            -   Encrypts the given data with the given password and returns the result as a promise.
            -   `password` is the password to use for encrypting the data.
            -   `data` is the data that should be encrypted.
        -   `crypto.decrypt(password, data)`
            -   Decrypts the given data with the given password and returns the result as a promise.
            -   Only works if the given data is the output of `crypto.encrypt()`.
            -   `password` is the password that was used to encrypt the data.
            -   `data` is the data that should be decrypted.

-   :bug: Bug Fixes
    -   Fixed a race condition where concurrently updating a tag in a script and triggering a dependency update on that same tag could cause the runtime to crash.

## V1.1.18

### Date: 7/10/2020

### Changes:

-   :rocket: Improvements

    -   Improved the `player.run()` function to return a promise that can be awaited to get the result of the script (or wait until the script has been executed).
    -   Improved the `server.loadErrors()` function to return a promise that can be awaited to get the list of bots that were loaded.
    -   Improved the `server.destroyErrors()` function to return a promise that resolves once the error bots are destroyed.
    -   Improved the `server.loadFile()` function to return a promise that resolves once the file is loaded.
    -   Improved the `server.saveFile()` function to return a promise that resolves once the file is saved.
    -   Improved the `server.setupStory()` function to return a promise that resolves once the story is setup.
    -   Improved the `server.browseHistory()` function to return a promise that resolves once the history is loaded.
    -   Improved the `server.markHistory()` function to return a promise that resolves once the history is saved.
    -   Improved the `server.restoreHistoryMark()` function to return a promise that resolves once the history is restored.
    -   Improved the `server.restoreHistoryMarkToStory()` function to return a promise that resolves once the history is restored.
    -   Added the `@onBotAdded` and `@onAnyBotsAdded` listen tags.
        -   These are triggered whenever a bot is added to the local story.
        -   Note that this is different from `@onCreate` because you will be notified whenever a bot is added to the state even if it has already been created.
        -   An example of this are bots in the `otherPlayers` space. You cannot create bots in this space but you will be notified via `@onBotAdded` and `@onAnyBotsAdded`.
        -   `@onBotAdded` is triggered on the bot that was added. There is no `that`.
        -   `@onAnyBotsAdded` is triggered on every bot whenever one or more bots are added.
            -   `that` is an object with the following properties:
                -   `bots` - The array of bots that were added.
    -   Added the `@onAnyBotsRemoved` listen tags.
        -   These are triggered whenever a a bot is removed from the local story.
        -   Note that this is different from `@onDestroy` because you will be notified whenever a bot is removed from the state even if it has not been explicitly destroyed.
        -   An example of this are bots in the `otherPlayers` space. When another player disconnects no `@onDestroy` is fired but you will get a `@onAnyBotsRemoved`.
        -   `@onAnyBotsRemoved` is triggered on every bot whenever one or more bots are removed.
            -   `that` is an object with the following properties:
                -   `botIDs` - The array of bot IDs that were removed.
    -   Added the `@onBotChanged` and `@onAnyBotsChanged` listen tags.
        -   These are triggered whenever a bot is changed in the local story.
        -   Note that you will be notified whenever a bot is changed in the state even if it was changed by another player.
        -   An example of this are bots in the `otherPlayers` space. You cannot update bots in this space but you will be notified via `@onBotChanged` and `@onAnyBotsChanged`.
        -   `@onBotChanged` is triggered on the bot that was changed.
            -   `that` is an object with the following properties:
                -   `tags` - The list of tags that were changed on the bot.
        -   `@onAnyBotsAdded` is triggered on every bot whenever one or more bots are added.
            -   `that` is an array containing objects with the following properties:
                -   `bot` - The bot that was updated.
                -   `tags` - The tags that were changed on the bot.
    -   Added several tags to the player bot:
        -   These tags are updated by CasualOS and can be used to query the current state of the input system.
        -   Camera Tags
            -   These tags contain the position and rotation of the player's camera.
            -   You can use this to communicate where the player is to other players.
            -   `pageCameraPositionX`
            -   `pageCameraPositionY`
            -   `pageCameraPositionZ`
            -   `inventoryCameraPositionX`
            -   `inventoryCameraPositionY`
            -   `inventoryCameraPositionZ`
            -   `pageCameraRotationX`
            -   `pageCameraRotationY`
            -   `pageCameraRotationZ`
            -   `inventoryCameraRotationX`
            -   `inventoryCameraRotationY`
            -   `inventoryCameraRotationZ`
        -   Pointer Tags
            -   These tags contain the position and rotation of the player's pointers.
            -   You can use this to tell where the VR controllers are or where the mouse is pointing.
            -   `mousePointerPositionX`
            -   `mousePointerPositionY`
            -   `mousePointerPositionZ`
            -   `mousePointerRotationX`
            -   `mousePointerRotationY`
            -   `mousePointerRotationZ`
            -   `mousePointerPortal`
            -   `rightPointerPositionX`
            -   `rightPointerPositionY`
            -   `rightPointerPositionZ`
            -   `rightPointerRotationX`
            -   `rightPointerRotationY`
            -   `rightPointerRotationZ`
            -   `rightPointerPortal`
            -   `leftPointerPositionX`
            -   `leftPointerPositionY`
            -   `leftPointerPositionZ`
            -   `leftPointerRotationX`
            -   `leftPointerRotationY`
            -   `leftPointerRotationZ`
            -   `leftPointerPortal`
        -   Button Tags
            -   These tags contain the state of the different buttons.
            -   Possible values are:
                -   `null` - Button is not pressed.
                -   `down` - Button was just pressed.
                -   `held` - Button is being held down.
            -   `mousePointer_left`
            -   `mousePointer_right`
            -   `mousePointer_middle`
            -   `leftPointer_primary`
            -   `leftPointer_squeeze`
            -   `rightPointer_primary`
            -   `rightPointer_squeeze`
            -   `keyboard_[key]`
                -   Replace `[key]` with the key that you want the state of.
                -   For example use `keyboard_a` to get the state of the `a` key.
    -   Added the `player.getCameraPosition(portal?)` function.
        -   `portal` is optional and is the portal (`page` or `inventory`) that the camera position should be retrieved for.
        -   Returns an object with the following properties:
            -   `x`
            -   `y`
            -   `z`
    -   Added the `player.getCameraRotation(portal?)` function.
        -   `portal` is optional and is the portal (`page` or `inventory`) that the camera rotation should be retrieved for.
        -   Returns an object with the following properties:
            -   `x`
            -   `y`
            -   `z`
    -   Added the `player.getPointerPosition(pointer?)` function.
        -   `pointer` is optional and is the pointer (`mouse`, `left` or `right`) that the position should be retrieved for.
        -   Returns an object with the following properties:
            -   `x`
            -   `y`
            -   `z`
    -   Added the `player.getPointerRotation(pointer?)` function.
        -   `pointer` is optional and is the pointer (`mouse`, `left` or `right`) that the rotation should be retrieved for.
        -   Returns an object with the following properties:
            -   `x`
            -   `y`
            -   `z`
    -   Added the `player.getInputState(controller, button)` function.
        -   `controller` is the controller (`mousePointer`, `leftPointer`, `rightPointer`, `keyboard` or `touch`) that the button state should be retrieved from.
        -   `button` is the name of the button that should be retrieved.
        -   Returns a string containing the state of the button or `null` if the button is not pressed.
            -   `"down"` means that the button just started to be pressed.
            -   `"held"` means that the button is being held down.
            -   `null` means that the button is not pressed.
    -   Added the `player.getInputList()` function.
        -   Returns a list of available inputs that can be used by the `player.getInputState()` function.

-   :bug: Bug Fixes
    -   Fixed an issue where toasting recursive objects could break CasualOS.
        -   Fixed by storing a map of previously converted objects to avoid reconverting them infinitely.
        -   Also improved to gracefully handle objects that are nested too deeply.
    -   Fixed an issue with the show input modal where it incorrectly errored sometimes.

## V1.1.17

### Date: 7/3/2020

### Changes:

-   :bug: Bug Fixes
    -   Fixed an issue where the web browser service worker would incorrectly intercept requests for data portals.

## V1.1.16

### Date: 7/2/2020

### Changes:

-   :rocket: Improvements
    -   Added the ability to respond to webhooks by returning data from `@onWebhook`.
        -   If the returned value is a string, then it will be used for the response.
        -   If the returned value is an object, then it should have the following properties:
            -   `data` - The value that should be used as the body of the response.
            -   `headers` - An object that contains the HTTP headers that should be set on the response. (Optional)
            -   `status` - The numerical status code that should be set on the response. (Optional) If omitted, status code 200 will be used.
    -   Added the `dataPortal`.
        -   This is a special portal that only works on web requests and must be specified in the URL.
        -   Setting it to a Bot ID will return the JSON of the bot with the given ID.
        -   Setting it to a tag will return all the values corresponding to the given tag.
        -   Using a tag with a common extension (like `.html`) will tag the data as the corresponding content type so that normal software know how to interpret the data.

## V1.1.15

### Date: 7/2/2020

### Changes:

-   :rocket: Improvements

    -   Added player space to the server.
        -   This lets you send remote whispers to the `server` player.
    -   Added the `server.storyStatuses()` function.
        -   Returns a promise that resolves with a list of stories and the last time each story was updated.
    -   Added the `@onRemotePlayerSubscribed` and `@onRemotePlayerUnsubscribed` listen tags.
        -   They are triggered on _every_ other player when a player joins or leaves the story.
        -   Additionally, they are triggered whenever connection to the other players is lost.
        -   `that` is an object with the following properties:
            -   `playerId` - The ID of the player that joined/left the story.
    -   Added the `uuid()` function.
        -   This function generates and returns a random [UUID](https://en.wikipedia.org/wiki/Universally_unique_identifier).
        -   Useful for creating unique identifiers.

-   Bug Fixes
    -   Fixed an issue where remote shouts would be sent to yourself twice.
    -   Fixed an issue where labels would not always follow the `labelAlignment` tag when the text in the label was small enough to fit within the bot.

## V1.1.14

### Date: 6/29/2020

### Changes:

-   :rocket: Improvements

    -   Improved how the meet portal, page portal, and sheet portal work together to make space for each other.
    -   Added the `left` and `right` options for `meetPortalAnchorPoint`.
    -   Changed the `top` and `bottom` options for `meetPortalAnchorPoint` to occupy half of the screen.
    -   Added the `server.players()` function to get the list of player IDs that are connected to the current story.
        -   Returns a promise that resolves with the list of player IDs.
    -   Added the `remoteWhisper(players, name, arg)` function to make sending messages to other players easy.
        -   Takes the following arguments:
            -   `players` is the player ID or list of player IDs that should receive the shout.
            -   `name` is the name of the message.
            -   `arg` is the data that should be included.
        -   This will trigger a `@onRemoteWhisper` shout on all the specified players.
    -   Added the `remoteShout(name, arg)` function to make sending messages to all players easy.
        -   Takes the following arguments:
            -   `name` is the name of the message.
            -   `arg` is the data that should be included.
    -   Added the `@onRemoteWhisper` listen tag that is shouted when a `remoteWhisper()` or `remoteShout()` is sent to the local player.
        -   `that` is an object with the following properties:
            -   `name` - The name of the shout that was sent.
            -   `that` - The data which was sent.
            -   `playerId` - The ID of the player that sent the shout.

-   Bug Fixes
    -   Fixed an issue that prevented using `lineStyle` in place of `auxLineStyle`.

## V1.1.13

### Date: 6/25/2020

### Changes:

-   :rocket: Improvements

    -   Added the `meetPortal`.
        -   This is a special portal that, instead of loading bots, loads a [Jitsi Meet](https://meet.jit.si/) meeting with the given room code.
        -   All rooms are publicly accessible (but not searchable), so longer room codes will be more private.
        -   You can use the `meetPortalConfigBot` option to reference the bot that should be used to configure the meet portal.
        -   The following options are available:
            -   `meetPortalVisible` - Whether the meet portal should be visible. This allows you to be joined to a meet while keeping your screen on the page portal. (Defaults to true)
            -   `meetPortalAnchorPoint` - The anchor point that the meet portal should use. Possible options are:
                -   `fullscreen` - The meet portal should take the entire screen. (Default)
                -   `top` - The meet portal should take the top of the screen.
                -   `topRight` - The meet portal should take the top-right corner of the screen.
                -   `topLeft` - The meet portal should take the top-left corner of the screen.
                -   `bottom` - The meet portal should take the bottom of the screen.
                -   `bottomRight` - The meet portal should take the bottom-right corner of the screen.
                -   `bottomLeft` - The meet portal should take the bottom-left corner of the screen.
                -   `[top, right, bottom, left]` - The meet portal should use the given values for the CSS top, right, bottom, and left properties respectively.
            -   `meetPortalStyle` - The CSS style that should be applied to the meet portal container.
                -   Should be a JavaScript object.
                -   Each property on the object will map directly to a CSS property.
                -   Useful for moving the meet portal to arbitrary positions.

-   :bug: Bug Fixes

    -   Fixed an issue where the Hololens 2 would not be able to enter AR/VR because a controller's (hand) position would sometimes be null.
    -   Fixed an issue where loading without a story would create a new random story but then immediately unload it.
    -   Fixed an issue where local bots from other stories would be loaded if the current story name happened to be a prefix of the other story name.
    -   Fixed the input modal background.
    -   Fixed the TypeScript definitions for the `player.showInput()` function.

## V1.1.12

### Date: 6/18/2020

### Changes:

-   :bug: Bug Fixes

    -   Fixed an issue where Servo-based browsers would run into a race condition during initialization.

## V1.1.11

### Date: 6/18/2020

### Changes:

-   :rocket: Improvements
    -   Added a reflog and sitelog for stories so that it is possible to track the history of a story branch and which sites have connected to it.
        -   This will make it easier for us to recover from data loss issues in the future since we'll be able to lookup data like the last commit that a branch pointed at or which atoms were added to a branch.
-   :bug: Bug Fixes

    -   Fixed an issue where all bots would appear to be in the `shared` space even though they were not.
    -   Fixed issues with loading on Servo-based browsers.
        -   The issues were mostly related to Servo having not implemented IndexedDB yet.
    -   Fixed an issue where some temporary branches would show up in `server.stories()`.

## V1.1.10

### Date: 6/16/2020

### Changes:

-   :bug: Bug Fixes

    -   Fixed an issue where an incorrectly formatted event would crash the server.
    -   Fixed an issue where the server would incorrectly store atoms added to a temporary branch.

## V1.1.9

### Date: 6/16/2020

### Changes:

-   :rocket: Improvements
    -   Added the `player` and `otherPlayers` spaces.
        -   These spaces are special and interact with each other.
        -   Both the `player` space and `otherPlayers` space are shared but the lifetime of the bots is temporary. In this sense, the bots act like temporary shared bots.
        -   However, bots created in the `player` space will show up in the `otherPlayers` space to other players and vice versa.
        -   This means you can share temporary bots with other players by using the `player` space and see the temporary bots shared by other players by inspecting the `otherPlayers` space.
        -   Important Notes:
            -   The `player` space only contains bots that you create while `otherPlayers` contains bots that other players have created.
            -   You can create, edit, and destroy bots in the `player` space, but not in the `otherPlayers` space.
            -   When you close your session (exit the browser or close the tab), all of your `player` bots will be automatically destroyed. This will also automatically remove them from any `otherPlayers` spaces that they may be in.
-   :bug: Bug Fixes

    -   Fixed an issue where using a single minus sign in a tag would be interpreted as a number.
    -   Fixed an issue where some tags would not be included in the JSON output of a bot.

## V1.1.8

### Date: 6/12/2020

### Changes:

-   :rocket: Improvements

    -   Changed what words the story name auto-generation will use.

## V1.1.7

### Date: 6/11/2020

### Changes:

-   :rocket: Improvements

    -   Added the ability to auto-generate a story name when loading CasualOS without a story.

-   :bug: Bug Fixes
    -   Fixed an issue where objects that have an `id` property that is not a string would break the sheet.

## V1.1.6

### Date: 6/11/2020

### Changes:

-   :boom: Breaking Changes

    -   Renamed all the history tags to not have the `aux` prefix.

-   :rocket: Improvements

    -   Added the `server.storyPlayerCount()` function.
        -   Returns a promise that resolves with the number of players currently connected to the current story.
        -   Optionally accepts a parameter which indicates the story to check.
    -   Added the `server.totalPlayerCount()` function.
        -   Returns a promise that resolves with the total number of players connected to the server.
    -   Added the `server.stories()` function.
        -   Returns a promise that resolves with the list of stories that are on the server.

-   :bug: Bug Fixes
    -   Removed the globals bot tags from the documentation since they no longer exist.

## V1.1.5

### Date: 6/9/2020

### Changes:

-   :boom: Breaking Changes

    -   The following tags have been renamed:
        -   Renamed all the tags so that they no longer have the `aux` prefix. However, any tag not listed below should continue to work with the `aux` prefix without any changes.
        -   Renamed `auxUniverse` to `story`.
        -   Renamed `auxCreator` to `creator`.
            -   Note that the `creator` variable in scripts remains the same.
        -   Renamed `auxConfigBot` to `configBot`.
            -   Note that the `config` variable in scripts remains the same.
        -   Renamed `auxGLTFVersion` to `gltfVersion`.
        -   Renamed `auxPagePortal` to `pagePortal`.
        -   Renamed `auxSheetPortal` to `sheetPortal`.
        -   Renamed `auxInventoryPortal` to `inventoryPortal`.
        -   Renamed `auxMenuPortal` to `menuPortal`.
        -   Renamed `auxLeftWristPortal` to `leftWristPortal`.
        -   Renamed `auxRightWristPortal` to `rightWristPortal`.
        -   Renamed `auxPagePortalConfigBot` to `pagePortalConfigBot`.
        -   Renamed `auxSheetPortalConfigBot` to `sheetPortalConfigBot`.
        -   Renamed `auxInventoryPortalConfigBot` to `inventoryPortalConfigBot`.
        -   Renamed `auxMenuPortalConfigBot` to `menuPortalConfigBot`.
        -   Renamed `auxLeftWristPortalConfigBot` to `leftWristPortalConfigBot`.
        -   Renamed `auxRightWristPortalConfigBot` to `rightWristPortalConfigBot`.
        -   Renamed `_auxEditingBot` to `_editingBot`.
    -   Renamed "universe" to "story". The following tags and functions have been affected:
        -   `auxUniverse` -> `story`
        -   `onUniverseAction` -> `onStoryAction`
        -   `onUniverseStreaming` -> `onStoryStreaming`
            -   The `universe` property has been renamed to `story`
        -   `onUniverseStreamLost` -> `onStoryStreamLost`
            -   The `universe` property has been renamed to `story`
        -   `onUniverseSubscribed` -> `onStorySubscribed`
            -   The `universe` property has been renamed to `story`
        -   `onUniverseUnsubscribed` -> `onStoryUnsubscribed`
            -   The `universe` property has been renamed to `story`
        -   `player.downloadUniverse()` -> `player.downloadStory()`
        -   `player.loadUniverse()` -> `player.loadStory()`
            -   The action type has been renamed from `load_universe` to `load_story`.
        -   `player.unloadUniverse()` -> `player.unloadStory()`
            -   The action type has been renamed from `unload_universe` to `unload_story`.
        -   `player.getCurrentUniverse()` -> `player.getCurrentStory()`
        -   `player.checkout()`
            -   The `processingUniverse` property has been renamed to `processingStory`.
        -   `player.showJoinCode()`
            -   The `universe` property on the `show_join_code` action has been renamed to `story`
        -   `server.restoreHistoryMark()`
            -   The `universe` property on the `restore_history_mark` action has been renamed to `story`.
        -   `server.restoryHistoryMarkToUniverse()` -> `server.restoreHistoryMarkToStory()`
        -   `server.setupUniverse()` -> `server.setupStory()`
            -   The action type has been renamed from `setup_universe` to `setup_story`.

-   :rocket: Improvements

    -   Improved MongoDB to store all atoms for a commit inside the same document. This should improve loading performance since MongoDB will only need to make 1 lookup per universe instead of 1 lookup per atom per universe.
    -   Added admin space.
        -   Admin space is a space that is shared between all universes on the same auxPlayer.
        -   It is locked by default, which means that bots that are in it cannot be created, updated, or destroyed.
        -   You can unlock admin space by using the `adminSpace.unlock(password)` function.
            -   It returns a Promise that resolves once the space is unlocked. If the space was unable to be unlocked, then the promise will reject with an error.
            -   `password` is the password that should be used to unlock the admin space. If incorrect, admin space will remain locked.
    -   Removed the CasualOS tagline from the loading popup.
    -   Improved the `webhook()` and `webhook.post()` functions to return promises.
        -   The promise can be awaited and resolves with the an an object with the following properties:
            -   `data` - The data returned from the webhook. If the returned data was JSON, then this will be an object. Otherwise, it will be a string.
            -   `status` - The numerical HTTP status code that was returned.
            -   `statusText` - The name of the HTTP status code that was returned.
            -   `headers` - The HTTP headers that were included in the response.
    -   Improved the `neighboring()` function to allow omitting the `direction` parameter.
        -   When omitted, all supported directions will be included.
        -   Currently, the supported directions are `front`, `right`, `back`, and `left`.
        -   If an unsupported direction is given, then no bots will be included.
    -   Updated the Documentation website to the [latest version of Docusaurus](https://github.com/facebook/docusaurus/releases/tag/v2.0.0-alpha.56).
    -   Added the `renameTag(bot, originalTag, newTag)` function which makes it easy to rename a tag on a bot or list of bots.
        -   `bot` is the bot or list of bots that should have the tag renamed.
        -   `originalTag` is the name of the tag that should be renamed.
        -   `newTag` is the new name that the tag should have.

-   :bug: Bug Fixes
    -   Fixed an issue where destroying an already destroyed bot would incorrectly destroy an unrelated bot.
    -   Fixed an issue where using `player.run()` to execute an invalid script would cause other actions to fail.
    -   Added some extra spacing to labels to help prevent Z-fighting.
    -   Fixed toasting bots by converting them to copiable values. This will also allow toasting unconventional arguments like function and error objects.
    -   Fixed an issue where the menu would stop repositioning after the inventory portal had been hidden.
    -   Fixed an issue where tapping on the screen while in AR would crash the session.
    -   Fixed an issue where labels would be positioned incorrectly if `#anchorPoint` was set to something other than `bottom`.

## V1.1.4

### Date: 5/18/2020

### Changes:

-   :bug: Bug Fixes
    -   Fixed an issue where Builder could not be created/updated due to being unable to load .aux files with a version field.

## V1.1.3

### Date: 5/18/2020

### Changes:

-   :bug: Bug Fixes
    -   Fixed inconsistent menu item names in Builder.

## V1.1.2

### Date: 5/18/2020

### Changes:

-   :rocket: Improvements

    -   Added the `#auxLabelFontAddress` tag to allow specifying a custom font for a label.
        -   Supports any URL and also the following values:
            -   `roboto` - Specifies that the Roboto font should be used. (default)
            -   `noto-sans-kr` - Specifies that the Noto Sans KR font should be used. This is a Korean-specific font.
        -   Supports [WOFF](https://en.wikipedia.org/wiki/Web_Open_Font_Format) and [OTF](https://en.wikipedia.org/wiki/OpenType) files.
    -   Sheet Changes
        -   Removed the tag filters.
        -   Moved the "Close Sheet" button to be a floating button that is at the lower right corner of the sheet.
        -   Changed the "Close Sheet" button icon and changed the tooltip text to "Page Portal".
        -   Made the `#id` tag not clickable.
    -   Builder Changes
        -   Renamed the "Sheet" and "Sheet New Tab" menu items to "Sheet Portal" and "Sheet Portal New Tab".
        -   Made the chat bar not automatically show when opening a menu.

-   :bug: Bug Fixes
    -   Fixed an issue where updating a bot would not update its raw tags.

## V1.1.1

### Date: 5/7/2020

### Changes:

-   :rocket: Improvements

    -   Added the `#auxPortalDisableCanvasTransparency` tag to allow choosing between transparency for iframes and more correct 3D rendering.

        -   Set this to `true` on the page portal config bot to disable transparency on the canvas element. This will make all 3D models that use alpha textures work better with alpha cutoff.
        -   Note that setting to `true` will make all iframe forms unusable.
        -   Defaults to `false`.

    -   Added the ability to store universe data in CassandraDB.

        -   Note that support for CassandraDB is experimental and probably won't be supported in the future.
        -   If the required environment variables are not specified, then Cassandra support will be disabled.
        -   Use the following environment variables to enable Cassandra support:
            -   `CASSANDRA_AWS_REGION` - This is the AWS region that the Amazon Keyspaces instance is hosted in.
            -   `CASSANDRA_CONTACT_POINTS` - This is the comma-separated list of hostnames that the Cassandra client to connect to on first load. (Required if `CASSANDRA_AWS_REGION` is not specified)
            -   `CASSANDRA_LOCAL_DATACENTER` - This is the name of the data center that the AUX Server is booting up in. (Required if `CASSANDRA_AWS_REGION` is not specified)
            -   `CASSANDRA_KEYSPACE` - This is the name of the keyspace that should be used by the client. (Required for Cassandra)
            -   `CASSANDRA_CREATE_KEYSPACE` - This is a `true`/`false` value indicating whether the client should create the keyspace if it doesn't exist. (Optional)
            -   `CASSANDRA_CERTIFICATE_AUTHORITY` - This is the path to the public key file (PEM format) that should be used. Only required if connecting to a Cassandra server which uses a self-signed certificate.

-   :bug: Bug Fixes
    -   Fixed an issue where loading a GLTF would error if the bot was destroyed while the GLTF was loading.

## V1.1.0

### Date: 4/27/2020

### Changes:

-   :rocket: Improvements

    -   Added the `autoSelect` property to the options in `player.showInput()` and `player.showInputForTags()`.
        -   When set to true, the text in the input box will be automatically selected when the box is displayed.
    -   Made the VR pointer line draw all the way to the bot or grid that it is pointing at.
    -   Changed the layout of sizing of the history bots so that they are easy to distinguish from each other and the labels fit on the bot.
    -   Added the `#auxScaleMode` tag to control how a custom mesh is scaled to fit inside a bot. It supports the following options:
        -   `fit` - The mesh is scaled to fit inside the bot's unit cube. (default)
        -   `absolute` - The mesh uses whatever scale it originally had.

-   :bug: Bug Fixes
    -   Fixed LODs in VR.
        -   There were two issues:
            -   The first was that we were using the incorrect camera for LOD calculations.
            -   The second was that Three.js's Sphere implementation incorrectly calculated the sphere size for perspective cameras.
    -   Fixed some issues with the `destroy()` function where it improperly handled non-bot objects.
    -   Fixed an issue with builder where extra tags would be added to new blank bots.
    -   Fixed an issue with menu bots where they would not send `@onAnyBotClicked` shouts.

## V1.0.27

### Date: 4/22/2020

### Changes:

-   :rocket: Improvements

    -   Added the `player.share(options)` function.
        -   This will trigger the device's social share capabilities to share the given URL or text.
        -   Note that this only works on Android and iOS phones and only works in response to some user action like a click.
        -   `options` is an object with at least one of the following properties:
            -   `url` - The URL to share. (optional)
            -   `text` - The text to share. (optional)
            -   `title` - The title of the document that is being shared. (optional)
    -   Added the `auxLabelAlignment` tag.
        -   Note that this value affects menu bots as well.
        -   Possible values are:
            -   `center` - Aligns the text in the center of the label. (default)
            -   `left` - Aligns the text to the left of the label.
            -   `right` - Aligns the text to the right of the label.
    -   Improved the `auxPointable` tag to affect whether iframes are interactable.

-   :bug: Bug Fixes

    -   Fixed an issue with the iframe form where non square scales would not resize the clickable area of the iframe.

## V1.0.26

### Date: 4/21/2020

### Changes:

-   :boom: Breaking Changes

    -   Changed how universes from other auxPlayers are specified.
        -   This affects the `player.loadUniverse()` function and the `BotManager` API.
        -   Previously, you could load a universe from a different auxPlayer by using a universe ID like:
            -   `otherAuxPlayer.com/*/universeToLoad`
        -   Now, you can load a universe by simply using its full URL. Like this:
            -   `https://otherAuxPlayer.com?auxUniverse=universeToLoad`
        -   Note that this does not affect loading universes from the same auxPlayer. If you pass a universe ID that is not a URL then it will load that particular universe from same auxPlayer.
            -   e.g. `player.loadUniverse("myUniverse")`

*   :rocket: Improvements

    -   Improved the `player.showInputForTag()` modal.
        -   Removed the "Save" and "Cancel" buttons. The tag will be saved automatically.
        -   Hid the modal title when none is provided in the options.
        -   Made the text box in the modal auto-focus.
        -   Made the show/hide animations happen quicker.
    -   Added the `player.showInput(value, options)` function.
        -   Shows an input modal but without requiring a bot and a tag.
        -   Returns a [Promise](https://web.dev/promises/) that resolves with the final value when the input modal is closed.
        -   The function accepts two arguments:
            -   `value` is a string containing the value that should
            -   `options` is an object that takes the same properties that the options for `player.showInputForTag()` takes.
    -   Added the ability to use the [`await` keyword](https://developer.mozilla.org/en-US/docs/Web/JavaScript/Reference/Operators/await) in scripts.
        -   `await` tells the system to wait for a promise to finish before continuing.
        -   This makes it easier to write scripts which deal with tasks that take a while to complete.
    -   Improved Builder to support opening a single bot in a new tab and changed its hover label from "menu" to "|||".

-   :bug: Bug Fixes

    -   Fixed an issue where it was impossible to load an AUX over HTTPS from a UI that was loaded over HTTP.

## V1.0.25

### Date: 4/15/2020

### Changes:

-   :boom: Breaking Changes

    -   Renamed the `billboardZ` auxOrientationMode option to `billboardTop`.

-   :rocket: Improvements

    -   Added the `server.loadErrors(bot, tag)` function to make loading error bots from the error space easy.
        -   `bot` is the bot or bot ID that the errors should be loaded for.
        -   `tag` is the tag that the errors should be loaded for.
    -   Added the `server.destroyErrors()` function to clear all the errors in the universe.
    -   Added the `billboardFront` auxOrientationMode option to billboard the front of a bot instead of its top.
    -   Added the ability to set `auxFormAnimation` to an array.
        -   When set, the list of animations will play in sequence.
        -   The last animation will loop forever until changed.
    -   Added the `experiment.localFormAnimation(bot, animation)` function to play an animation locally.
        -   It will interrupt and restore whichever animation is already playing on the bot.

-   :bug: Bug Fixes

    -   Fixed an issue where tags that were added via the sheet would not be recognized by the `getMod()` function.

## V1.0.24

### Date: 4/14/2020

### Changes:

-   :rocket: Improvements

    -   Added a button on the sheet code editor to show errors that the script has run into.
        -   It is very basic at the moment. There are no line/column numbers, no timestamps, and no way to clear the errors.
        -   Errors are automatically pulled from error space and queried based on the following tags:
            -   `auxError` must be `true`
            -   `auxErrorBot` must be the ID of the bot whose script is in the editor.
            -   `auxErrorTag` must be the name of the tag that is being edited.
        -   The following tags are displayed for each error:
            -   `auxErrorName` is the name of the error that occurred.
            -   `auxErrorMessage` is the message that the error contained.

-   :bug: Bug Fixes

    -   Fixed the color encoding of sprites to use sRGB instead of linear.
    -   Fixed an issue where atoms would be sorted improperly because their causes were improperly treated as different.

## V1.0.23

### Date: 4/12/2020

### Changes:

-   :rocket: Improvements

    -   Improved the handling of `setTimeout()` and `setInterval()` to support creating, updating, and deleting bots while in a callback.

-   :bug: Bug Fixes

    -   Fixed an issue that prevented events produced while in a task from being dispatched.

## V1.0.22

### Date: 4/11/2020

### Changes:

-   :boom: Breaking Changes

    -   The `player.inSheet()` function has been changed to return whether the player bot has a dimension in their `auxSheetPortal`.
        -   Previously, it was used to determine if the player was inside auxBuilder (which no longer exists).
    -   Removed assignment formulas.
        -   Assignment formulas were a special kind of formula where the tag value would be replaced with the result of the formula.
        -   They were removed due to lack of use in addition to other means of achieving the same result being available.
    -   Semantics of `@onUniverseAction` have changed.
        -   Previously, `@onUniverseAction` was run before any particular action was executed but the actions that were dispatched from `@onUniverseAction` were run after the evaluated actions. This led to a scenario in which a `@onUniverseAction` call could overwrite values that were updated by an action that had not been checked yet.
        -   Now, all actions dispatched by `@onUniverseAction` are executed before the action that is being evaluated. This makes the behavior of the data produced by `@onUniverseAction` mirror the runtime behavior of `@onUniverseAction`.

-   :rocket: Features

    -   Added a new runtime for scripts and formulas.
        -   This new runtime is much faster than the previous system and lets us provide features that were not possible before.
        -   _Should_ work exactly the same as the previous system. (There might be a couple of tricky-to-reproduce bugs)
        -   Now supports `setTimeout()` and `setInterval()`.
            -   This lets you write your own custom game loop if you want.
            -   Note that the script energy will only be restored if a user action triggers a shout.
        -   Paves the way for future functionality (not guarenteed):
            -   Change notifications (`@onBotChanged`, `@onBotTagChanged()`, etc.)
            -   Asynchronous functions instead of `responseShout`. (e.g. `const response = await webhook.post("https://example.com", data)`)
    -   Added the `error` space.
        -   The `error` space contains bots that represent errors that have occurred scripts in a universe.
        -   Unlike other spaces, the `error` space does not load all of its bots into the universe automatically.
        -   Instead, they have to be requested via a search query. These queries filter bots by tag/value pairs.
        -   Currently, `error` space is only used for storing errors and there is no way to load bots from the space.
        -   In the future, we will add the ability to load errors via scripts as well as display them in the sheet.
    -   Changed the renderer to output colors in the sRGB color space instead of linear.

-   :bug: Bug Fixes

    -   Fixed an issue where a shout argument might be recognized as a bot even though it isn't.
    -   Fixed an issue where a shout argument with a custom prototype would be overridden.
    -   Fixed a bug in three.js's LegacyGLTFLoader where it was using an old API.

## V1.0.21

### Date: 3/30/2020

### Changes:

-   :bug: Bug Fixes

    -   Fixed an issue where the proxy system would interfere with requests that specified custom HTTP headers.

## V1.0.20

### Date: 3/20/2020

### Changes:

-   :rocket: Improvements

    -   Added the `#auxPointable` tag to determine whether a bot can interact with pointers.
        -   Defaults to `true`.
        -   When `false`, the bot won't be clickable or hoverable and will not receive drop events.
        -   Depending on the `#auxPositioningMode` it is still possible to stack bots on top of it though.
    -   Added the `@onFocusEnter`, `@onFocusExit`, `@onAnyFocusEnter` and `@onAnyFocusExit` listen tags.
        -   These are triggered when a bot is directly in the center of the screen.
        -   Uses the `#auxFocusable` tag to determine whether a bot is focusable.
        -   `that` is an object with the following properties:
            -   `dimension` - The dimension that the the bot was (un)focused in.
            -   `bot` - The bot that was (un)focused.
    -   Added the `nothing` aux form.
        -   Does exactly what it seems. A bot with the `nothing` form has no shape and is unable to be clicked, hovered, or focused.
        -   Labels still work though which makes it convienent for adding extra labels around the dimension.
    -   Added the `#auxPortalShowFocusPoint` tag.
        -   Shows a small sphere in the portal where the portal camera will orbit around.

-   :bug: Bug Fixes

    -   Fixed an issue where LODs would flicker upon changing the bot form by ensuring consistent sizing for the related bounding boxes.
    -   Fixed an issue with panning that would cause the camera orbiting position to be moved off the ground.

## V1.0.19

### Date: 3/19/2020

### Changes:

-   :rocket: Improvements

    -   Added the ability to modify tags directly on bots in `that`/`data` values in listeners.
        -   Allows doing `that.bot.tags.abc = 123` instead of `setTag(that.bot, "abc", 123)`.
    -   Added the `@onGridUp` and `@onGridDown` listeners.
        -   `that` is an object with the following properties:
            -   `dimension` - The dimension that the grid was clicked in.
            -   `position` - The X and Y position that was clicked.
    -   Changed the Level-Of-Detail calculations to use the apparent size of a bot instead of its on-screen size.
        -   Apparent size is the size the bot would appear if it was fully on screen.
        -   Under the new system, the LOD of a that is on screen bot will only change due to zooming the camera. Bots that are fully off screen will always have the minimum LOD.
    -   Added the `@onFileUpload` listener.
        -   `that` is an object with the following properties:
            -   `file` is an object with the following properties:
                -   `name` - The name of the file.
                -   `size` - The size of the file in bytes.
                -   `data` - The data contained in the file.
        -   See the documentation for more information.
    -   Improved the `player.importAux()` function to support importing directly from JSON.
        -   If given a URL, then `player.importAux()` will behave the same as before (download and import).
        -   If given JSON, then `player.importAux()` will simply import it directly.

-   :bug: Bug Fixes
    -   Fixed an issue where the camera matrix was being used before it was updated.

## V1.0.18

### Date: 3/18/2020

### Changes:

-   :rocket: Improvements

    -   Added LOD triggers based on virtual distance.
        -   `@onMaxLODEnter`, `@onMinLODEnter`, `@onMaxLODExit`, `@onMinLODExit` are new listeners that are called when the Max and Min Level-Of-Detail states are entered and exited. There are also "any" versions of these listeners.
            -   `that` is an object with the following properties:
                -   `bot` - The bot that entered/exited the LOD.
                -   `dimension` - The dimension that the LOD was entered/exited in.
        -   The `#auxMaxLODThreshold` and `#auxMinLODThreshold` tags can be used to control when the LODs are entered/exited.
            -   They are numbers between 0 and 1 representing the percentage of the screen that the bot needs to occupy.
            -   The Max LOD is entered when the bot occupies a larger percentage of the screen than the max threshold value.
            -   The Min LOD is entered when the bot occupies a smaller percentage of the screen than the min threshold value.
        -   Only active on bots that specify a listener or threshold value for LODs.

-   :robot: Builder Improvements

    -   Changed the labeling and ordering of several menu items in the menus.
    -   Removed tips from the chat bar.
    -   Removed the "Apply Hover Mod" and "Apply Click Mod" menu items.
    -   Changed Builder to not move when clicking the grid to clear the menu.
    -   Added a "Clear Universe" option to the Builder Egg. Selecting this will create a history mark and then delete every bot in the universe. (it will even delete bots that are marked as not destroyable)

-   :bug: Bug Fixes

    -   Fixed an issue with hovering billboarded bots where their rotation would sometimes be reset which would cause the hover exit and enter events to be continually triggered.
    -   Fixed an issue where creating a history mark would clear changes that were made during the history mark creation.

## V1.0.17

### Date: 3/17/2020

### Changes:

-   :boom: Breaking Changes

    -   Renamed and removed several `auxAnchorPoint` values.
        -   Renamed `centerFront` to `front`.
        -   Renamed `centerBack` to `back`.
        -   Removed `bottomFront`, `bottomBack`, `topFront`, and `topBack`.

-   :rocket: Improvements

    -   Added the ability to specify an array of 3 numbers as the `#auxAnchorPoint` to use a custom offset.

-   :bug: Bug Fixes
    -   Fixed `billboardZ` to rotate with the Y axis of the bot facing upwards.

## V1.0.16

### Date: 3/16/2020

### Changes:

-   :boom: Breaking Changes

    -   Both sprites and iframes now face upwards by default.
    -   `#auxAnchorPoint` has been changed to move the bot form inside of its virtual spacing box.
        -   Previously, both the virtual box and the bot form was moved to try and preserve the absolute positioning of the bot form when changing anchor points.
        -   Now, only the bot form is moved to ensure the correctness of the resulting scale and rotation calculations.
    -   `#auxOrientationMode`
        -   Renamed the `billboardX` option to `billboardZ`.
    -   Changed iframes forms to not support strokes.

-   :rocket: Improvements

    -   Added the following options for `#auxAnchorPoint`
        -   `centerFront` - Positions the bot form such that the center of the form's front face is at the center of the virtual bot.
        -   `centerBack` - Positions the bot form such that the center of the form's back face is at the center of the virtual bot.
        -   `bottomFront` - Positions the bot form such that the bottom of the form's front face is at the center of the virtual bot.
        -   `bottomBack` - Positions the bot form such that the bottom of the form's back face is at the center of the virtual bot.
        -   `top` - Positions the bot form such that the top of the form is at the center of the virtual bot.
        -   `topFront` - Positions the bot form such that the top of the form's front face is at the center of the virtual bot.
        -   `topBack` - Positions the bot form such that the top of the form's back face is at the center of the virtual bot.

-   :bug: Bug Fixes
    -   Fixed issues with scale and rotation when `#auxAnchorPoint` is set to `center`.
    -   Fixed sprite billboarding issues when looking straight down at them.
    -   Fixed an issue where the wrong Z position tag of a bot was used for calculating how bots stack.
    -   Fixed an issue where the bot stroke was being considered for collision detection. This caused bots with strokes to have a much larger hit box than they should have had.

## V1.0.15

### Date: 3/13/2020

### Changes:

-   :boom: Breaking Changes

    -   Replaced all of the experimental iframe tags with the `iframe` `#auxForm`.
        -   `auxIframe`
        -   `auxIframeX`
        -   `auxIframeY`
        -   `auxIframeZ`
        -   `auxIframeSizeX`
        -   `auxIframeSizeY`
        -   `auxIframeRotationX`
        -   `auxIframeRotationY`
        -   `auxIframeRotationZ`
        -   `auxIframeElementWidth`
        -   `auxIframeScale`
    -   Sprites no longer automatically rotate to face the player. You instead have to set `#auxOrientationMode` to `billboard`.

-   :rocket: Improvements

    -   Improved `@onPlayerPortalChanged` to support `auxLeftWristPortal` and `auxRightWristPortal`.
    -   Moved the left and right wrist portals to the top of the wrist instead of the bottom.
    -   Added the `iframe` option for `#auxForm`.
        -   `iframe` has two subtypes:
            -   `html` - This `#auxFormSubtype` displays the HTML in `#auxFormAddress` in the iframe. (Default)
            -   `src` - This `#auxFormSubtype` displays the URL in `#auxFormAddress` in the iframe.
        -   In order to enable interactivity with the loaded website, the bot will only be draggable at the very bottom of the panel.
    -   Added the `#auxAnchorPoint` and `#auxOrientationMode` tags.
        -   Works on all bot forms.
        -   `#auxAnchorPoint` determines the point that the bot scales and rotates around.
            -   Possible values are:
                -   `bottom` - The bot rotates and scales around its bottom point. (Default)
                -   `center` - The bot rotates and scales around its center point.
        -   `#auxOrientationMode` determines how the bot rotates.
            -   Possible values are:
                -   `absolute` - Rotation is taken from the dimension rotation values. (Default)
                -   `billboard` - The bot rotates automatically to face the player.
                -   `billboardX` - The bot rotates left and right automatically to face the player.
                -   `billboardZ` - The bot rotates up and down automatically to face the player.
    -   Improved drag and drop interactions to calculate intersections with other bots instead of just using grid positioning.
        -   This makes it easier drop a bot onto another specific bot.
        -   Can be controlled with the `#auxPortalPointerCollisionMode` tag on a portal config.
            -   Possible values are:
                -   `world` - The mouse pointer collides with other bots in the world when being dragged. (Default)
                -   `grid` - The mouse pointer ignores other bots in the world when being dragged.
    -   Added the ability to animate meshes.
        -   By default the first animation will play if available.
        -   You can control which animation is played using the `#auxFormAnimation` tag.
            -   Set to a string to play an animation by name. (Case sensitive)
            -   Set to a number to play an animation by index.
            -   Set to `false` to stop animating.

-   :robot: Builder Improvements

    -   Added a "Scan" menu item to the builder menu that opens the QR Code scanner to let you import an AUX or mod.
        -   Scanning a URL that ends with `.aux` will try to download the file at the URL and import it as an AUX file.
        -   Scanning some JSON will put Builder into clone mode with the JSON as a mod.
    -   Added a hover state to Builder that changes its label to "menu".
    -   Changed the label of the Builder Egg to "ab-1 config".

-   :book: Documentation

    -   Added documentation for the wrist portals and their related config bot tags.

-   :bug: Bug Fixes
    -   Fixed `player.downloadUniverse()` to only include bots from the shared space.
    -   Fixed an issue where sprites were not clickable or draggable in VR.

## V1.0.14

### Date: 3/6/2020

### Changes:

-   :rocket: Features

    -   Added wrist portals for WebXR
        -   `#auxLeftWristPortal` is attached to the left controller and `#auxRightWristPortal` is attached to the right controller.
        -   You can configure these portals using the `#auxLeftWristPortalConfigBot` and `#auxRightWristPortalConfigBot` tags.
        -   The portals are hidden until you look at them. They are placed underneath your wrist like a wristwatch.
        -   The following tags are available for configuration:
            -   `#auxPortalGridScale` - Changes the size of the grid for the portal. (Defaults to `0.025` for wrist portals)
            -   `#auxWristPortalHeight` - The height of the portal in grid elements. (Defaults to `6`)
            -   `#auxWristPortalWidth` - The width of the portal in grid elements. (Defaults to `6`)
        -   There are a couple of known issues with wrist portals:
            -   3D Text is sometimes improperly aligned.
            -   Lines/Arrows/Walls also have alignment issues.

-   :bug: Bug Fixes
    -   Fixed an issue that caused the inventory to not appear if it was changed multiple times during the same frame.
    -   Fixed an issue that caused the `#auxPortalGridScale` tag to function improperly.

## V1.0.13

### Date: 3/2/2020

### Changes:

-   :bug: Bug Fixes
    -   Fixed an issue that caused all the input to not work.

## V1.0.12

### Date: 3/2/2020

### Changes:

-   :bug: Bug Fixes
    -   Fixed an issue with loading skinned meshes.
    -   Fixed an issue that prevented VR from working when sprites were in the scene.
    -   Fixed an issue where an error in one script would cause other scripts to be skipped.
    -   Fixed an issue where invisible bots are excluded from the colliders list.

## V1.0.11

### Date: 2/27/2020

### Changes:

-   :bug: Bug Fixes
    -   Fixed a configuration value that enabled the 3D debug mode by default.

## V1.0.10

### Date: 2/27/2020

### Changes:

#### :rocket: Improvements

-   Added Basic WebXR Support

    -   This replaces the original WebVR and WebXR support.
    -   Supports both the Oculus Quest and Chrome 80+ on Android.
    -   Supports all pointer events (click, drag, hover).
    -   The `player.device()` function returns whether AR/VR are supported.
    -   The `player.enableAR()` and `player.enableVR()` functions are used to jump into AR/VR.
    -   The world is placed on the ground (if supported by the device) and bots are 1 meter cubed by default.
    -   When using a controller, dragging a bot with `#auxPositioningMode` set to `absolute` will move it in free space.

-   :bug: Bug Fixes
    -   Fixed several issues with using numbers for the `auxUniverse` and `auxPagePortal` query parameters.
    -   Fixed an issue that would cause a service worker to fail to update because an external resource could not be fetched.
    -   Fixed an issue that would cause a stack overflow error when too many uncommitted atoms are loaded.

## V1.0.9

### Date: 2/21/2020

### Changes:

#### :rocket: Improvements

-   The "Create Empty Bot" button is now hidden when opening the sheet for a single bot.

#### :robot: Builder Improvements

-   Re-labeled the "Copy" menu item to "Copy to Clipboard".
-   Re-labeled the "Make Clone" menu item to "Clone".

#### :bug: Bug Fixes

-   Fixed an issue with `getBots(tag, value)` that caused falsy values (like `0` or `false`) to return all bots with the given tag.
-   Fixed an issue where the progress bar's position would only be updated if the progress bar value changed.

## V1.0.8

### Date: 2/20/2020

### Changes:

#### :rocket: Improvements

-   Added the `@onPaste` listener which is triggered when some text is pasted into an AUX.
    -   `that` is an object with the following properties:
        -   `text` - the text that was pasted.

#### :robot: Builder Improvements

-   Changed all the menu items to use normal labels instead of the chat commands.
-   Added a menu item to open a bot directly in the sheet.
-   Added a menu item to copy a bot to the clipboard.
-   Pasting a bot/mod when builder is in the dimension will now put builder into clone mode with the copied bot/mod.
-   Moving builder when builder is in clone mode will now also move the clone.
-   Cloning a bot with a custom scale will now make builder large enough to cover the entire bot.
-   Builder will now automatically hide when the sheet is opened.

## V1.0.7

### Date: 2/19/2020

### Changes:

#### :bug: Bug Fixes

-   Fixed an issue where the hint text for a function was being clipped.
-   Fixed an issue with uploading .aux files that were downloaded from a previous version.
-   Fixed an issue with downloading .aux files in the wrong format.

## V1.0.6

### Date: 2/19/2020

### Changes:

#### :boom: Breaking Changes

-   Renamed `auxLabelAnchor` to `auxLabelPosition`.
-   Renamed `auxProgressBarAnchor` to `auxProgressBarPosition`.
-   Removed the `config` bot.
-   Moved the `#stripePublishableKey` and `#stripeSecretKey` tags from the config bot to the `player.checkout()` and `server.finishCheckout()` function options.
-   `@onUniverseAction` is now a shout.
-   Removed [poly.google.com](https://poly.google.com) support.
    -   To load meshes from poly.google.com, you must make the API requests manually.
    -   See https://casualos.com/home/google-poly-example for an example.

#### :rocket: Improvements

-   Added the `config`, `configTag`, and `tagName` variables.
    -   These variables are useful for creating values and scripts that are shared across multiple bots.
    -   The `config` variable is a shortcut for `getBot("#id", tags.auxConfigBot)`.
    -   The `tagName` variable is the name of the tag that the script is running in.
    -   The `configTag` variable is a shortcut for `config.tags[tagName]`.
-   Made the player menu full width on mobile devices.
-   Improved the sheet portal to load all bots when set to `true`, `id`, or `space`.

#### :bug: Bug Fixes

-   Made bots be hidden while their images are loading.
-   Improved the image loading logic to cache requests for the same URL.

## V1.0.5

### Date: 2/14/2020

### Changes:

#### :book: Documentation

-   Added docs for the `polyApiKey`, `stripePublishableKey`, and `stripeSecretKey` tags.
-   Added a "Player Bot Tags" section with a description of what the player tags do.

#### Other Changes

-   Added support for the webkit-specific versions of the [`requestFullscreen()`](https://developer.mozilla.org/en-US/docs/Web/API/Element/requestFullscreen) function.
    -   This may enable support for fullscreen on iPad, but it also may do nothing.

## V1.0.4

### Date: 2/13/2020

### Changes:

#### :rocket: Features

-   Added the `player.requestFullscreenMode()` and `player.exitFullscreenMode()` functions.
    -   These functions allow jumping in and out of fullscreen, thereby hiding the browser UI controls.
-   Added the `apple-mobile-web-app-*` meta tags to support jumping into fullscreen mode when launching from a bookmark on the iOS home screen.
-   Added the ability to load GLTF and [poly.google.com](https://poly.google.com) meshes.
    -   To load a GLTF model from a URL:
        -   Set `#auxForm` to `mesh`.
        -   Set `#auxFormSubtype` to `gltf`.
        -   Set `#auxFormAddress` to the URL.
    -   To load a model from [poly.google.com](https://poly.google.com):
        -   Set `#auxForm` to `mesh`.
        -   Set `#auxFormSubtype` to `poly`.
        -   Set `#auxFormAddress` to the ID of the model.
-   Added the `face` property to the `@onDrag` and `@onAnyBotDrag` listen arguments.
    -   This is the same value that you would get in an `@onClick`.

#### :robot: Builder Improvements

-   Improved builder to draw a line to the selected bot.

#### :bug: Bug Fixes

-   Fixed positioning of `#auxLabelAnchor` and `#auxProgressBarAnchor` when the values were set to `left` or `right`.

## V1.0.3

### Date: 2/11/2020

### Changes:

#### :robot: Builder Improvements

-   Making a clone of a bot now puts builder into palette mode.
-   Dragging a bot into builder no longer changes builder's color to white.
-   Added the `.help` command to show a list of available commands.
-   Added the `.sleep` command to the helper builder menu.
-   Added the "Go to Builder Dimension` menu action.
-   Added a "Show Join Code" menu item to show a QR Code to quickly join.
-   Waking builder will automatically summon it to the current dimension.
-   Clicking in an empty space when builder is awake will summon him to the clicked space.
-   Made the main builder flat.
-   Builder is now enabled by default in new universes.
-   Added the "Restore Mark" menu item to restore history to the selected history mark.
-   Simplified a bunch of examples.

#### :rocket: Other Features

-   Added the `player.showJoinCode()` function to quickly show a QR Code to join a universe.
-   Made the chat bar auto-focus when it is first shown.

#### :bug: Bug Fixes

-   Fixed an issue that would cause the URL portal tag sync to break, this in turn also caused `@onPlayerPortalChanged` events to not be sent.
    -   This is also the issue that caused the inventory portal colors to not update.
-   Fixed an issue that would cause the tag autocomplete list to stop showing tags when an invalid tag was entered.

## V1.0.2

### Date: 2/10/2020

### Changes:

#### :bug: Bug Fixes

-   Fixed an issue where dragging normal bots was broken.

## V1.0.1

### Date: 2/10/2020

### Changes:

#### :bug: Bug Fixes

-   Fixed an issue with mouse input where dragging the mouse off the browser window would cause the dragging action to persist even when the mouse button is released.
-   Fixed an issue where sometimes a touch handler would be called twice due to event propagation. This would cause other touch events to be lost which would leave the input system in an unrecoverable state.
-   Fixed an issue where sometimes `player.replaceDragBot()` would not work for the entire session.

## V1.0.0

### Date: 2/7/2020

### Changes:

#### :robot: Builder Improvements

-   Renamed the `.summon` command to `.`.
-   Renamed the `.new builder` command to `.clone builder`
-   The Builder menu will now close automatically in the following scenarios:
    -   Any bot is clicked
    -   The grid is clicked
    -   A menu item is selected
    -   A chat command is sent
-   The Builder's cursor is now perfectly flat and is the same color as the Builder.
-   Renamed the default Builder to `ab-1`
-   Dragging a bot into Builder will cause Builder to expand to contain the bot and make Builder produce additional copies of the bot when dragged.
-   Added the `.list commands` command to show a HTML popup with a list of available commands.
-   Added the ability to change the color of the Builder.
-   Updated how hints are displayed in the chat bar.
-   Renamed several labels.

#### :rocket: Other Improvements

-   Moved the "Exit Sheet" button from the bottom of the sheet the top of the sheet. (next to the "Create Bot" button)
-   Added the ability to click a bot in the sheet to hide the sheet and warp to the clicked bot.
-   Added a notification that pops up when a bot ID is copied from the sheet.

#### :bug: Bug Fixes

-   Fixed an issue where destroying a bot during a shout would error if the destroyed bot also had a listener for the same shout.

## V0.11.27

### Date: 2/6/2020

### Changes:

#### :rocket: Features

-   Added an initial version of Builder.
    -   Builder is a bot that helps you build things in aux.
    -   Builder lives in the `auxBuilder` dimension and can be woken up by clicking it.
    -   Builder currently has the following chat commands:
        -   `.. [name]` - Wakes Builder with the given name. If the name is omitted, then the `b001` Builder will be woken.
        -   `.sleep` - Puts Builder to sleep.
        -   `.sheet [dimension]` - Opens the sheet to the given dimension. If the dimension is omitted, then the sheet will be opened for the current dimension.
        -   `.new bot` - Creates a new bot in the current dimension.
        -   `.download` - Downloads the entire universe.
        -   `.upload` - Shows the upload dialog.
        -   `.goto {dimension}` - Redirects the page portal to the given dimension.
        -   `.new universe {universeName}` - Creates a new universe with the given name and opens it in a new tab.
        -   `.show history` - Loads the history and goes to the `auxHistory` dimension.
        -   `.mark history` - Creates a new history mark for the current state.
        -   `.show docs` - Opens the documentation website in a new tab.
        -   `.summon` - Summons the Builder helper into the current dimension.
        -   `.new builder {name}` - Creates a clone of the current builder with the given name.
    -   Builder has a helper bot which will follow you around the universe.
        -   If you enter an empty dimension, the helper bot will automatically appear.
        -   If you enter a dimension that has a bot, you need to summon it using the `.summon` command.
        -   You can click on helper to show a menu of possible options.
        -   Dragging helper will give you a cursor that lets you teleport helper around or select other bots.
        -   Dragging another bot onto helper will turn helper into a pallete so when you drag helper it will make a clone of the other bot.
            -   Clicking helper will return it to normal.
-   Added hotkeys to show/hide the chat bar.
    -   Use the `~` key to show the char bar.
    -   Use the `3342` finger tap code on mobile to show the chat bar.
    -   Use a `5` finger tap on mobile to hide the chat bar.

#### :bug: Bug Fixes

-   Fixed an issue where creating a bot inside a shout would prevent the new bot from being modified by future shouts.
-   Fixed an issue where creating and then updating a bot that was not in the shared space would cause all the updates to be incorrectly routed to the shared space and dropped.

## V0.11.26

### Date: 2/4/2020

### Changes:

#### :book: Documentation

-   Added documentation for the following actions:
    -   `player.getCurrentUniverse()`
    -   `player.getCurrentDimension()`
    -   `player.getInventoryDimension()`
    -   `player.getMenuDimension()`
    -   `player.goToURL()`
    -   `player.openURL()`
    -   `player.getBot()`
    -   `player.playSound()`
    -   `player.showHtml()`
    -   `player.hideHtml()`
    -   `player.tweenTo()`
    -   `player.moveTo()`
    -   `player.openQRCodeScanner()`
    -   `player.closeQRCodeScanner()`
    -   `player.showQRCode()`
    -   `player.hideQRCode()`
    -   `player.openBarcodeScanner()`
    -   `player.closeBarcodeScanner()`
    -   `player.showBarcode()`
    -   `player.hideBarcode()`
    -   `player.loadUniverse()`
    -   `player.unloadUniverse()`
    -   `player.importAUX()`
    -   `player.hasBotInInventory()`
    -   `player.showInputForTag()`
    -   `player.checkout()`
    -   `player.openDevConsole()`
    -   `server.finishCheckout()`
    -   `server.loadFile()`
    -   `server.saveFile()`
    -   `server.shell()`
    -   `server.backupToGithub()`
    -   `server.backupAsDownload()`
    -   `superShout()`
    -   `action.perform()`
    -   `action.reject()`
    -   `getBotTagValues()`
    -   `remote()`
    -   `webhook()`
    -   `webhook.post()`
    -   `byMod()`
    -   `neighboring()`
    -   `either()`
    -   `not()`
    -   `removeTags()`
    -   `subtractMods()`
    -   `getTag()`
    -   `setTag()`
    -   `math.sum()`
    -   `math.avg()`
    -   `math.abs()`
    -   `math.sqrt()`
    -   `math.stdDev()`
    -   `math.randomInt()`
    -   `math.random()`
-   Removed the following functions:
    -   `renameTagsFromDotCaseToCamelCase()`
    -   `server.sayHello()`
    -   `server.echo()`

#### :bug: Bug Fixes

-   Fixed an issue that prevented `changeState()` from working on bots which were provided from a `that`/`data` argument.

## V0.11.25

### Date: 1/31/2020

### Changes:

#### :boom: **Breaking Changes**

-   Replaced the `@onPlayerEnterDimension` listener with `@onPlayerPortalChanged`.
    -   `@onPlayerPortalChanged` is called whenever any portal changes whereas `@onPlayerEnterDimension` was only called for `auxPagePortal`.
    -   Additionally, this fixes some of the issues that `@onPlayerEnterDimension` ran into.
-   Changed the Webhook URLs to the new URL scheme.
    -   Instead of `https://auxplayer.com/{dimension}/{universe}` you should use `https://auxplayer.com/webhook?auxUniverse={universe}`

#### :rocket: Features

-   Added the ability to click a Bot ID in the sheet to copy it.

#### :bug: Bug Fixes

-   Fixed an issue that prevented the portals from reverting to default values if the config bot for the portal was cleared.

## V0.11.24

### Date: 1/31/2020

### Changes:

#### :boom: **Breaking Changes**

-   Renamed the following tags:
    -   `_auxUserDimension` -> `auxPagePortal`
    -   `_auxUserInventoryDimension` -> `auxInventoryPortal`
    -   `_auxUserMenuDimension` -> `auxMenuPortal`
    -   `_auxUserUniverse` -> `auxUniverse`
    -   `auxDimensionColor` -> `auxPortalColor`
    -   `auxDimensionLocked` -> `auxPortalLocked`
    -   `auxDimensionRotatable` -> `auxPortalRotatable`
    -   `auxDimensionPannable` -> `auxPortalPannable`
    -   `auxDimensionPannableMaxX` -> `auxPortalPannableMaxX`
    -   `auxDimensionPannableMaxY` -> `auxPortalPannableMaxY`
    -   `auxDimensionPannableMinX` -> `auxPortalPannableMinX`
    -   `auxDimensionPannableMinY` -> `auxPortalPannableMinY`
    -   `auxDimensionZoomable` -> `auxPortalZoomable`
    -   `auxDimensionZoomableMax` -> `auxPortalZoomableMax`
    -   `auxDimensionZoomableMin` -> `auxPortalZoomableMin`
    -   `auxDimensionPlayerZoom` -> `auxPortalPlayerZoom`
    -   `auxDimensionPlayerRotationX` -> `auxPortalPlayerRotationX`
    -   `auxDimensionPlayerRotationY` -> `auxPortalPlayerRotationY`
    -   `auxDimensionGridScale` -> `auxPortalGridScale`
    -   `auxDimensionSurfaceScale` -> `auxPortalSurfaceScale`
    -   `auxDimensionInventoryHeight` -> `auxInventoryPortalHeight`
    -   `auxDimensionInventoryResizable` -> `auxInventoryPortalResizable`
    -   Removed all the inventory-specific dimension config tags in favor of the normal ones.
        -   e.g. `auxDimensionInventoryColor` is now just `auxPortalColor`
-   Removed the following tags:
    -   `aux._lastActiveTime`
    -   `_auxSelection`
    -   `aux.connected`
    -   `_auxUser`
    -   `auxUserUniversesDimension`
    -   `auxDimensionConfig`
-   Removed the following function:
    -   `player.isConnected()`
-   The `player.isInDimension()` function has been updated to check whether the page portal is showing the given dimension.
-   Dimensions can no longer be configured using the `auxDimensionConfig` tag.
    -   Instead of configuring dimensions, you must configure portals.
    -   Use the new `aux{type}PortalConfigBot` (like `auxPagePortalConfigBot`) tags to specify the bot that should configure the portal.
    -   The you can find a list of the possible tags under the "Portal Config Tags" header in the documentation.
-   Channel Designer is no more.
    -   In addition, the URL scheme has changed. Instead of `auxplayer.com/*{dimension}/{universe}` to get the sheet, you now have to specify the portals via URL query parameters. (e.g. `auxplayer.com?auxUniverse={universe}&auxSheetPortal={dimension}`)
    -   The possible portal values are:
        -   `auxSheetPortal` - Loads the sheet with the given dimension.
        -   `auxPagePortal` - Loads the normal 3D view with the given dimension.
        -   `auxMenuPortal` - Loads the menu with the given dimension.
        -   `auxInventoryPortal` - Loads the inventory with the given dimension.
    -   As a shortcut, you can go to `casualos.com/{dimension}/{universe}` and it will redirect you to `auxplayer.com?auxUniverse={universe}&auxPagePortal={dimension}` or `auxplayer.com?auxUniverse={universe}&auxSheetPortal={dimension}` depending on if you include the `*` for the dimension.

#### :rocket: Features

-   Added the `player.getPortalDimension(portal)` function.
    -   `portal` is a string with the name of the portal. Can be one of the following options:
        -   `page` - Gets the `auxPagePortal` tag.
        -   `inventory` - Gets the `auxInventoryPortal` tag.
        -   `menu` - Gets the `auxMenuPortal` tag.
        -   `sheet` - Gets the `auxSheetPortal` tag.
        -   `universes` - Gets the `auxUniversesPortal` tag.
        -   You can also give it a tag that ends with `"Portal"` to get that tag directly. (e.g. `auxPagePortal` will return `auxPagePortal`)
-   Added the `player.getDimensionalDepth(dimension)` function.
    -   `dimension` is the dimension that should be searched for.
    -   Returns the distance between the player bot and the given dimension.
        -   A return value of `0` means that the player bot is in the given dimension.
        -   A return value of `1` means that the player bot is viewing the given dimension through a portal.
        -   A return value of `-1` means that the player bot cannot access the given dimension at this moment.
-   Added the ability to show the sheet in auxPlayer by setting the `auxSheetPortal` tag on the player bot.

#### :bug: Bug Fixes

-   Fixed an issue where the inventory camera would be placed at an impossible location if the inventory was hidden during startup.
-   Fixed an issue with the inventory where setting `auxInventoryPortal` to null or `undefined` would not hide it.
-   Fixed an issue where setting a dimension tag to a number would place the bot in the dimension.
-   Fixed an issue where tag autocomplete results would become duplicated after closing and reopening the sheet.

## V0.11.23

### Date: 1/23/2020

### Changes:

#### :boom: **Breaking Changes**

-   Renamed the `player.inDesigner()` function to `player.inSheet()`.
-   Changed the `player.showChat(placeholder)` function to set the placeholder of the chat bar instead of the prefill.
-   Removed the ability to trigger a listener by clicking the play button in the code editor.
-   Removed the side menu from auxPlayer.
-   Removed [sharp](https://github.com/lovell/sharp) to allow us to make ARM builds on macOS.

#### :rocket: Features

-   Added the ability to specify an options object when calling `player.showChat(options)`.
    -   `options` is an object with the following properties:
        -   `placeholder` - The placeholder. Will override the existing placeholder. (optional)
        -   `prefill` - The prefill. Will only be set if there is no text already in the chat bar. (optional)
-   Added the ability to click the `id` tag in the sheet to load all the bots.
-   Added the ability to use the browser back button in the sheet.
-   Added the version number to the loading popup.
-   Added the `player.version()` function which gets information about the current version number.
    -   Returns an object with the following properties:
        -   `hash` - The Git hash that the build was made from.
        -   `version` - The Git tag that the build was made from.
        -   `major` - The major number of the build.
        -   `minor` - The minor number of the build.
        -   `patch` - The patch number of the build.
-   Improved the chat bar to remove focus from the input box when the "Send Message" button is clicked/tapped.
    -   This should cause the on-screen keyboard to automatically close.
-   Improved the menu positioning so that it will appear at the bottom of the screen when the inventory is hidden.
-   Added the ability to resize the code editor window.
-   Added the `player.device()` function which gets information about the current device.
    -   Returns an object with the following properties:
        -   `supportsAR` - Whether AR is supported.
        -   `supportsVR` - Whether VR is supported.
-   Added the `player.enableAR()` and `player.disableAR()` functions.
-   Added the `player.enableVR()` and `player.disableVR()` functions.

#### :bug: Bug Fixes

-   Fixed an issue where hidden tags would not get a button to toggle their visiblity in the sheet.
-   Fixed an issue where the `space` tag in the sheet would sometimes show an incorrect value.
-   Fixed an issue where sometimes AUX would crash when multiple tabs were open due to a race condition.
-   Fixed an issue where bots from the history space would not be findable in scripts.

## V0.11.22

### Date: 1/16/2020

### Changes:

-   **Breaking Changes**
    -   Changed player bots to use the `tempLocal` space.
        -   This means that refreshing the page won't pollute the universe with a ton of extra bots.
    -   `player.loadUniverse()` will now create bots in the `tempLocal` space.
        -   Previously they were created in the `shared` space.
-   Improvements
    -   Added the ability to create, load, and restore version marks.
        -   The `player.markHistory(options)` function creates a history mark for the current version.
            -   `options` is an object with the following properties:
                -   `message` - The message that the new mark should have.
        -   The `player.browseHistory()` function loads the `history` space with all the marks that the universe has.
        -   The `player.restoreHistoryMark(mark)` function restores the state in the given mark to the universe.
            -   `mark` - The bot or bot ID of the mark that should be restored.
        -   The `player.restoreHistoryMarkToUniverse(mark, universe)` function restores the state in the given mark to the given universe.
            -   `mark` - The bot or bot ID of the mark that should be restored.
            -   `universe` - The universe that the mark should be restored to.
    -   Changed the CORS settings to allow access from any origin.

## V0.11.21

### Date: 1/14/2020

### Changes:

-   **Breaking Changes**
    -   Renamed the `player.showUploadUniverse()` function to `player.showUploadAuxFile()`.
-   Improvements
    -   Added the `@onAnyCreate` shout listener.
        -   `that` is an object with the following properties:
            -   `bot` - The bot that was created.

## V0.11.20

### Date: 1/13/2020

### Changes:

-   **Breaking Changes**
    -   Renamed context to dimension.
        -   All the `auxContext*` tags have been renamed to `auxDimension*`.
        -   Listeners like `@onDrop`, `@onModDrop`, `@onClick`, etc. now have a `dimension` property in the `data` argument instead of `context`.
        -   The `@onPlayerEnterContext` listener has been renamed to `@onPlayerEnterDimension`.
        -   The `_auxUserContext`, `_auxUserMenuContext`, `_auxUserInventoryContext`, and `_auxUserChannelsContext` have been renamed to use dimension instead of context.
    -   Renamed channel to universe.
        -   All the `auxChannel*` tags have been renamed to `auxUniverse*`.
        -   The `_auxUserChannelsContext` tag has been renamed to `_auxUserUniversesDimension`.
        -   The `_auxUserChannel` tag has been renamed to `_auxUserUniverse`.
        -   The `player.setupChannel()` function has been renamed to `player.setupUniverse()`.
        -   The `player.loadChannel()` and `player.unloadChannel()` functions have been renamed to `player.loadUniverse()` and `player.unloadUniverse()`.
        -   The `player.getCurrentChannel()` function has been renamed to `player.getCurrentUniverse()`.
        -   The `setup_channel` action type has been renamed to `setup_universe`.
        -   The `@onChannel*` listen tags have been renamed to `@onUniverse*`.
            -   Also the `channel` property in the `data` argument has been renamed to `universe`.
    -   Renamed the `auxDimensionRotation` (`auxContextRotation`) tags to `auxDimensionOrientation`.
    -   You no longer need to define a dimension bot (context bot) in order to view a dimension in auxPlayer.
        -   You can still configure a dimension using the `auxDimensionConfig` tag (renamed from `auxContext`).
    -   Channel Designer is no more!
        -   It has been replaced with the "sheet dimension" (bot table).
        -   You can show _any_ dimension in the sheet by putting a `*` in front of the dimension name in the URL.
            -   e.g. `https://auxplayer.com/*home/example` if you wanted to view the `home` dimension in the sheet from the `example` universe.
            -   Going to just `*` will show all bots in the universe in the sheet. (which is very slow at the moment)
        -   You can also jump directly into auxPlayer by using the "Open dimension in auxPlayer" button that is next to the tag filters.
    -   Removed the `player.isDesigner()` function.
    -   Renamed `auxShape` to `auxForm`.
    -   Renamed `auxImage` to `auxFormAddress`.
-   Improvements
    -   Added the `player.showChat()` and `player.hideChat()` functions.
        -   These show/hide the chat bar in auxPlayer.
        -   Typing in the chat bar will trigger a `@onChatUpdated` shout with the text in the chat bar.
        -   Pressing Enter or clicking the send button on the chat bar will trigger a `@onChatEnter` shout with the text in the chat bar.
    -   Added the `@onChat` shout listener.
        -   Triggered when the user sends a message using the chat bar.
        -   `that` is an object with the following properties:
            -   `message` - The message that was sent.
    -   Added the `@onChatTyping` shout listener.
        -   Triggered when the user edits the text in the chat bar.
        -   `that` is an object with the following properties:
            -   `message` - The message that is in the chat bar after the user edited it.
    -   Added the `player.run(script)` function.
        -   `script` is the script text that should be executed.
        -   Works by sending a `run_script` action. This allows `@onUniverseAction()` listener to intercept and prevent scripts.
    -   Added the ability to click a tag in the bot table to teleport to that dimension.
    -   Added a play button to the right side of the code editor to run scripts for quick debugging.
    -   Added the `player.downloadBots(bots, filename)` function.
        -   The first parameter is an array of bots that should be downloaded.
        -   The second parameter is the name of the file that is downloaded.
    -   Added the `player.showUploadUniverse()` function.
        -   Shows a dialog that lets the user upload `.aux` files.
-   Other Changes
    -   Changed the "AUX Player" and "Channel Designer" tab titles to "auxPlayer".
    -   Removed the colored dots from tag labels in the bot table.
-   Bug Fixes
    -   `auxIframe` now supports URLs with `*` characters in them.
    -   Fixed an issue with the menu dimension that would cause items to remain even though a different dimension should be visible.

## V0.11.19

### Date: 12/31/2019

### Changes:

-   Bug Fixes
    -   Fixed an issue where the "Create Empty Bot" button in the bot table was hidden when a mod was selected.

## V0.11.18

### Date: 12/30/2019

### Changes:

-   Improvements
    -   Showing hidden tags in the bot table will now also show the `shared` tag.
    -   Removed the multi-select button from the bot table.
    -   Removed the create context button from the bot table.
    -   Removed the clear search button from the bot table.
    -   Removed the "create mod from selection" button from the bot table.
    -   Added the ability to click/tap on a bot preview in the bot table to select a mod of it.
    -   Added the ability to drag a bot preview in the bot table to drag a mod of it.
    -   Hid the ID tag when a mod is selected.
    -   Hid all other buttons when a mod is selected in the bot table.

## V0.11.17

### Date: 12/20/2019

### Changes:

-   **Breaking Changes**
    -   Changed `@onDrop`, `@onDropEnter`, and `@onDropExit` to use the same parameters.
        -   `that` is an object with the following properties:
            -   `dragBot` - The bot that is being dragged.
            -   `to` - an object with the following properties:
                -   `context` - The context the bot is being dragged into.
                -   `x` - The X grid position the bot is being dragged to.
                -   `y` - The Y grid position the bot is being dragged to.
                -   `bot` - The bot that the `dragBot` is being dragged onto.
            -   `from` - an object with the following properties:
                -   `context` The context the bot is being dragged from.
                -   `x` - The X grid position the bot is being dragged from.
                -   `y` - The Y grid position the bot is being dragged from.
-   Improvements
    -   `create()` will now automatically set the `auxCreator` tag to `null` if it references a bot that is in a different space from the created bot.
    -   Also `create()` will not set the `auxCreator` tag to `null` if it references a non-existent bot.
    -   Added the `changeState(bot, stateName, groupName)` function to help with building state machines.
        -   Sets the `[groupName]` tag to `[stateName]` on `bot` and sends "on enter" and "on exit" whispers to the bot that was updated.
        -   `groupName` defaults to `"state"` if not specified.
        -   If the state has changed, then a `@[groupName][previousStateName]OnExit()` and `@[groupName][stateName]OnEnter()` whispers are sent to the updated bot.
            -   `that` is a object with the following properties:
                -   `from` - The previous state name.
                -   `to` - The next state name.
        -   Example: Running `changeState(bot, "Running")` will set the `state` tag to `"Running"` and will send a `@stateRunningOnEnter()` whisper to the bot.

## V0.11.16

### Date: 12/19/2019

### Changes:

-   **Breaking Changes**
    -   Renamed `onBotDrag` and `onBotDrop` to `onDrag` and `onDrop` respectively.
    -   Renamed `onMod` to `onModDrop`.
    -   Removed `onCombine`, `onCombineEnter`, and `onCombineExit`.
    -   Dropping a mod in an empty space will no longer create a new bot.
    -   Setting `auxPositioningMode` to `absolute` will no longer prevent mods.
    -   Changed `applyMod()` and `subtractMods()` to not send `onMod()` events.
    -   Renamed the `diffs` property on the `onModDrop` argument to `mod`.
-   Improvements
    -   Added `onModDropEnter` and `onModDropExit` listeners for when a mod is dragged onto or off of a bot.
        -   The bot that the mod will be applied to recieves the `onModDropEnter` and `onModDropExit` events.
    -   If a custom `onModDrop` listener is provided, then the mod will not be applied. It is up to the `onModDrop` listener to apply the mod via `applyMod(this, that.mod)`.
    -   Added `onDropEnter` and `onDropExit` listeners for when a bot is dragged onto or off of another bot.
        -   Both the bot that is being dragged and the bot that they are on top of will recieve the `onDropEnter` and `onDropExit` events.
        -   Note that `onDropEnter` and `onDropExit` events will fire even if one of the bots is not stackable.
        -   They have the following parameters:
            -   `draggedBot` - the bot that is being dragged.
            -   `otherBot` - the bot that the dragged bot is on top of.
            -   `context` - the context that this is happening in.
    -   Improved `onDrop` to be sent to both the dragged bot and the bot that it is dropped on top of.
        -   The event will fire on the other bot even if it has `auxPositioningMode` set to `absolute`.
    -   Added the `player.setClipboard()` function that is able to set the user's clipboard to the given text.
        -   ex. `player.setClipboard("abc")` will set the user's clipboard to "abc".
        -   On Chrome and Firefox, the text will be copied directly to the user's clipboard.
        -   On Safari and all iOS browsers, a popup will be triggered with a copy button allowing the user to copy the text to their clipboard.
    -   Tags that contain listeners will now display with a @ symbol in front of the tag name.
    -   Tags that contain formulas will now display with a = sign after the tag name.
    -   Removed the @ symbol from the first line in the code editor when editing a script.
    -   Added the ability to use an @ symbol while creating a new tag to prefill the editor with an @.
    -   Added the ability to use @ symbols in tags in `getTag()`, `setTag()`, `getBot()`, `getBots()`, `byTag()`, `shout()`, and `whisper()`.
    -   Added tag filters for listener tags and formula tags to the bot table.
    -   Added the ability to detect the `tags` variable in scripts as a reference to tags.
        -   This is useful for knowing when to update a formula.
        -   Also works with the `raw` variable.
        -   Limitations:
            -   Does not detect references via the `bot` or `this` variables. (e.g. `bot.tags.abc`)
            -   Does not detect references via other bots. (e.g. `otherBot.tags.abc`)
            -   Does not detect references if a function is called on the tag. (e.g. `tags.name.toString()`)
        -   If you need to work around the limitations, use the `getTag()` function.

## V0.11.15

### Date: 12/17/2019

### Changes:

-   Bug Fixes
    -   Fixed an issue where `player.replaceDragBot()` actions were not getting processed because some data was improperly formatted.
    -   Resolved issue with inventory not remaining in place on resizing.

## V0.11.14

### Date: 12/16/2019

### Changes:

-   **Breaking Changes**

    -   Removed `auxStackable` and replaced it with `auxPositioningMode`.
        -   `auxPositioningMode` has two possible values:
            -   `stack` - Indicates that the bot will stack on top of other bots (default)
            -   `absolute` - Indicates that the bot will ignore other bots when positioning.
    -   Removed the `createTemp()` function.
        -   It has been replaced with the `{ space: "value" }` mod.
        -   e.g. Instead of `createTemp()` you should use `create({ space: "tempLocal" })`.
    -   Removed the `cookie` bot. It has been replaced with the `local` space.
    -   Removed the following functions:
        -   `addToContextMod()`
        -   `removeFromContextMod()`
        -   `addToMenuMod()`
        -   `removeFromMenuMod()`
        -   `setPositionMod()`
        -   `from()`
            -   You can use a mod declaration with the new `getID()` function to achieve the same functionality:
            -   `{ auxCreator: getID(bot) }`
    -   Renamed the `createdBy()` filter function to `byCreator()`.

-   Improvements
    -   Added the `space` tag which indicates where a bot will be stored.
        -   The following spaces are currently available:
            -   `shared` - This space is shared among multiple users and is persistent. This is the default space for bots if not specified.
            -   `tempLocal` - This space is not shared and is cleared every time the browser refreshes.
            -   `local` - This space is kept on your device and is persistent.
        -   When creating a bot, you can set the space that it will be stored in using a `{ space: "value" }` mod.
            -   e.g. `create({ space: "local" })` will create a new bot in the `local` space.
            -   Creating a bot from another bot will inherit spaces. So cloning a `tempLocal` bot will produce another `tempLocal` bot. You can of course override this using a mod.
        -   You can search for bots in a specific space using the `bySpace()` filter function.
            -   e.g. `getBots(bySpace("local"))` will get all the bots in the `local` space.
            -   It is simply an alternative way to do `getBots(byTag("space", value))`.
    -   Added the following functions:
        -   `getID(bot)` gets the ID of a bot. If given a string, then that will be returned instead.
        -   `getJSON(data)` gets a JSON string for the given data.
-   Bug Fixes
    -   Resolved issue of orientation inverting then attepting to resize the inventory once the viewport has beeen panned.

## V0.11.13

### Date: 12/13/2019

### Changes:

-   Bug Fixes
    -   Fixed an issue where having duplicate bot atoms could cause the bot values to be locked because it would chose the wrong bot to update.

## V0.11.12

### Date: 12/12/2019

### Changes:

-   Bug Fixes
    -   Fixed an issue where script bots were not being converted back into normal bots correctly.

## V0.11.11

### Date: 12/12/2019

### Changes:

-   **Breaking Changes**

    -   Changed `create()` and `createTemp()` to automatically set `auxCreator` to the current `this` bot.
        -   `create()` no longer takes a bot/bot ID as the first parameter. Instead, you need to use the `from()` function to set the creator ID.
        -   e.g. `create(from(bot))`.
    -   Renamed all listen tags to not use the `()` at the end.
        -   Every tag is now the same. This means that `()` to the end of a tag does nothing special.
        -   i.e. There is no difference between a "normal" tag and a "listen" tag.
        -   Instead, tags can listen by prefixing their script with a `@` symbol.
        -   e.g. `player.toast("Hi!")` becomes `@player.toast("Hi!")`.
    -   Renamed `mod()` to `applyMod()`.
    -   Renamed `mod.addToMenu()` to `addToMenuMod()`.
    -   Renamed `mod.removeFromMenu()` to `removeFromMenuMod()`.
    -   Renamed `mod.addToContext()` to `addToContextMod()`.
    -   Renamed `mod.removeFromContext()` to `removeFromContextMod()`.
    -   Renamed `mod.setPosition()` to `setPositionMod()`.
    -   Renamed `mod.subtract()` to `subtractMods()`.
    -   Renamed `mod.import()` to `getMod()`.
    -   Removed `mod.export()`.

-   Improvements
    -   Added a `creator` variable to scripts and formulas which gets the bot that created the `this` bot.
        -   `creator` is null if the current bot has no creator.
    -   Added a `raw` variable to scripts and formulas which gets direct access to the `this` bot's tag values.
        -   This is similar to the `tags` variable but does not do any pre-processing on the tag value. This means you will get formula scripts back instead of the calculated formula values.
    -   Improved the `tags` variable to handle setting tag values on it.
        -   This lets you write scripts like `tags.name = "joe"` or `bot.tags.myContext = true`.
        -   Also works with the `raw` variable.
    -   Improved bots returned from `getBots()` and `getBot()` to support setting tag values on their `tags` property.
        -   This lets you write things like `myBot.tags.name = "bob"`.
        -   Should also work with bots in the `that` variable.
    -   Added a `data` variable which equals `that`.
    -   Added the `player.hideHtml()` function which hides the HTML modal.
    -   Added in inventory tags to limit panning movements on the inventory context: `auxContextInventoryPannableMinX`, `auxContextInventoryPannableMaxX`, `auxContextInventoryPannableMinY`, `auxContextInventoryPannableMaxY`.
    -   Reformatted new selection id logic by removing the `._` character from its return.

## V0.11.10

### Date: 12/9/2019

### Changes:

-   Bug Fixes
    -   Resolved issue of hidden tags showing up when no filter has been selected on the table.

## V0.11.9

### Date: 12/6/2019

### Changes:

-   **Breaking Changes**
    -   `removeTags()` now checks if a tag starts with the given search value.
        -   Previously it would check if the search value matched the first part of a tag up do the dot (`.`).
        -   Now, it will remove all tags that start with the given search value.
        -   e.g. `removeTags(bot, "hello")` will remove `hello`, `helloAbc`, and `helloX`.
    -   The bot table tag blacklist has been updated to support camel cased tags.
    -   Renamed several functions:
        -   Renamed `onAnyAction()` to `onChannelAction()`.
        -   Renamed `player.currentChannel()` to `player.getCurrentChannel()`.
        -   Renamed `player.currentContext()` to `player.getCurrentContext()`.
        -   Renamed `mod.apply()` to `mod()`.
            -   All the other `mod.` functions remain the same.
            -   ex. `mod.export()` still works.
    -   Renamed all of the built-in tags to use `camelCase` instead of `dot.case`.
        -   Renamed all the scene tags to channel tags.
            -   `aux.scene.color` is now `auxChannelColor`
            -   `aux.scene.user.player.color` is now `auxChannelUserPlayerColor`
            -   `aux.scene.user.builder.color` is now `auxChannelUserBuilderColor`
        -   Renamed `aux.inventory.height` to `auxInventoryHeight`.
        -   Renamed `aux.channel` to `auxChannel`.
        -   Renamed `aux.connectedSessions` to `auxConnectedSessions`.
        -   Renamed `aux.color` to `auxColor`.
        -   Renamed `aux.creator` to `auxCreator`.
        -   Renamed `aux.draggable` to `auxDraggable`.
        -   Renamed `aux.draggable.mode` to `auxDraggableMode`.
        -   Renamed `aux.stackable` to `auxStackable`.
        -   Renamed `aux.destroyable` to `auxDestroyable`.
        -   Renamed `aux.editable` to `auxEditable`.
        -   Renamed `aux.stroke.color` to `auxStrokeColor`.
        -   Renamed `aux.stroke.width` to `auxStrokeWidth`.
        -   Renamed `aux.line.to` to `auxLineTo`.
        -   Renamed `aux.line.width` to `auxLineWidth`.
        -   Renamed `aux.line.style` to `auxLineStyle`.
        -   Renamed `aux.line.color` to `auxLineColor`.
        -   Renamed `aux.label` to `auxLabel`.
        -   Renamed `aux.label.color` to `auxLabelColor`.
        -   Renamed `aux.label.size` to `auxLabelSize`.
        -   Renamed `aux.label.size.mode` to `auxLabelSizeMode`.
        -   Renamed `aux.label.anchor` to `auxLabelAnchor`.
        -   Renamed `aux.listening` to `auxListening`.
        -   Renamed `aux.shape` to `auxShape`.
        -   Renamed `aux.scale` to `auxScale`.
        -   Renamed `aux.scale.x` to `auxScaleX`.
        -   Renamed `aux.scale.y` to `auxScaleY`.
        -   Renamed `aux.scale.z` to `auxScaleZ`.
        -   Renamed `aux.image` to `auxImage`.
        -   Renamed `aux.iframe` to `auxIframe`.
        -   Renamed `aux.iframe.x` to `auxIframeX`.
        -   Renamed `aux.iframe.y` to `auxIframeY`.
        -   Renamed `aux.iframe.z` to `auxIframeZ`.
        -   Renamed `aux.iframe.size.x` to `auxIframeSizeX`.
        -   Renamed `aux.iframe.size.y` to `auxIframeSizeY`.
        -   Renamed `aux.iframe.rotation.x` to `auxIframeRotationX`.
        -   Renamed `aux.iframe.rotation.y` to `auxIframeRotationY`.
        -   Renamed `aux.iframe.rotation.z` to `auxIframeRotationZ`.
        -   Renamed `aux.iframe.element.width` to `auxIframeElementWidth`.
        -   Renamed `aux.iframe.scale` to `auxIframeScale`.
        -   Renamed `aux.progressBar` to `auxProgressBar`.
        -   Renamed `aux.progressBar.color` to `auxProgressBarColor`.
        -   Renamed `aux.progressBar.backgroundColor` to `auxProgressBarBackgroundColor`.
        -   Renamed `aux.progressBar.anchor` to `auxProgressBarAnchor`.
        -   Renamed `aux._selection` to `_auxSelection`.
        -   Renamed `aux._user` to `_auxUser`.
        -   Renamed `aux.user.active` to `auxUserActive`.
        -   Renamed `aux.version` to `auxVersion`.
        -   Renamed `aux._userChannel` to `_auxUserChannel`.
        -   Renamed `aux._userContext` to `_auxUserContext`.
        -   Renamed `aux._userInventoryContext` to `_auxUserInventoryContext`.
        -   Renamed `aux._userMenuContext` to `_auxUserMenuContext`.
        -   Renamed `aux._userSimulationsContext` to `_auxUserChannelsContext`.
        -   Renamed `aux._editingBot` to `_auxEditingBot`.
        -   Renamed `aux._selectionMode` to `_auxSelectionMode`.
        -   Renamed `aux.runningTasks` to `auxRunningTasks`.
        -   Renamed `aux.finishedTasks` to `auxFinishedTasks`.
        -   Renamed `aux.task.output` to `auxTaskOutput`.
        -   Renamed `aux.task.error` to `auxTaskError`.
        -   Renamed `aux.task.time` to `auxTaskTime`.
        -   Renamed `aux.task.shell` to `auxTaskShell`.
        -   Renamed `aux.task.backup` to `auxTaskBackup`.
        -   Renamed `aux.task.backup.type` to `auxTaskBackupType`.
        -   Renamed `aux.task.backup.url` to `auxTaskBackupUrl`.
        -   Renamed `aux.context` to `auxContext`.
        -   Renamed `aux.context.color` to `auxContextColor`.
        -   Renamed `aux.context.locked` to `auxContextLocked`.
        -   Renamed `aux.context.grid.scale` to `auxContextGridScale`.
        -   Renamed `aux.context.visualize` to `auxContextVisualize`.
        -   Renamed `aux.context.x` to `auxContextX`.
        -   Renamed `aux.context.y` to `auxContextY`.
        -   Renamed `aux.context.z` to `auxContextZ`.
        -   Renamed `aux.context.rotation.x` to `auxContextRotationX`.
        -   Renamed `aux.context.rotation.y` to `auxContextRotationY`.
        -   Renamed `aux.context.rotation.z` to `auxContextRotationZ`.
        -   Renamed `aux.context.surface.scale` to `auxContextSurfaceScale`.
        -   Renamed `aux.context.surface.size` to `auxContextSurfaceSize`.
        -   Renamed `aux.context.surface.minimized` to `auxContextSurfaceMinimized`.
        -   Renamed `aux.context.surface.defaultHeight` to `auxContextSurfaceDefaultHeight`.
        -   Renamed `aux.context.surface.movable` to `auxContextSurfaceMovable`.
        -   Renamed `aux.context.player.rotation.x` to `auxContextPlayerRotationX`.
        -   Renamed `aux.context.player.rotation.y` to `auxContextPlayerRotationY`.
        -   Renamed `aux.context.player.zoom` to `auxContextPlayerZoom`.
        -   Renamed `aux.context.devices.visible` to `auxContextDevicesVisible`.
        -   Renamed `aux.context.inventory.color` to `auxContextInventoryColor`.
        -   Renamed `aux.context.inventory.height` to `auxContextInventoryHeight`.
        -   Renamed `aux.context.inventory.pannable` to `auxContextInventoryPannable`.
        -   Renamed `aux.context.inventory.resizable` to `auxContextInventoryResizable`.
        -   Renamed `aux.context.inventory.rotatable` to `auxContextInventoryRotatable`.
        -   Renamed `aux.context.inventory.zoomable` to `auxContextInventoryZoomable`.
        -   Renamed `aux.context.inventory.visible` to `auxContextInventoryVisible`.
        -   Renamed `aux.context.pannable` to `auxContextPannable`.
        -   Renamed `aux.context.pannable.min.x` to `auxContextPannableMinX`.
        -   Renamed `aux.context.pannable.max.x` to `auxContextPannableMaxX`.
        -   Renamed `aux.context.pannable.min.y` to `auxContextPannableMinY`.
        -   Renamed `aux.context.pannable.max.y` to `auxContextPannableMaxY`.
        -   Renamed `aux.context.zoomable` to `auxContextZoomable`.
        -   Renamed `aux.context.zoomable.min` to `auxContextZoomableMin`.
        -   Renamed `aux.context.zoomable.max` to `auxContextZoomableMax`.
        -   Renamed `aux.context.rotatable` to `auxContextRotatable`.
        -   Renamed `stripe.publishableKey` to `stripePublishableKey`.
        -   Renamed `stripe.secretKey` to `stripeSecretKey`.
        -   Renamed `stripe.charges` to `stripeCharges`.
        -   Renamed `stripe.successfulCharges` to `stripeSuccessfulCharges`.
        -   Renamed `stripe.failedCharges` to `stripeFailedCharges`.
        -   Renamed `stripe.charge` to `stripeCharge`.
        -   Renamed `stripe.charge.receipt.url` to `stripeChargeReceiptUrl`.
        -   Renamed `stripe.charge.receipt.number` to `stripeChargeReceiptNumber`.
        -   Renamed `stripe.charge.description` to `stripeChargeDescription`.
        -   Renamed `stripe.outcome.networkStatus` to `stripeOutcomeNetworkStatus`.
        -   Renamed `stripe.outcome.reason` to `stripeOutcomeReason`.
        -   Renamed `stripe.outcome.riskLevel` to `stripeOutcomeRiskLevel`.
        -   Renamed `stripe.outcome.riskScore` to `stripeOutcomeRiskScore`.
        -   Renamed `stripe.outcome.rule` to `stripeOutcomeRule`.
        -   Renamed `stripe.outcome.sellerMessage` to `stripeOutcomeSellerMessage`.
        -   Renamed `stripe.outcome.type` to `stripeOutcomeType`.
        -   Renamed `stripe.errors` to `stripeErrors`.
        -   Renamed `stripe.error` to `stripeError`.
        -   Renamed `stripe.error.type` to `stripeErrorType`.
-   Improvements
    -   Added the `renameTagsFromDotCaseToCamelCase()` function to help with updating bots from the old tag style to the new tag style.
        -   Use this function on bots that were using the old tag naming style but you want to use the new style.
        -   Note that this only renames the tags already existing on the bot. It does not fix any code that might be stored in the bot.
        -   Usage: `renameTagsFromDotCaseToCamelCase(bot)`
    -   Added the `bot` variable to all functions and formulas.
        -   Replacement for `this`.
    -   Added the `getMod()` function to be able to get all the tags on a bot.
        -   Returns a mod containing all the tag values on the bot.
        -   The returned mod is always up to date with the bot's current values.
        -   Calling `mod.export()` on the returned mod will save the tag code to JSON.
            -   For example, if you have a formula `=123`, then `mod.export(getMod(bot))` will return JSON containing `tag: "=123"` instead of `tag: 123`.
    -   Added the `tags` variable to all functions and formulas.
        -   This is a quick shortcut for `let tags = getMod(bot)` at the beginning of a script/formula.
        -   The `tags` variable has some caveats when used in formulas. Namely that the formulas won't be automatically updated when another tag referenced from the formula is updated. (Use `getTag()` for full support)
        -   Supports autocomplete for all tags.

## V0.11.8

### Date: 12/3/2019

### Changes:

-   Improvements
    -   Added a new system for managing causal trees.
        -   This new system has improvements for performance and reliability.
        -   It also adds support for revision history. (The controls will be coming in a future update)
        -   Every new channel will use the new system while old channels will continue to use the old one.
        -   Everything should function exactly the same as before.
    -   Changed the .aux file format.
        -   The new format is based on the bots state and is easily human readable/writable.
        -   This is different from the old format where a list of atoms was stored.
        -   Downloading a channel will give you a .aux file with the new format.
        -   Uploading a channel supports both the old format and the new format.

## V0.11.7

### Date: 11/27/2019

### Changes:

-   Improvements
    -   Changed the functionality of the table view's filterying system to be inverted.
    -   Attempting to drag a bot onto a bot with `aux.stackable` set to false will now cause the dragged bot to pass through the other bot as if it was not there.
-   Bug Fixes
    -   Resolved issue of player inventory resizing showing a reset on each change.
    -   Tag values that are objects are displayed as JSON.Stringified text. ie `{ field: "myValue" }`
        -   Known Issue: Modifying these displayed strings will convert the tag value to a string
    -   When Moving the camera via `player.MoveTo()`, the pan distance is now set correctly so pan limits are absolute.

## V0.11.6

### Date: 11/6/2019

### Changes:

-   Improvements
    -   Added the `server.setupChannel(channel, botOrMod)` function.
        -   This sends a `setup_channel` action to the server which, if executed using `action.perform()`, will create a channel if it doesn't already exist and place a clone of the given bot or mod in it.
        -   Takes 2 parameters:
            -   `channel` - The channel that should be created.
            -   `botOrMod` - (Optional) The bot or mod that should be cloned and placed inside the new channel. `onCreate()` is triggered after the bot or mod is created so you can use that to script custom setup logic.
        -   As mentioned above, you have to receive the `device` action in `onAnyAction()` and do an `action.perform(that.action.event)` to allow channels to be setup via this function.

## V0.11.5

### Date: 10/31/2019

### Changes:

-   Improvements
    -   Added the `player.replaceDragBot(botOrMod)` function.
        -   When used inside of `onBotDrag()` or `onAnyBotDrag()`, it will set the bot/mod that the user is dragging.
        -   Use this to implement clone or cloneAsMod style functionality.
    -   Added the ability to create temporary bots using the `createTemp()` function.
        -   This function behaves exactly the same as `create()` but the created bot is temporary, which means it won't be shared and will be deleted upon refresh.
-   Changes
    -   Renamed `aux.movable` to `aux.draggable`.
        -   `aux.draggable` now only woks with `true` and `false` values.
        -   The `pickup` and `drag` options have been moved to a new tag `aux.draggable.mode`.
        -   The `clone` and `cloneMod` options have been removed.
            -   You will need to use the new `player.replaceDragBot()` API to replicate `clone` and `cloneMod` behavior.
    -   Removed the `aux.mergeable` tag.
        -   It has been replaced with the `aux.stackable` tag.
    -   Removed the `aux.mod` and `aux.mod.mergeTags` tags.
    -   Renamed the `local` bot to the `cookie` bot.
        -   This is supposed to help make it clear that the bot data is stored in the browser and will be cleared when the browser's data is cleared.
    -   Renamed the `aux.users` context to `aux-users`.
    -   Added the `aux.inventory.height` tag which controls the default height of the inventory on all contexts when set of the config bot.
        -   The `aux.context.inventory.height` tag has been updated to only work on the context bot.
    -   Removed names from the other player frustums.
    -   Removed `aux.whitelist`, `aux.blacklist`, and `aux.designers`.
-   Bug Fixes
    -   Fixed an issue that would cause duplicate users to be created all the time.
    -   Fixed an issue that prevented other users from being rendered.
    -   Fixed an issue that caused all users to use channel designer colors.

## V0.11.4

### Date: 10/29/2019

### Changes:

-   Bug Fixes
    -   Fixed an issue in production builds that pre-processed the QR Code scanner code with babel. As a result, async code in the QR Code scanner failed because the babel polyfill is not being used.

## V0.11.3

### Date: 10/28/2019

### Changes:

-   Improvements
    -   Improved the vendor JavaScript bundle size by removing unused code.
        -   Refactored `three-vrcontroller-module` to use the `three` package instead of `three-full` so we don't duplicate Three.js.
        -   Removed unused shims (PEP.js, `webrtc-adapter`).
        -   Refactored `lodash` imports to directly import the modules that are used.
            -   This helps with dead code eliminiation.
    -   Added the ability to save and load files.
        -   New functions:
            -   `server.saveFile(filename, data, options)`
                -   `filename` is a string and should start with `/drives/`.
                -   `data` is a string of the data to store.
                -   `options` is an object with the following properties:
                    -   `callbackShout` A shout that should happen on the server when the file is done saving.
                    -   `overwriteExistingFile` A boolean that indicates if existing files should be overwritten. (defaults to false)
            -   `server.loadFile(filename, options)`
                -   `filename` is a string and should start with `/drives/`.
                -   `options` is an object with the following properties:
                    -   `callbackShout` A shout that should happen on the server when the file is done loading.
        -   Note that the save file and load file tasks must be enabled via the `onAnyAction()` listener.
            -   You can enable it via using this code:
            ```javascript
            if (that.action.type === 'device') {
                if (
                    ['save_file', 'load_file'].indexOf(
                        that.action.event.type
                    ) >= 0
                ) {
                    action.perform(that.action.event);
                }
            }
            ```
        -   All files from USB drives are stored under the `/drives` directory and the USB drives themselves are numbered starting with 0.
            -   To load a file from USB drive #1, use `server.loadFile("/drives/0/myFile")`.
            -   To save a file to USB drive #2, use `server.saveFile("/drives/1/myFile", data)`.
    -   Removed several options from the side menu:
        -   Removed the channel name from the top of the menu.
        -   Removed the login status from the top of the menu.
        -   Removed the login/logout options from the menu.
            -   The "Logout" option will still be available if you are logged in as a non-guest.
            -   Once you are logged out, then the option will dissapear.
        -   Removed the "Add Channel" option from the menu in AUXPlayer.
-   Bug Fixes
    -   Fixed an issue that prevented the `removeTags()` function from working when given an array of bots.

## V0.11.2

### Date: 10/23/2019

### Changes:

-   Improvements
    -   Improved initial loading time by up to 70%.
    -   Added the ability to choose which camera is used for QR and Barcode scanning.
        -   The following functions have been improved:
            -   `player.openQRCodeScanner(camera)`
            -   `player.openBarcodeScanner(camera)`
        -   The `camera` parameter is optional and takes 2 values: `"front"` or `"rear"`.
    -   Add the `LOCAL_IP_ADDRESS` environment variable which controls the private IP Address that the directory client reports.
    -   Added the ability to serve files from an external folder.
        -   Makes it easy for us to map USB drives into the folder and have them be automatically served to AUX users.
-   Changes
    -   User bots no longer register their own context. Instead, a new bot has been created to host the `aux.users` context.
        -   Improves performance of AUXes with many user bots with the same username.
        -   Existing user bots are not affected. They will be deleted automatically if given enough time. Alternatively, you can delete them using `destroy(getBots("#aux._user"))`.
-   Bug Fixes
    -   Fixed an issue where bots would have the incorrect height because of conflicts in a caching mechanism.
    -   Audio will now trigger on ios devices and on the safari browser.

## V0.11.1

### Date: 10/21/2019

### Changes:

-   Improvements
    -   Added in `player.playSound()` function, will play a sound, given by the url path, once.
-   Bug Fixes
    -   Fixed issue where default panning tag locked the vertical movement in player.

## V0.11.0

### Date: 10/18/2019

### Changes:

-   Improvements
    -   Made the menu item count badge a lighter gray.
    -   Removed the item count badge from the menu.
    -   Removed the dropdown aspect of the menu.
-   Changes

    -   Made the menu item count badge a lighter gray.
    -   Removed the admin channel and admin-channel specific functionality.
        -   This means that there are no more user account bots or channel bots.
            -   You can login as anyone from any device without requiring additional authentication.
            -   You can access any channel. No need to create a channel first. (because there are no channel bots anymore)
            -   The connection counts are now stored in the config bot of the channel.
            -   Connection limits no longer work since they were set on the channel bot in the admin channel.
            -   Username whitelists and blacklists still work, but they rely on client-side script execution instead of server-side execution.
        -   It also means there is no admin role. For now, everyone has admin permissions.
        -   `action.perform()` now needs to be used to run actions on the server.
            -   You can send an action to the server using the `remote()` function.
            -   The server will receive the action in its `onAnyAction()` as `that.action.type === "device"`
            -   `onAnyAction()` has to detect remove events and execute the inner action via `action.perform(that.action.event)`.
        -   The following functions have been removed:
            -   `server.grantRole()`
            -   `server.revokeRole()`
        -   The following functions are not executed by default and require a custom `onAnyAction()` to handle them.
            -   `server.backupAsDownload()`
            -   `server.backupToGithub()`
            -   `server.shell()`
        -   `server.backupAsDownload()` has been updated to accept a "session selector" which determines which session the ZIP file should be sent to.
            -   ex. `server.backupAsDownload({ username: getTag(player.getBot(), "#aux._user") })`
        -   Removed the `aux._lastEditedBy` tag.
            -   This tag was automatically set to the ID of the user whenever a bot was edited.
            -   Currently, it is extra cruft that is not needed and could be easily implemented via `onAnyAction()`.
    -   Centered the menu above the player inventory.
    -   Increased menu text size.
    -   Added in new camera range tags: `aux.context.zoomable.min`, `aux.context.zoomable.max` `aux.context.pannable.min.x`, `aux.context.pannable.max.x`, `aux.context.pannable.min.y`, `aux.context.pannable.max.y`.

-   Bug Fixes
    -   Removed hidden inventory dragging hitboxes when inventory is set to non-visible.

## V0.10.10

### Date: 10/11/2019

### Changes:

-   Bug Fixes
    -   Fixed an issue where sometimes DependencyManager would be given a bot that was undefined which would crash the simulation.

## V0.10.9

### Date: 10/11/2019

### Changes:

-   Bug Fixes
    -   Fixed the ability to make other users admins.

## V0.10.8

### Date: 10/09/2019

### Changes:

-   Improvements
    -   Added a Content-Security-Policy to HTML Modals which prevents them from including scripts of any kind.
        -   This prevents malicious users from executing cross-channel scripting attacks.
        -   Scripts are still allowed in iframes loaded from external domains. (like youtube)
-   Bug Fixes
    -   Disabled the site-wide Content-Security-Policy.
        -   Many devices enforce Content-Security-Policy differently and so it is difficult to find an option which is secure and compatible.

## V0.10.7

### Date: 10/09/2019

### Changes:

-   Bug Fixes
    -   Added a workaround for an issue with Amazon Kindle tablets that caused the Content-Security-Policy to not work correctly.
        -   Downside is that security is less effective since now HTML modals can load whatever scripts they want. (XSS threat)
        -   As a result, this workaround is only applied to Kindle devices.

## V0.10.6

### Date: 10/08/2019

### Changes:

-   Bug Fixes
    -   Fixed labels.

## V0.10.5

### Date: 10/08/2019

### Changes:

-   Improvements
    -   Added the `player.showHtml(html)` function that shows a modal with the given HTML.
        -   Optimized for embedding YouTube videos but works with any arbitrary HTML.
        -   Embedding JavaScript is not supported.
-   Bug Fixes
    -   Fixed an issue that prevented tabs with the same URL from seeing each other's changes to the local bot.

## V0.10.4

### Date: 10/08/2019

### Changes:

-   Improvements
    -   Added `onAnyAction()` action tag to intercept and change actions before they are executed.
        -   `onAnyAction()` runs for every action, including when a bot is created, changed, or deleted.
        -   Every action is an object with a `type` property.
            -   The `type` property is a string that indicates what the action does.
            -   Here is a partial list of types:
                -   `add_bot`: A bot should be added (i.e. created).
                -   `remove_bot`: A bot should be removed (i.e. deleted).
                -   `update_bot`: A bot should be updated.
                -   `apply_state`: The given bot state should be applied. (i.e. a set of bots should be created/updated)
                -   `shout`: A shout should be executed.
                -   `show_toast`: A toast message should be shown on the device.
                -   `show_barcode`: A barcode should be shown.
                -   `tween_to`: The camera should be tweened to show a bot.
        -   `that` is an object with the following properties:
            -   `action`: The action that is going to be executed.
        -   Forking a channel clears the `onAnyAction()` on the config bot.
            -   This is so that you can recover from broken states and also gives the person who forked the AUX full control over the fork.
    -   Added two new script functions:
        -   `action.reject(action)`: Prevents the given action from being performed. Returns the rejection action.
        -   `action.perform(action)`: Adds the given action to the performance queue so it will be performed. This can be used to re-enable an action after it has been rejected (you can also reject the rejection action). Returns the action that will be performed.
    -   Added a `local` bot which is stored in the browser's local storage.
        -   The `local` bot is a bot that is unique to the device and channel.
        -   You can access the bot by querying for it: `getBot("#id", "local")`.
    -   Renamed `onShout()` to `onAnyListen()`.
    -   Added `onListen()` which is an alternative to `onAnyListen()` that is only called on the targeted bots.
    -   Added ability to set duration of toast, `plater.toast("message", durationNum)`.
    -   Made the background for the menu label gray.

## V0.10.3

### Date: 10/04/2019

### Changes:

-   Improvements
    -   Added tags to control panning, zooming, and rotating the main camera.
        -   `aux.context.pannable`: Controls whether the main camera is able to be panned.
        -   `aux.context.zoomable`: Controls whether the main camera is able to be zoomed.
        -   `aux.context.rotatable`: Controls whether the main camera is able to be rotated.
    -   Added `player.moveTo()` to instantly tween the camera to a bot.
        -   In the future, custom tween durations will be supported.
    -   Changed the low camera angle limit to 32 degrees from 10 degrees.
    -   `onCombineExit` action will now fire alongside the `onCombine` action.
    -   Newly created contexts will no longer be autoselected.
    -   Toast messages will now only remain on screen for 2 seconds.
    -   Added the ability to send webhooks from the server.
        -   You can also tell the server to send a webhook via `remote(webhook())`.
        -   This is useful for getting around CORS issues.
-   Bug Fixes
    -   Fixed `player.tweenTo()` to not change the zoom level when it is not specified.
    -   Tweens will now work better with the `onPlayerEnterContext` action.

## V0.10.2

### Date: 09/27/2019

### Changes:

-   Bug Fixes
    -   Resolved issues with context changing affecting base simulation identifier.
    -   Invoke a camera reset upon changing contexts via `player.goToContext()`.

## V0.10.1

### Date: 09/26/2019

### Changes:

-   Improvements
    -   Browser tab will now update to correct context when switched to with `player.goToContext()`.
-   Bug Fixes
    -   Resolved error in inventory setup causing runtime issues.

## V0.10.0

### Date: 09/25/2019

### Changes:

-   Improvements
    -   Added the ability to send and receive webhooks.
        -   Send webhooks using the following functions:
            -   `webhook(options)` - options is an object that takes the following properties:
                -   `method` - The HTTP Method that should be used for the request.
                -   `url` - The URL that the request should be made to.
                -   `responseShout` - (Optional) The shout that should happen when a response is received from the server.
                -   `headers` - (Optional) The HTTP headers that should be sent with the request.
                -   `data` - (Optional) The data that should be sent with the request.
            -   `webhook.post(url, data, options)` - Sends a HTTP Post request.
                -   `url` - The URL that the request should be made to.
                -   `data` - (Optional) The data that should be sent with the request.
                -   `options` - (Optional) An object that takes the following properties:
                    -   `responseShout` - (Optional) The shout that should happen when a response is received from the server.
                    -   `headers` - (Optional) The headers that should be sent with the request.
        -   Receive webhooks by registering a handler for the `onWebhook()` action and send requests to `https://auxplayer.com/{context}/{channel}/whatever-you-want`.
            -   `onWebhook()` is shouted to the channel that the request was made to and `that` is an object with the following properties:
                -   `method` - The HTTP Method that the request was made with.
                -   `url` - The URL that the request was made to.
                -   `data` - The JSON data that the request included.
                -   `headers` - The HTTP headers that were included with the request.
    -   Added the ability to spy on shouts and whispers via the `onShout()` event.
        -   `onShout()` is executed on every bot whenever a shout or whisper happens.
            -   It is useful for tracking what shouts are being made and modifying responses.
            -   Also useful for providing default behaviors.
            -   `that` is an object with the following properties:
                -   `name` is the name of the action being shouted.
                -   `that` is the argument which was provided for the shout.
                -   `targets` is an array of bots that the shout was sent to.
                -   `listeners` is an array of bots that ran a script for the shout.
                -   `responses` is an array of responses that were returned from the listeners.
    -   Added events to notify scripts when channels become available.
        -   The following events have been added:
            -   `onChannelSubscribed()` - happens the first time a channel is loaded. Sent to every channel that is currently loaded.
            -   `onChannelUnsubscribed()` - happens when a channel is unloaded. Sent to every channel that remains after the channel is unloaded.
            -   `onChannelStreaming()` - happens when a channel is connected and fully synced. Sent to every channel that is currently loaded.
            -   `onChannelStreamLost()` - happens when a channel is disconnected and may not be fully synced. Sent to every channel that is currently loaded.
            -   For all events, `that` is an object with the following properties:
                -   `channel` - The channel that the event is for.
        -   The following events have been removed:
            -   `onConnected()`
            -   `onDisconnected()`
    -   Added in tags to change the state of the inventory's camera controls:
        -   `aux.context.inventory.pannable` enables and disables the inventory's ability to pan, off by default.
        -   `aux.context.inventory.resizable` enables and disables the inventory's drag to resize functionality, on by default.
        -   `aux.context.inventory.rotatable` enables and disables the inventory's ability to rotate, on by default.
        -   `aux.context.inventory.zoomable` enables and disables the inventory's ability to zoom, on by default.
-   Bug Fixes
    -   Resolved issue with the near cliiping plane for the sheet's minifile image.
    -   Resolved issues with the create empty bot button not functioning sometimes on mobile.

## V0.9.40

### Date: 09/20/2019

### Changes:

-   Improvements
    -   Reworked the login functionality to use popups instead of dedicated pages.
        -   The login page has been split into two popups:
            -   The login popup (account selector).
            -   The authorization popup (QR Scanner).
        -   The login popup has the following functions:
            -   It can be opened by the "Login/Logout" button in the menu.
            -   It will display a list of accounts that can be used to login.
            -   If no accounts are available, then a username box will be shown.
            -   If accounts are available, a new account can be added by clicking the "+" button at the bottom of the list.
            -   At any time, the user can close the popup to keep their current login.
            -   They can also select the "Continue as Guest" option to login as a guest.
        -   The authorization popup has the following functions:
            -   It is opened automatically when the user needs to scan an account code.
            -   It contains the QR Code scanner to scan the account code.
            -   It also contains an input box to manually enter the code.
            -   Closing the popup automatically logs the user in as a guest.
    -   Made the account QR Code blue.
    -   Added the ability to click the account QR Code to copy it to the clipboard.
-   Bug Fixes
    -   Fixed a couple communication issues between the server and client during login.
        -   One such issue could potentially leave the client in state where future changes would not be synced to the server.

## V0.9.39

### Date: 09/19/2019

### Changes:

-   Improvements
    -   Added support for accepting payments via Stripe.
        -   To get started with Stripe, first register for an account on [their website](https://dashboard.stripe.com/register).
        -   Second, copy your publishable key from the stripe dashboard and add it to the channel's config file in the `stripe.publishableKey` tag.
        -   Third, make a new channel. This will be the "processing" channel which will contain all the information actually needed to charge users for payments. And contain the code to actually complete a charge.
            -   In this channel, add your Stripe secret key to the config file in the `stripe.secretKey` tag.
        -   At this point, you are all setup to accept payments. Use the following functions:
            -   `player.checkout(options)`: Starts the checkout process for the user. Accepts an object with the following properties:
                -   `productId`: The ID of the product that is being purchased. This is a value that you make up to distinguish different products from each other so you know what to charge.
                -   `title`: The title message that should appear in the checkout box.
                -   `description`: The description message that should appear in the checkout box.
                -   `processingChannel`: The channel that payment processing should happen on. This is the channel you made from step 3.
                -   `requestBillingAddress`: Whether to request billing address information with the purchase.
                -   `paymentRequest`: Optional values for the "payment request" that gives users the option to use Apple Pay or their saved credit card information to checkout. It's an object that takes the following properties:
                    -   `country`: The two-letter country code of your Stripe account.
                    -   `currency`: The three letter currency code. For example, "usd" is for United States Dollars.
                    -   `total`: The label and amount for the total. An object that has the following properties:
                        -   `label`: The label that should be shown for the total.
                        -   `amount`: The amount that should be charged in the currency's smallest unit. (cents, etc.)
            -   `server.finishCheckout(options)`: Finishes the checkout process by actually charging the user for the product. Takes an object with the following properties:
                -   `token`: The token that was produced from the `onCheckout()` call in the processing channel.
                -   `amount`: The amount that should be charged in the currency's smallest unit.
                -   `currency`: The three character currency code.
                -   `description`: The description that should be included in the receipt.
                -   `extra`: Extra data that should be sent to the `onPaymentSuccessful()` or `onPaymentFailed()` actions.
        -   Additionally, the following actions have been added:
            -   `onCheckout()`: This action is called on both the normal channel and the processing channel when the user submits a payment option to pay for the product/service. `that` is an object with the following properties:
                -   `token`: The Stripe token that was created to represent the payment details. In the processing channel, this token can be passed to `server.finishCheckout()` to complete the payment process.
                -   `productId`: The ID of the product that is being purchased. This is useful to determine which product is being bought and which price to charge.
                -   `user`: (Processing channel only) Info about the user that is currently purchasing the item. It is an object containing the following properties:
                    -   `username`: The username of the user. (Shared for every tab & device that the user is logged into)
                    -   `device`: The device ID of the user. (Shared for every tab on a single device that the user is logged into)
                    -   `session`: The session ID of the user. (Unique to a single tab)
            -   `onPaymentSuccessful()`: This action is called on the processing channel when payment has been accepted after `server.finishCheckout()` has completed. `that` is an object with the following properties:
                -   `bot`: The bot that was created for the order.
                -   `charge`: The info about the charge that the Stripe API returned. (Direct result from [`/api/charges/create`](https://stripe.com/docs/api/charges/create))
                -   `extra`: The extra info that was included in the `server.finishCheckout()` call.
            -   `onPaymentFailed()`: This action is called on the processing channel when payment has failed after `server.finishCheckout()` was called. `that` is an object with the following properties:
                -   `bot`: The bot that was created for the error.
                -   `error`: The error object.
                -   `extra`: The extra info that was included in the `server.finishCheckout()` call.
    -   Added the ability to send commands directly to users from the server via the `remote(command, target)` function.
        -   For example, calling `remote(player.toast("hi!"), { username: 'test' })` will send a toast message with "hi!" to all sessions that the user "test" has open.
        -   This is useful for giving the user feedback after finishing the checkout process.
        -   Currently, only player commands like `player.toast()` or `player.goToURL()` work. Shouts and whispers are not supported yet.

## V0.9.38

### Date: 09/16/2019

### Changes:

-   Improvements
    -   Added the ability for the directory client to automatically connect to an AUX Proxy.
        -   Can be controlled by using the `PROXY_TUNNEL` environment variable which should be set to the WebSocket URL that the client should try to tunnel to.
        -   Also needs to have the `UPSTREAM_DIRECTORY` environment variable set to the URL of the directory that the client should register with and get its tokens from.
        -   The `casualsimulation/aux-proxy` docker image is a tunnel server that can handle automatically accepting and managing tunnels for directory clients.
        -   For example, you can get a basic tunnel system going by setting up the `casualsimulation/aux-proxy` docker image at a URL like `proxy.auxplayer.com` and setting the `PROXY_TUNNEL` environment variable for the `casualsimulation/aux` image to `wss://proxy.auxplayer.com`.
            -   When the client grabs a token from the configured `UPSTREAM_DIRECTORY`, it will then try to connect to `wss://proxy.auxplayer.com` to establish a tunnel for the `external-{key}` subdomain.
            -   Once the tunnel is established, any traffic directed at `external-{key}.auxplayer.com` which is routed to the same server that hosts `proxy.auxplayer.com` will be forwarded onto the tunnel client which will then server the AUX experience.
            -   In effect, this lets a AUXPlayer experience hosted from an internal network be accessible from outside the network via using a reverse tunnel server. (This lets us get around NAT without things like UPNP)
-   Bug Fixes
    -   Copying the workspace will now copy the context bot as well.
    -   Removing a bot via code it should no longer set the selection to a mod.

## V0.9.37

### Date: 9/13/2019

### Changes:

-   Improvements
    -   Added an AUX Proxy web service that can temporarilly authorize a proxy connection for a local AUX.
    -   Added a package that provides the ability to create tunnels via websockets.

## V0.9.36

### Date: 9/13/2019

### Changes:

-   Bug Fixes
    -   Fixed an issue with dragging files on a non-default grid scale in AUXPlayer.

## V0.9.35

### Date: 9/11/2019

### Changes:

-   Improvements
    -   Changing the player inventory's height via the height slider will now set the inventory items to be correctly bottom aligned.
-   Bug Fixes
    -   Resolved issues with dragging bots and minimized contexts onto the background in builder.
    -   Resolved issues with sizing differences of the player inventory between pc and mobile platforms.
    -   Fixed the directory client to send the correct IP Address.
    -   Fixed the directory service to handle errors when sending webhooks.

## V0.9.34

### Date: 9/10/2019

### Changes:

-   Improvements
    -   Added the ability to set which IP Addresses should be trusted as reverse proxies.
        -   Setting this value will allow the server to determine the actual IP Address of visiting users and which protocol they are actually using to load data.
        -   Can be controlled with the `PROXY_IP_RANGE` environment variable.
            -   Supports a single IP Address, or a CIDR IP Address range.

## V0.9.33

### Date: 9/10/2019

### Changes:

-   Improvements
    -   Added a service which can send information to the configured directory at periodic intervals.
        -   By default, the information gets sent on startup and every 5 minutes afterwards.
            -   `key`: The SHA-256 hash of the hostname plus the loopback interface's MAC address.
            -   `password`: The password that was generated on the device to authenticate to the directory.
            -   `publicName`: The hostname of the device.
            -   `privateIpAddress`: The IPv4 Address of the first non-loopback interface sorted by interface name. This is supposed to be the LAN IP that the device has.
        -   The directory that the client reports to (the upstream) can be configured using the `UPSTREAM_DIRECTORY` environment variable. If it is not set, then the client is disabled in production.

## V0.9.32

### Date: 9/10/2019

### Changes:

-   Improvements
    -   Changed and condensed the action tags: `onDropInContext()`, `onAnyDropInContext()`, `onDropInInventory()`, `onAnyDropInInventory()`, `onDragOutOfContext()`, `onAnyDragOutOfContext()`, `onDragOutOfInventory()` and `onAnyDragOutOfInventory()` to `onBotDrop()`, `onAnyBotDrop()`, `onBotDrag()`, `onAnyBotDrag()`.
    -   Setup new 1x7 player inventory layout, works with dynamic changes to width, currently not working with dynamic changes to height.
    -   Changed range of `aux.context.inventory.height` from 0 to 1 to instead be 1 to 10 defining the default number of rows to view in the inventory on page load.
    -   Added an API for the AUX Directory.
        -   Stores a list of AUXes and their IP addresses to make it easy to discover AUXPlayers that share the same public IP address with you.
        -   Controllable with the `DIRECTORY_TOKEN_SECRET` and `DIRECTORY_WEBHOOK` environment variables.
        -   If the `DIRECTORY_TOKEN_SECRET` environmenv variable is not specified, then the directory API will not be enabled.
        -   Make sure to use a long secure random value for the `DIRECTORY_TOKEN_SECRET`.
        -   The `DIRECTORY_WEBHOOK` variable specifies the URL that updated entry information should be POSTed to.
            -   The message contains a JSON object with the following data:
                -   `key`: The key/hash that the uniquely identifies the AUX that was updated.
                -   `externalIpAddress`: The external (public facing) IP Address that the AUX is using.
                -   `internalIpAddress`: The internal (non-public facing) IP Address that the AUX is using.
        -   The following API Endpoints have been added:
            -   `GET /api/directory`
                -   Gets a list of AUXPlayers that share the same public IP Address as you.
                -   Each entry in the list contains the name of the AUXPlayer and the URL that it can be accessed at.
            -   `PUT /api/directory`
                -   Creates / Updates the entry for an AUXPlayer.
                -   The request must contain the following values as a JSON object:
                    -   `key`: The unique key identifying the AUXPlayer. Recommended to use a hash of the MAC address and hostname.
                    -   `privateIpAddress`: The local network IP Address that has been assigned to the AUXPlayer.
                    -   `publicName`: The name that can be shown to other users publicly.
                    -   `password`: The password that is required to update the record. If this is the first request for the `key` then the password will be saved such that the record can only be updated in the future when given the same password.
-   Bug Fixes
    -   Unbound `aux.context.player.rotation.x` and `aux.context.player.rotation.y` from one another to let the user only need to fill in one of the fields for player's initial rotation to work.

## V0.9.31

### Date: 9/05/2019

### Changes:

-   Improvements
    -   Added in a `mod.subtract` function to removed certain tags defined by a mod.
    -   Added the ending grid position to the drag and drop context actions.
    -   Added the new `createdBy()` function that get the filter of bots that have been created by another bot.
    -   Set the drag and drop actions to return more consistant variables.
    -   Removed the hamburger menu icon and the menu text from the player's menu.
    -   Player's menu will now open then items are added to it from an empty state.
    -   Removed unneeded function from the project: `getBotsInContext`, `getBotsInStack`, `getFilessAtPosition`, `getNeighboringBots`.
-   Bug Fixes
    -   Set the bot in the drag and drop actions to no longer return multiple bots.
    -   Cleaned up missed text artifact on the loading popup in player.
    -   Setting the initial zoom of the player in the context without setting anything for the rotation will no longer rotate the initial player.
    -   Resolved issue with wall height not getting set correctly when the context the bot is on is moved vertically.
    -   Fix issue with the bot returned from a drag and drop action.
    -   Sheet will now remain open when deleting a bot.
    -   Fixed `onCombine()` actions to pass the other bot as `that.bot`.

## V0.9.30

### Date: 08/28/2019

### Changes:

-   Improvements
    -   Split the player inventory's resizing bar into two and placed them at the top corners of the inventory.
    -   Halved the inventory's gap spacing when on moble for a larger inventory.
    -   Improved the label textbox to resize to fix bot that have a high width value.
    -   The drop action tags: `onDropInContext()`, `onAnyDropInContext()`, `onDropInInventory()` and `onAnyDropInInventory()` now return the previous context the bots were in before the drop.
    -   Allow the context to set the player's default zoom with the tag `aux.context.player.zoom` and its rotation with the tags `aux.context.player.rotation.x` and `aux.context.player.rotation.y`.
    -   Changed the loading popup to have improved readability and removed wanted information from the player's loading popup.
    -   Added the ability to show and scan barcodes.
        -   Barcodes can be shown via the `player.showBarcode(code, format)` function.
            -   The `format` parameter accepts the following options:
                -   [`code128`](https://en.wikipedia.org/wiki/Code_128) (Code 128) (default)
                -   [EAN](https://en.wikipedia.org/wiki/International_Article_Number)
                    -   `ean13` (EAN-13)
                    -   `ean8` (EAN-8)
                    -   `upc` (UPC-A)
                -   [`itf14`](https://en.wikipedia.org/wiki/ITF-14) (ITF-14)
                -   [`msi`](https://en.wikipedia.org/wiki/MSI_Barcode) (MSI)
                -   [`pharmacode`](https://en.wikipedia.org/wiki/Pharmacode) (Pharmacode)
                -   [`codabar`](https://en.wikipedia.org/wiki/Codabar) (Codabar)
        -   The barcode scanner can be opened via the `player.openBarcodeScanner()` function.
            -   The following barcode types can be scanned:
                -   Code 128
                -   Code 39
                -   Code 93
                -   EAN-13
                -   EAN-8
                -   UPC-A
                -   UPC-C
                -   Codeabar
            -   When a barcode is scanned the `onBarcodeScanned()` event will be sent containing the barcode that was detected.
            -   Also supports `onBarcodeScannerOpened()` and `onBarcodeScannerClosed()`.
    -   Added menus back to AUXPlayer.
    -   Added `byMod()` as an additional way to query bots.
        -   Convienent way to query bots by multiple tags at once.
        -   Usage:
            -   `getBots(byMod({ "aux.color": "red", "aux.scale": 2 }))` gets all the bots with `aux.color` set to `"red"` and `aux.scale` set to `2`.
            -   `getBots(byMod({ "aux.color": null, "aux.label": "Hi!" }))` gets all the bots without an `aux.color` but with `aux.label` set to `"Hi!"`.
-   Bug Fixes
    -   Resolved issue with new contexts adding an incorrect tag to the sheet.
    -   Changed the dynamic aspect ratio to a stable one for the inventory scaling.

## V0.9.29

### Date: 08/23/2019

### Changes:

-   Improvements
    -   Changed `hasFileInInventory()` function to `hasBotInInventory()`.
    -   Changed `onMerge()` action tag to `onMod()`.
    -   Changed `aux._editingFile` hidden tag to `aux._editingBot`.
    -   Gave the player inventory an offset from the bottom of the window so that it is floating.
    -   Deselecting one of 2 bots in multiselection mode will return the the sheet to single selection mode.
    -   Removed the direct aux view for now.
    -   Added new feature in sheet where clicking on a bot's tag will select all bots with that tag.
    -   Added a code editor.
        -   Loads only on desktop/laptop.
        -   For the best experience, use with the full size sheet.
        -   Features:
            -   Syntax highlighting for action tags and formulas.
                -   Normal tags don't get syntax highlighting.
            -   Syntax checking.
            -   Autocomplete for tags.
                -   Triggered by typing `#` or by pressing `Ctrl+Space`.
            -   Autocomplete for formula/action API functions.
                -   Triggered by typing or by pressing `Ctrl+Space`.
            -   Find references to API functions across actions/formulas.
                -   Trigger by putting the cursor on the tag and press `Shift+F12`.
            -   Find references to tags across actions/formulas.
                -   Trigger by putting the cursor on the tag and press `Shift+F12`.
            -   Auto formatting
                -   Trigger by typing `Alt+Shift+F`.
            -   Find & Replace
                -   Open the find tool by pressing `Ctrl+F`.
                -   Go to replace mode by toggling the arrow on the left side of the find tool.
        -   Other notes
            -   It is not currently possible to remove formulas using the code editor. Instead, you have to use the small tag input in the table to completely remove formulas.
    -   Changed menu button text of: `Channel doesn't exist. Do you want to create it?` to `Channel doesn't exist. Click here to create it.` for better user direction.
-   Bug Fixes
    -   Resolved issue of the `getBot()` function not working in the search bar.
    -   Allow the use of a channelID made up entirely of numbers.
    -   Resolved issue of `setTag()` not working with multiple files when fed a false or null value to set.
    -   Deleting a bot when in multiselection mode will no longer close the sheet.
    -   The `onPointerExit()` function will now execute before an `onPointerEnter()` function when hovering over multiple bots.
    -   Fixed issue in the `RemoveTags()` function where providing a string with a `.` in its tag section failed to remove the correct tags.
    -   The tag `aux.context` can now be set to a value type of boolean or number.
    -   Increased the timeout time on the `Create Channel` toast message to give it more processing time so it works more consistently.
    -   Fixed inconsistency between actual action tag `onAnyDropInContext` and what was appearing in the tag dropdown `onDropAnyInContext` to read correctly, and other similar cases of this.
    -   Changed the tag `aux.context.inventory.height` to work in the context bot's tag list.

## V0.9.28

### Date: 08/16/2019

### Changes:

-   Improvements
    -   Added the `onPointerUp()` action tag to fire on button release.
-   Bug Fixes
    -   Resolved issue where creating a new tag on one bot, deselecting all bots and attempting to add that same tag to a different bot resulted in a warning.
    -   Resolved issue stopping VR from functioning on Occulus Quest.

## V0.9.27

### Date: 08/14/2019

### Changes:

-   Improvements
    -   Added the context to the `that` of the `onAnyBotClicked()` action tag.
    -   Added the context to the `that` of the `onKeyDown()` and `onKeyUp` action tags.
    -   Removed the trashcan area that appears when dragging a bot.
    -   Added the bot and context to the `that` of the `onPointer` action tags.
    -   Improved the functionality of `getBots()` and `getBot()` by adding the ability to search by multiple parameters.
        -   [Github Issue](https://github.com/casual-simulation/aux/issues/8)
        -   The following functions have been added:
            -   `byTag(tag, value)`: Filters for bots that have the given tag and value.
            -   `inContext(context)`: Filters for bots that are in the given context.
            -   `inStack(bot, context)`: Filters for bots that are in the same stack as the given bot in the given context.
            -   `atPosition(context, x, y)`: Filters for bots that are at the given position in the given context.
            -   `neighboring(bot, context, direction)`: Filters for bots that are neighboring the given bot in the given context in the given direction.
            -   `either(filter1, filter2)`: Filters for bots that match either of the given filters.
            -   `not(filter)`: Filters for bots that do not match the given filter.
        -   As a result, it is now possible to use `getBots()` like this:
            -   `getBots(byTag("abc", 123), byTag("name", "test"))`
            -   `getBots(not(inContext("hello")))`
            -   `getBots(inContext("hello"), not(inStack(this, "hello")))`
            -   `getBots(atPosition("test", 1, 2))`
            -   `getBots(either(byTag("abc", true), byTag("def", true)))`
        -   You can still use the old syntax like `getBot("name", "bob")`.
    -   Improved the server to update a tag indicating whether a user is active or not.
        -   The tag is `aux.user.active` and is on every player bot.
        -   The user frustums have been updated to use this value for detecting if a player is active or not.
    -   Removed the depreciated tags: `aux.context.surface.grid`, `aux.context.surface.defaultHeight`, `aux.input`, `aux.input.target`, and `aux.input.placeholder`.
    -   Made the text editor in sheet go all way to the bottom of the screen when the sheet is toggled to fullscreen mode.
    -   Removed the `event()` function from action scripts.
-   Bug Fixes
    -   Destroying a bot will no longer keep a mod of the bot in the selection.
    -   Modballs will no longer appear as the file rendered when searching for bots.
    -   Added the missing `onPointerDown()` tag to the tag dropdown list.
    -   Fixed an issue that would cause the browser to be refreshed while in the process of Forking an AUX.
    -   The `player.currentChannel()` function will now work in builder.
    -   Fixed actions to be able to support using comments at the end of scripts.
    -   When clicking off of a search for config it will no longer show a mod being selected briefly.

## V0.9.26

### Date: 08/09/2019

### Changes:

-   Improvements
    -   Changed the "Subscribe to Channel" text to "Add Channel" in AUXPlayer.
    -   Changed the "powered by CasualOS" tagline to "CasualOS ☑️".
    -   Added the ability to copy/paste bots directly onto surfaces.
    -   Control clicking a bot and attempting to drag it will now result in cloning the bot.
    -   Removed the outline bars on the player inventory.
    -   Dragging files in AUXPlayer now pulls the selected bot out of the stack.
    -   Updating the `aux.scale.z` or `{context}.z` values on bots now updates the other bots in the same stack.
    -   Improved the sheet to show the filter buttons for every tag namespace.
    -   Added the ability to undo destroying a bot from the sheet.
    -   Changed the "channel does not exist" message to include a better call to action.
    -   Zooming and rotation from a `player.tweenTo()` call can now be canceled by user input.
-   Bug Fixes
    -   The zoom value and orbital values of the `player.tweenTo()` function have been clamped to their set limits to avoid issues.
    -   The inconsistancy of zoom number input between perspective and orthographic cameras with the `tweenTo` function has been fixed.
    -   Fixed the create channel button to refresh the page so that the channel is properly loaded.

## V0.9.25

### Date: 08/08/2019

### Changes:

-   Bug Fixes
    -   Fixed a spelling error in the hamburger menu.
    -   Fixed an issue that would cause recursive formulas to lock-up the channel.

## V0.9.24

### Date: 08/08/2019

### Changes:

-   Improvements
    -   Changed `onPlayerContextEnter()` to `onPlayerEnterContext()`.
    -   Added `player.currentChannel()` for users to query the channel id in player.
-   Bug Fixes
    -   Dragging a mod should no longer show a change in the scale.
    -   Fixed an issue that would show the wrong username if logging in as a guest.
    -   Fixed the "Fork Channel" button to create the new channel.
    -   Changed the "Fork Channel" and "Clear Channel" buttons to only allow admins to run them.
    -   Fixed an issue that would cause the tag input boxes to not accept typing an `=` sign as the first character.
    -   Fixed the `Destroyed {bot ID}` messages to not show when the bot doesn't actually get destroyed.
    -   Getting the mod of a recently changed file will no longer be missing tags.
    -   Fixed isse with new tag input remaining open when verifying a tag vai the enter key.
    -   Fixed issue where `aux.stackable` being false stopped mods from being applied to the bot, mods can now be applied.

## V0.9.23

### Date: 08/06/2019

### Changes:

-   Improvements
    -   Changed `Clear Mod` to `Reset` in the sheet.
    -   Allow the clicking on a bot in the sheet in single selection mode to deselect the bot.
    -   Changed `onCombine()` action tag to `onCombine(#tag:"value")` and set the autofill to not auto add this tag to the sheet.
    -   Added the `aux.context.devices.visible` to allow the hiding of user bots in the player.
-   Bug Fixes
    -   Dragging a bot with no bot selected will no longer select a mod of the dragged bot.

## V0.9.22

### Date: 08/06/2019

### Changes:

-   Improvements
    -   Changed `{context}.index` to `{context}.sortOrder`.
    -   Added another variable to `onClick()` action tag to return a context.
    -   Added another variable to `onCombineEnter()` and `onCombineExit()` action tags to return a context.
    -   Added `onAnyPlayerContextEnter` to trigger on every bot when a player joins a context and changed `onPlayerContextEnter` to trigger on the player bot that joins a context.

## V0.9.21

### Date: 08/05/2019

### Changes:

-   Improvements
    -   Improved the `server.shell()` command to output a bot to the `aux.finishedTasks` channel with the results of the command.
    -   Added the ability to backup channels to Github using Gists.
        -   You can trigger a backup by running `server.backupToGithub(token)` as an admin from the admin channel.
        -   The `token` parameter should be replaced with a string containing a [personal access token](https://help.github.com/en/articles/creating-a-personal-access-token-for-the-command-line) from the account you want the backup to upload to.
        -   During upload a bot will be added to the `aux.runningTasks` context with a progress bar indicating the status of the operation.
        -   When the task is completed the bot will be moved to the `aux.finishedTasks` context and will contain tags indicating the result of the operation.
        -   After finishing the bot will contain a link to the uploaded data.
    -   Added the ability to backup channels as a zip file.
        -   Triggered by running `server.backupAsDownload()` as an admin from the admin channel.
        -   Similar to the Github backup but the zip file is downloaded to your device.
    -   `setTag` function will now accept an array of bots as it's first paramater.
    -   Removed the white circle background from the player's menu button.
    -   Changed `Fork/Upload/Download AUX` to `Fork/Upload/Download Channel`.
    -   Updated connection message.
    -   Allow the deselection of files by clicking on the bot in the sheet during multiselection.
    -   Greatly improved the performance of dragging stacks of bots in AUXPlayer.
    -   Added the `onCombineEnter()` and `onCombineExit()` action tags to fire on all bots being interacted with during a drag operation with combine action tags involved.
-   Bug Fixes
    -   Removed mouse pointer change on player inventory side bars.
    -   Made the multiselect button ui consistant colors.
    -   Made the multiselect button hide itself in multiselect mode.
    -   `aux.label` will now accept numbers as a tag value.
    -   Further restrict the add tag setup to stop unwanted warning popups.
    -   Fixed to let admin users be designers even if the designers list says otherwise.

## V0.9.20

### Date: 07/31/2019

### Changes:

-   Improvements
    -   Increased the Socket.io ping interval and timeout values to better support sending large causal trees.
    -   Updated `aux.inventory.height` to `aux.context.inventory.height`.
    -   Removed the raise and lower option in the context dropdwon menu.
    -   Changed player menu's `Add Channel` to `Subscribe to Channel`.
    -   Set mobile and desktop's default player inventory height to be consistent.
    -   Added a basic console that can be used to view logs from scripts and formulas.
        -   The console can be opened via the `player.openDevConsole()` script function.
    -   Changed the toggle size button's image.
    -   Moved multiselection button to the top right, added new icon for the button.
    -   Added bot image to top of sheet.
    -   Removed deslection button, the minus icon, from the sheets.
    -   Changed destroy bot button text to the trash can icon.
    -   Allow the user to drag bots from the bot image at the top of the sheet section.
-   Bug Fixes
    -   Improved centering of loading popup's `powered by CasualOS` text.
    -   Fixed an issue that would cause `player.currentContext()` to not update until after the `onPlayerContextEnter()` event was fired.
    -   Fixed some issues with the login flow for AUXPlayer.

## V0.9.19

### Date: 07/29/2019

### Changes:

-   Improvements
    -   Added the ability for shouts and whispers to return values.
        -   `shout()` returns a list of results from every bot that ran a script for the shout ordered by bot ID.
        -   `whisper()` returns a list of results from every bot that ran a script for the whisper ordered by the input bot array.
        -   To return a value from a shout/whisper handler, use `return` statements. For example, to return `10` from a shout you would simply write `return 10`.
    -   Changed the tag suggestion list to only show when there are tags that match the input.
    -   Changed the create surface popup's header text to read: `Create Context from Selection`.
    -   Added show surface checkbox to the create context popup.
    -   Removed the text on the sheet's bottom left add tag button.
    -   Added the phrase `powered by CasualOS` to bthe hamburger menu and loading popup.
    -   Removed `Unselect All` from the sheets.
-   Bug Fixes
    -   Fixed an issue that would let users load the admin channel because no file specified session limits for it.
    -   Fixed an issue that would cause formulas which contained indexer expressions to fail.
    -   Fixed the server to not overwrite broke Causal Trees.
    -   Stopped incorrect empty tag warning when attempting to add in a new tag.
    -   Fixed there not being a visible right bar on the player inventory.
    -   Fixed dependency tracking for formulas which get bots by ID. (like `getBots("id")`)

## V0.9.18

### Date: 07/25/2019

### Changes:

-   Bug Fixes
    -   Reverted a change that had the potential to corrupt a tree upon load.

## V0.9.17

### Date: 07/25/2019

### Changes:

-   Improvements
    -   Added the ability to execute remote events on the server.
        -   This lets us do all sorts of administrative tasks while keeping things secure.
        -   These events are sent via scripts.
        -   Depending on the action, it may only be possible to execute them in the correct channel. For example, executing admin tasks is only allowed in the admin channel to help prevent things like clickjacking.
        -   The following functions are supported:
            -   Admin channel only
                -   `server.grantRole(username, role)`: Grants the given role to the user account with the given username if the current player is an admin.
                -   `server.revokeRole(username, role)`: Revokes the given role from the user account with the given username if the current player is an admin.
                -   `server.shell(script)`: Runs the given shell script on the server if the current player is an admin.
    -   Improved the login system to dynamically update based on changes to the admin channel.
        -   This lets us do things like lock user accounts or tokens and have the system automatically handle it.
        -   It even supports formulas!
        -   The login system uses the following tags on bots in the admin channel:
            -   `aux.account.username`: This tag indicates that the bot is a "user account" bot for the given username.
            -   `aux.account.roles`: This tag indicates which roles an account should be granted.
            -   `aux.account.locked`: This tag indicates whether the account is locked and that logging in using it should not be allowed.
            -   `aux.token`: This tag indicates that the bot is a "token" which can be used to login to a user account.
            -   `aux.token.username`: This tag indicates the username of the user account that the token is for.
            -   `aux.token.locked`: This tag indicates whether the token is locked and therefore cannot be used to login to the account.
    -   Improved the login system to automatically give guests the `guest` role.
        -   This allows blocking guests via the `aux.blacklist.roles` tag on the channel config file.
    -   Improved the channel system to only allow loading a channel if it has been created via a bot in the admin channel.
        -   This lets admins control which channels are accessible.
        -   The admin channel is always accessible, but only to admins. This is a safety measure to prevent people from locking themselves out.
        -   To make a channel accessible, load the admin channel and create a bot with `aux.channel` set to the channel you want and `aux.channels` set to `true`.
        -   Alternatively, load the channel you want and click the `Create Channel` toast that pops up. (only works if you're an admin)
    -   Added the ability to view and control how many sessions are allowed.
        -   Allows setting a max sessions allowed value for channels and the entire server.
        -   Per-Channel settings go on the channel file in the admin channel.
            -   The `aux.channel.connectedSessions` tag indicates how many sessions are active for the channel.
            -   The `aux.channel.maxSessionsAllowed` tag specifies how many sessions are allowed for the channel. Admins are not affected by this setting. If this value is not set then there is no limit.
        -   Global settings go on the `config` file in the admin channel.
            -   The `aux.connectedSessions` tag indicates how many sessions are active for the server.
            -   The `aux.maxSessionsAllowed` tag specifies how many sessions are allowed for the entire server. Admins are not affected by this setting. If this value is not set then there is no limit.
    -   Added the ability to query the status information from the server.
        -   Requests to `/api/{channelId}/status` will return a JSON object containing the current number of active connections for the channel.
        -   Requests to `/api/status` will return a JSON object containing the current number of active connections for the server.
    -   Changed `aux.inventory.color` tag to `aux.context.inventory.color`, and allowed the editing of the invenroty color to be done in the context bot's tags.
    -   Added an `aux.context.inventory.visible` tag to toggle the player inventory on and off, it will default to visible.
    -   Reduced width of player inventory and added a left alligned line to it's left side.
    -   Gave the player inventory the ability to be set by a user set inventory context tag.
    -   Added a width maximum to the player inventory.
    -   Added in the `onAnyBotClicked()` function to fire an event when any bot in the scene has been clicked.
-   Bug Fixes
    -   The player's background context color can now be set via fomula.
    -   Fixed scripts to remove deleted files from queries like `getBots()` or `getBot()`.
    -   Fixed the login screen to hide the loading progress when the user needs to scan the token from their other device.
    -   Improved the JavaScript sandbox to prevent common infinite loops.
        -   Loops in JavaScript code now have an energy cost of 1 per iteration.
        -   By default, each formula/action has an energy of `100,000`.
        -   Shouts get their own energy value set at `100,000`. (for now - so it's still possible to get around the energy limit by shouting back and forth)
        -   Exceeding the energy limit causes the formula/action to be terminated so that the application doesn't get locked up.
    -   Corrected misspelled tag name in the tag dropdown list.
    -   Fixed positioning issue with setting `aux.label.anchor` via an interaction.

## V0.9.16

### Date: 07/22/2019

### Changes:

-   Improvements

    -   Added ability to use the enter key on the new tag dropdown to autofill the tag.
    -   The webpage's tab name will now display the channel's ID in designer and the Context name and ID in Player.

-   Bug Fixes
    -   Added another Wall3D optimization with a geometry disposal.
    -   Added a null check to stop an error when trying to drag specifically removed bots.
    -   A mod object will no longer change it's mesh scale while being dragged.
    -   Fixed an issue that would happen if a file was updated and deleted in the same script.

## V0.9.15

### Date: 07/18/2019

### Changes:

-   Improvements
    -   Selecting a tag from the tag suggestions list will now automatically add the tag on click.
    -   Added a plus sign to the `Make mod from selection` butotn's icon.
-   Bug Fixes
    -   Improved Wall3D performance, should no longer take up most memory allocation.
    -   Clicking on a bot will no longer have the mereg ball appear for a second in the file count.

## V0.9.14

### Date: 07/17/2019

### Changes:

-   Improvements
    -   Added a login system
        -   Users are first-come first-serve.
            -   Upon login your device will generate a token that is used to authenticate the device for that user account.
                -   Because this token is unique and secret you must use the new "Login with Another Device" feature in the side menu.
                -   This will show a QR code that can be scanned after trying to login with the same username.
            -   Users can be granted roles via their bot in the `admin` channel.
                -   These roles can be used to allow or deny access to channels.
                -   Users that have the `admin` role are allowed access to every channel. (and bypass the blacklist and whitelist)
        -   The server now decides if a user is able to load an aux.
            -   This means that the server checks `aux.blacklist` and `aux.whitelist` before sending the data.
            -   The following tags have been added to check whether a user is allowed access based on their roles.
                -   `aux.whitelist.roles`: Specifies the list of roles that users must have all of in order to access the channel.
                -   `aux.blacklist.roles`: Specifies the list of roles that users must not have any of in order to access the channel.
            -   By default, the `admin` channel is set to allow only users with the `admin` role.
    -   The login screen now remembers which users you have logged in with previously.
        -   Because tokens are saved on the device it is important to save users and only remove them if explicitly requested by the user.
    -   The `aux.line.style` tag's wall settting will now dynamically scale with bot height and bot stacking.
    -   The inventory viewport now no longer accepts panning input, it will now only zoom and rotate.
    -   Added in an `aux.line.style` tag that changes the design of the `aux.line.to` line.
    -   Added in a resize sheets button to set sheet's to full page width at all times.
    -   Added in an `aux.line.width` tag that changes the width of the `aux.line.to` but only the wall style for now.
    -   Resize the sheets button is now on the far left of the sheets buttons.
    -   Added a new `Make mod from selection` button to the sheet's buttons.
    -   Clicking off of the sheets will now always revert the selected item to an empty bot.
    -   Clicking the `enter` key on a selected tag will automatically open up the `new tag` input section.
    -   Clicking the `escape` key when the `new tag` input section is up will close the input section.
    -   The `new tag` input section will now be left alligned in the sheets.
    -   The tag section buttons will now appear below the bot content in the sheets.
    -   Moved the sheet's `Toggle Size` button to the right side of the sheet.
-   Bug Fixes
    -   Fixed `create()` to dissallow overriding `aux.creator` when a creator is specified.
    -   The center button will no longer effect the rotation in channel designer's viewport.
    -   'Enable AR' button no longer shows up in iOS Chrome which is currently unsupported.
    -   Fixed AR rendering for both AUX Designer and AUX Player.
    -   Fixed the login page to redirect to Channel Designer if the user refreshes the page while on the login screen.
    -   Fixed an issue that would cause `player.currentContext()` to be undefined if it was accessed inside `onConnected()`.
    -   Fixed the link to the `aux-debug` page in Channel Designer.
    -   Fixed an issue where formulas which had circular dependencies would cause other tags referencing the circular tag to not update.
    -   Fixed the parsing logic for filter tags to support curly quotes. (a.k.a. "Smart Quotes" that the iOS keyboard makes)
    -   Adding a new tag to a bot will now automatically focus the new tag whereas before it would not focus it.
    -   Fixed the file table to not interrupt the user's typing when tag value updates are processed.
-   Security Fixes
    -   Updated the `lodash` NPM package to `4.17.14` to mitigate [CVE-2018-16487](https://nvd.nist.gov/vuln/detail/CVE-2018-16487).

## V0.9.13

### Date: 07/10/2019

### Changes:

-   Improvements
    -   Reordered the context menu list to new specifications.
    -   Renamed several items in the context menu list: `Open Context` to `Go to Context` and `Select Context Bot` to `Edit Bot`.
-   Bug Fixes
    -   The `aux.context.locked` will now be properly initially set via the create context popup's tick box.

## V0.9.12

### Date: 07/09/2019

### Changes:

-   Improvements
    -   Added a rotation option to `player.tweenTo`, users can now define an `x` and `y` rotation to define which way the camera views the bot.
    -   New context popup opens with`aux.context.locked` set to false and the text has been change to `Lock Context`.
    -   Changed `aux.mod.tags` to `aux.mod.mergeTags`.
    -   Renamed `aux.movable="mod"` to `aux.movable="cloneMod"`.
    -   `isDiff` function no longer checks for `aux.mod.mergeTags` when determining weather a bot is a diff or not.
    -   Added the `aux.listening` tag to disable, a bot will accept shouts or whispers if this tage is set to true but ignore them it `aux.listening` is set to false.
    -   Removed the `context_` prefix of the default generated name of new contexts.
-   Bug Fixes
    -   The cube that appears on empty bot will now be properly sized.
    -   The center inventory button will now appear when intended.
    -   Fixed typo on the `Requesting site ID` text.
    -   First entered letter on a new bot's label not appearing had been resolved.
    -   The function `onCombine` should not trigger when dragging on a stack of bots but a warning message explaining this has been added it this is attempted.
    -   Dragging the inventory top to change its size will no longer cause the Google Chrome mobile app to refresh the page.
    -   Added in a tween override when user attempts input during a tween that will stop the tween immediately.

## V0.9.11

### Date: 07/01/2019

### Changes:

-   Improvements
    -   Added two new functions that can be used to open URLs.
        -   `player.goToURL(url)`: Redirects the user to the given URL in the same tab/window.
        -   `player.openURL(url)`: Opens the given URL in a new tab/window.
-   Bug Fixes
    -   Fix actions that edit files which get destroyed to not error and cause the rest of the action to fail.

## V0.9.10

### Date: 06/29/2019

### Changes:

-   Bug Fixes
    -   Make the sandboxed iframe fix check if the OS is iOS in addition to checking for Safari. This detects Chrome iOS and therefore applies the workaround.

## V0.9.9

### Date: 06/28/2019

### Changes:

-   Bug Fixes
    -   Make our minifier output ASCII so that Safari can load the web worker from a blob. (which apparently requires ASCII)

## V0.9.8

### Date: 06/28/2019

### Changes:

-   Improvements
    -   Can now click on and drag multiple files at a time, one for each VR controller.
-   Bug Fixes
    -   Fixed loading on Firefox browsers.
        -   Added special case for Firefox browsers to ignore the use of browser crypto since it seems to cause errors despite it being supported.
    -   Always render VR controllers, even if they are not in view of the camera.
        -   This makes sure that you can still see controller pointer lines and cursors even if you are holding the controller out of view.
    -   Fixed loading on Safari by allowing the sandboxed iframe to do more than it should be able to.
        -   Related Bug: https://bugs.webkit.org/show_bug.cgi?id=170075

## V0.9.7

### Date: 06/28/2019

### Changes:

-   Bug Fixes
    -   Inventory camera updates properly again in AUXPlayer.
    -   Added some basic regex URL validation to `aux.iframe` tag.

## V0.9.6

### Date: 06/28/2019

### Changes:

-   **Breaking Changes**
    -   Removed `@` and `#` expressions.
        -   This means that `@id` and `#id` will no longer work.
        -   Instead, use `getBots("#id")` and `getBotTagValues("#id")`.
-   Improvements
    -   The inventory now begins with a top down view.
    -   The center viewport button will now set the rotation to be top down.
    -   Inventory now begins with an increased zoom value.
    -   Manually control when we submit the frame to the VRDisplay
        -   This allows us to be able to do multiple rendering passes on the WebGL canvas and have them all appear in VR correctly.
        -   Before this fix, any elements that were rendered onto the WebGL canvas after the first pass were absent from VR. This was because the `THREE.WebGLRenderer` prematurely submitted the frame to the `VRDisplay`. This was a problem because it appears that the WebVR API ignores subsequent calls to the `VRDisplay.submitFrame` function until the current frame has passed.
    -   Added the `hasTag` function to allow users to check if the file has a specific tag on it.
    -   Moved formula calculations to a background thread.
        -   This helps get a more consistent framerate by running formulas in the background while the scene is rendering.
        -   As a result, the `window` global variable will not be available formulas.
            -   This means formulas like `window.alert()` or `window.location` or `window.navigator.vibrate()` will not work anymore.
            -   This also means that channels are more secure since you should no longer be able to write a formula that directly modifies bots in another channel. (no crossing the streams)
        -   The new system works by tracking dependencies between formulas.
            -   It looks for calls to `getTag()`, `getBot()`, `getBots()` and `getBotTagValues()` to track dependencies.
            -   It is fairly limited and does not yet support using variables for tag names. So `getTag(this, myVar)` won't work. But `getTag(this, "#tag")` will work.
            -   There are probably bugs.
        -   Additional improvements include showing the error message produced from a formula.
            -   If the formula throws an error then it will show up instead of the formula text.
            -   The UI has not been updated so you cannot scroll to read the full error message.
    -   Improved line performance.
    -   Improved label positioning to be more consistent.
    -   Improved users to share inventories, menus, and simulations when they are logged in with the same username.
    -   Old inactive users will now be deleted automatically to keep the data model clear of unused users.
        -   This only affects bots that have the `aux._user` tag set.
    -   Improved our usage of Vue.js to prevent it from crawling the entire game tree to setup property listeners.
        -   This reduces rendering overhead significantly.
    -   Changed the size of the inventory's dragging bar.
-   Bug Fixes
    -   Fixed rendering warning that was caused by `aux.line.to` if the line was too short.
    -   The context will now no longer allow for bot placement if it is not being visualized.
    -   The bot's label should now always appear on page reload.
    -   The bot sheet should now no longer have an incorrect layout upon adding a new bot.
    -   The config ID in sheets will now read as `config` and not `confi`.
    -   Switching contexts in AUXPlayer will now add the old context to the browser history so you can use the back and forward buttons to go back and forth.

## V0.9.5

### Date: 6/19/2019

### Changes:

-   Improvements
    -   `onGridClick()` is now supported in VR.
    -   Changed `mergeBall` tag to `mod`.
    -   Changed `tags` staring tag to `mod`.
    -   Changed `Clear Tags` to `Clear Mod`.
    -   Stop users from adding a blank or only whitespace tag.
    -   Changed `tags.remove()` back to `removeTags()`.
-   Bug Fixes
    -   All camera tweens will now snap to their final (and literal) target destination at the end of the tween.
    -   Bots will get destroyed when dragged over the trashcan in AUX Builder even if it is still on a context surface.
    -   `aux.context.rotation` tags are now being used in AUX Builder to apply rotation to contexts.
    -   Tags starting with `_user` and all other appropriate hidden tags will now correctly sort into the hidden tags section in sheets.
    -   Clearing an empty mod with an added tag on it now clears the added tag.
    -   `aux.label.size.mode` set to `auto` now sizes properly with the orthographic camera.
    -   The inventory in player will now no longer reset it's scale upon resizing the inventory.

## V0.9.4

### Date: 06/18/2019

### Changes:

-   Improvements
    -   Label rendering is now longer overdrawn on the main scene.
        -   This fixes issues with rendering labels in VR.
-   Bug Fixes
    -   Labels are now rendered in both the left and right eye in VR.
    -   Fixed flickering labels due to z-fighting with the geometry it was anchored to

## V0.9.3

### Date: 06/18/2019

### Changes:

-   Improvements
    -   Changed labels to read "Bot" instead of "File".

## V0.9.2

### Date: 06/18/2019

### Changes:

-   **Breaking Changes**
    -   We changed how tags are used in formulas. Now, instead of using the dot (`.`) operator to access a tag in a file, you must use the new `getTag(file, tag)` and `setTag(file, tag)` functions.
        -   For example, instead of:
            -   `this.aux.color = "red"`
        -   You would use:
            -   `setTag(this, "#aux.color", "red")`
        -   Likewise for getting tags:
            -   `alert(this.aux.color)`
        -   You should now use:
            -   `alert(getTag(this, "#aux.color"))`
-   Improvements
    -   Added several functions indended to replace the @ and # expression syntax.
        -   `getBot(tag, value)`, Gets the first file with the given tag and value.
        -   `getBots(tag, value (optional))`, Gets all files with the given tag and optional value. This replaces the `@tag(value)` syntax.
        -   `getBotTagValues(tag)`, Gets all the values of the given tag. This replaces the `#tag` syntax.
        -   `getTag(file, tag)`, Gets the value stored in the given tag from the given file. This replaces using dots (`.`) to access tags.
        -   `setTag(file, tag, value)` Sets the value stored in the given tag in the given file. This replaces using dots (`.`) to set tag values.
    -   Renamed several functions to use the "bots" terminology instead of "files".
        -   `getFilesInContext() -> getBotsInContext()`
        -   `getFilesInStack() -> getBotsInStack()`
        -   `getNeighboringFiles() -> getNeighboringBots()`
        -   `player.getFile() -> player.getBot()`

## V0.9.1

### Date: 06/13/2019

### Changes:

-   Improvements
    -   VR mode is reimplemented.
        -   On a VR device, you can enter VR mode by clicking on `Enter VR` in the menu.
        -   VR controllers can be used to click on files as well as drag them around in both AUX Player and AUX Builder.
        -   `onPointerEnter()` and `onPointerExit()` work for VR controllers in AUX Player.
    -   AR mode is back to its previous working state (along with inventory!)
    -   Changed the function tag `player.isBuilder()` to `player.isDesigner()`.
    -   Clicking on the same file as the selected file will now open the sheet if it has been closed.
    -   Added a `Select Context File` seciton in the workspace dropdown. This will select the file responsible for the workspace and open up it's sheet.
    -   Added ability to drag to change the height of the inventory viewport in the player.
    -   Added a new `aux.inventory.height` tag that when applied to the config file will set a default height of the player's inventory.
-   Bug Fixes
    -   Clicking on the same file as the selected file will no longer deselect the file in single selection mode.
    -   Fixed accidental double render when running in AUX Builder.

## V0.8.11

### Date: 06/07/2019

### Changes:

-   Improvements
    -   Removed unused top grid spaces of empty an empty file.
    -   The tag autocomplete is now in alphabetical order.
    -   The id tag value is now centered in the sheets.
    -   The `Clear Diff` section of the sheets has been renamed `Clear Tags`.
    -   The tooltip for the surface button has been changed from `create surface from selection` to `create surface` in mergeBall mode.
-   Bug Fixes
    -   Changed the resulting `diff-` id of file to `merge` when adding tag to empty file.
    -   Changed header of the create worspace popup from `Create Surface from Selection` to `Create Surface` when opened on a merge file.

## V0.8.10

### Date: 06/07/2019

### Changes:

-   Improvements
    -   Change `diff` key word to `merge` or `mergeBall`.
        -   EX: The tag function `aux.diff` has been changed to `aux.mergeBall` and `aux.diffTags` has been changed to `aux.mergeBall.tags` and the `diff` id tag value has been changed to `merge`.

## V0.8.9

### Date: 06/06/2019

### Changes:

-   Improvements
    -   Changed `diff.save` and `diff.load` to `diff.export` and `diff.import` respectfully.
    -   Changed function `saveDiff` to automatically include the `loadDiff` function within it to clean up the resulting output.
    -   `diff.save` will now return a cleaner JSON than it was before.
-   Bug Fixes
    -   Duplicate tags will now not show up in a closed tag section's tag count.
    -   Stopped additon of extra whitespace on left side of screen when multi selecting too many files.

## V0.8.8

### Date: 06/05/2019

### Changes:

-   Improvements
    -   Improved how diffs are created from files so that they don't contain any tags which are for contexts.
        -   This means that moving a file will only give you a diff of tags that are not related to a context.
        -   Examples are `aux.color`, `aux.label`, etc.
        -   As a result, applying the diff to a file won't cause it to be moved.
    -   The hidden tag section has been changed from `aux._` to `hidden`.
    -   The action and hidden tag sections will now appear when only one tag meets the criteria for the section.
    -   The add tag auto complete will now check for a match of the start if the string and not a substring.
    -   The add tag autocomplete will hide the `aux._` tags until `aux._` is input.
    -   When clicking the background in multi-file selection mode, it will deselect the files and keep a diff of the last selected.
    -   Improved file diffs to keep the existing diff selected after merging it into a file.
    -   Added tag `aux.inventory.color` to global file that allows the user to set the inventory background color in player.
-   Bug Fixes
    -   Fixed an issue that would cause file diffs to apply their context positions to other files.
    -   Clicking the `minus` button of the final file in sheets will now switch to diff without the `minus` or `unselect all` buttons that don't do anything.

## V0.8.7

### Date: 06/05/2019

### Changes:

-   Improvements
    -   Added the ability to show hidden tags by toglging hidden tag section instead of the hidden tags button which has been removed.
    -   Edited hexagon button to be filled and have a larger plus icon to improve uniformity.
-   Bug Fixes
    -   Tag `#` section will no longer remain if there are no tags fitting the criteria.

## V0.8.6

### Date: 06/05/2019

### Changes:

-   Improvements
    -   Added the ability to automatically convert curly quotes (`U+2018`, `U+2019`, `U+201C`, `U+201D`) into normal quotes (`U+0008`, `U+0003`).
-   Bug Fixes
    -   Fixed an issue where tag diffs would appear like normal files.
    -   Fixed an issue that prevented users from moving the camera when tapping/clicking on a worksurface.

## V0.8.5

### Date: 06/04/2019

### Changes:

-   Bug Fixes
    -   Fixed an issue that caused diffs to not be draggable from the mini file in the upper right hand corner of the screen.
    -   Fixed some conflicts between the default panel opening logic and the new dragging logic on mobile.
    -   Fixed an issue that prevented users from dragging file IDs out from the file panel on mobile.

## V0.8.4

### Date: 06/04/2019

### Changes:

-   Improvements
    -   Made AUX Builder remove any context-related tags when cloning/duplicating a file.
        -   This prevents diff files from magically appearing in other contexts when dragging them.
        -   It is accomplished by deleting any tag that is hidden (starts with an underscore) or is related to a context made by an `aux.context` tag in another file.
    -   Added `diff.save()` and `diff.load()` AUX Script functions.
        -   `diff.save(diffToSave)`: Takes the given diff and returns JSON that can be stored in a tag.
        -   `diff.load(diffToLoad)`: Renamed from `diff.create()`, `diff.load()` is now able to take some JSON and returns a diff that can be applied to a file using `applyDiff()`.
    -   Numbers in tags can now start with a decimal instead of having to start with a digit.
        -   For example, `.0123` is now allowed and equals `0.0123`.
    -   Added the ability to customize user colors via the following tags:
        -   `aux.color`: Setting this tag on a user's file will cause that user to be the given color.
        -   `aux.scene.user.player.color`: Setting this tag on the globals file will cause all users in AUX Player to appear as the given color.
        -   `aux.scene.user.builder.color`: Setting this tag on the globals file will cause all users in AUX Builder to appear with the given color.
    -   Made AUX Player users default to a yellow color instead of blue.
    -   Renamed the `globals` file to `config`.
    -   Renamed the following tags/actions:
        -   `aux.context.surface.{x,y,z}` -> `aux.context.{x,y,z}`
        -   `aux.context.surface.rotation.{x,y,z}` -> `aux.context.rotation.{x,y,z}`
        -   `aux._creator` -> `aux.creator`
        -   `aux.builders` -> `aux.designers`
        -   `onSave()` -> `onSaveInput()`
        -   `onClose()` -> `onCloseInput()`
    -   Changed the `"Switch to Player"` button text to be `"Open Context in New Tab"`.
    -   Changed the title of AUX Builder to `"Channel Designer"`.
    -   Improved the file table to automatically focus the first input for newly added tags.
    -   Added an `onDiff()` event that is triggered on the file that a diff was applied to.
        -   The `that` parameter is an object with the following properties:
            -   `diffs`: The array of diffs that were applied to the file.
-   Bug Fixes
    -   Fixed the color picker input to not error when the edited tag doesn't have a value.
    -   Fixed the color picker basic input subtype to have the correct width so that the colors line up properly.
    -   Fixed an issue with showing an input box during the `onSaveInput()` or `onCloseInput()` callback from another input.
    -   Added in ability to drag file or diff out of file selection dropdown button.
    -   The sheet section will now hide itself when dragging a file from it and reopen itself when the drag is completed.
    -   Changed `Create Workspace` button tooltip to `Create Surface from Selection`.
    -   Removed the `Destroy File` and `Clear Diff` buttons from an empty diff sheet.
    -   Removed the `Destroy File` and replaced it with the `Clear Diff` button on a non-empty diff sheet.
    -   Fixed `player.tweenTo()` from affecting the inventory camera if the target file doesnt exist in it.

## V0.8.3

### Date: 06/03/2019

### Changes:

-   Improvements
    -   Replaced `aux.context.surface` with `aux.context.visualize`
        -   This allows specifying how a context should be visualized in AUX Builder.
        -   The previous option only allowed specifying whether a context is visualized, not how.
        -   There are currently 3 possible options:
            -   `false`: Means that the context will not be visible in AUX Builder. (default)
            -   `true`: Means that the context will be visible in AUX Builder but won't have a surface.
            -   `surface`: Means that the context will be visible with a surface in AUX Builder.

## V0.8.2

### Date: 05/31/2019

### Changes:

-   Improvements
    -   Added `onGridClick()`
        -   Triggered when the user clicks on an empty grid space in AUX Player.
        -   Runs on every simulaiton.
        -   The `that` parameter is an object with the following properties:
            -   `context`: The context that the click happened inside of. If the click occurred in the main viewport then this will equal `player.currentContext()`. If the click happened inside the inventory then it will equal `player.getInventoryContext()`.
            -   `position`: The grid position that was clicked. Contains `x` and `y` properties.
    -   Added the `aux.builders` tag which allows setting a whitelist for AUX Builder.
        -   `aux.whitelist` and `aux.blacklist` still exist and can be used to whitelist/blacklist users across both AUX Builder and AUX Player.
        -   If `aux.builders` is present then only users in the builder list can access AUX Builder.
        -   If `aux.builders` is not present then AUX Builder falls back to checking the whitelist and blacklist.
    -   Added support for `aux.movable=diff`.
        -   This mode acts like `clone` but the cloned file is a diff.
        -   You can control the tags that are applied from the diff by setting the `aux.movable.diffTags` tag.
    -   Added `player.isBuilder()` function for AUX Script.
        -   Determines if the current player is able to load AUX Builder without being denied. For all intents and purposes, this means that their name is in the `aux.builders` list or that there is no `aux.builders` list in the globals file.
    -   Added `player.showInputForTag(file, tag, options)` function for AUX Script.
        -   Shows an input dialog for the given file and tag using the given options.
        -   Options are not required, but when specified the following values can be used:
            -   `type`: The type of input dialog to show.
                -   Supported options are `text` and `color`.
                -   If not specified it will default to `text`.
            -   `subtype`: The specific version of the input type to use.
                -   Supported options are `basic`, `advanced`, and `swatch` for the `color` type.
                -   If not specified it will default to `basic`.
            -   `title`: The text that will be shown as the title of the input box.
            -   `foregroundColor`: The color of the text in the input box.
            -   `backgroundColor`: The color of the background of the input box.
            -   `placeholder`: The placeholder text to use for the input box value.
    -   Added autofill feature to the add tag input box for improved tag adding.
    -   Center camera button is only shown when at a specified distance from the world center.
    -   Placed camera type toggle back inside the menu for both AUX Builder and AUX Player.
    -   Changed hexagon image to include a plus sign to make is match with other 'add item' buttons.
    -   Added ability to remove files from a search, will convert any remaining files into a multiselected format.
    -   Removed bottom left diff brush from builder. Diffs need to be dragged from their file ID in the sheets menu now.
    -   Changed the default placholder in the search bar from `search`, `[empty]`, and `[diff-]` to just be `search / run`.
    -   Edited the `RemoveTags()` function to allow it to use Regular Expressions to search for the tag sections to remove.

## V0.8.1

### Date: 05/29/2019

### Changes:

-   Improvements

    -   Added in the `RemoveTags(files, tagSection)` function to remove any tag on the given files that fall into the specified tag section. So triggering a `RemoveTags(this, "position")` will remove all tags such as `position.x` and `position.random.words` on this file.
    -   Added the `aux.destroyable` tag that prevents files from being destroyed when set to `false`.
    -   Made the globals file not destroyable by default.
    -   Reimplemented ability to click File ID in the sheet to focus the camera on it.
    -   Added the `aux.editable` tag that can be used to prevent editing a file in the file sheet.
    -   Added events for `onKeyDown()` and `onKeyUp()`.
        -   These are triggered whenever a key is pressed or released.
        -   The `that` parameter is an object containing the following fields:
            -   `keys` The list of keys that were pressed/released at the same time.
        -   See https://developer.mozilla.org/en-US/docs/Web/API/KeyboardEvent/key/Key_Values for a list of possible key values.
    -   Added new formula functions:
        -   `getFilesInStack(file, context)` gets the list of files that are in the same position as the given file.
        -   `getNeighboringFiles(file, context, direction)` gets the list of files that are next to the given file in the given direction.
            -   Possible directions: `left`, `right`, `front`, `back`.
            -   If a direction is not specified, then the function returns an object containing every possible direction and the corresponding list of files.
        -   `player.importAUX(url)` loads an .aux file from the given URL and imports it into the current channel.
    -   Improved the `whisper()` function to support giving it an array of files to whisper to.
    -   Set an empty diff file as the selected file if no other files are selected, this will allow new files to be dragged out drom this diff's id as a new file.
        -   Selection count is set to 0 in this instance as not files are meant to be shown as selected.
    -   Added a "Create Worksurface" button to the file sheet.
        -   This will create a new worksurface and place all the selected files on it.
        -   The worksurface will use the given context name and can be locked from access in AUX Player.
        -   The new worksurface file will automatically be selected.
        -   The system will find an empty spot to place the new worksurface.
    -   Added camera center and camera type buttons to lower right corner of AUX Builder and AUX Player.
        -   Inventory in AUX Player also has a camera center button.
        -   Camera center will tween the camera back to looking at the world origin (0,0,0).
        -   Camera type will toggle between perspective and orthographic cameras. The toggle button that used to do this has been removed from the main menus.

-   Bug Fixes
    -   Fixed `tweenTo` function not working after changing the camera type.
    -   Fixed the file sheet to not have a double scroll bar when the tags list becomes longer than the max height of the sheet.
    -   Fixed an issue that would add a file to the "null" context when dragging it out by it's ID.

## V0.8.0

### Date: 05/25/2019

### Changes:

-   Improvements
    -   Replaced 2D slot-based inventory with a full 3D inventory context view on the lower portion of the screen.
        -   You can drag files seamlessly in and out of the inventory and current player context.
        -   Inventory has seperate camera control from the player context.
        -   Inventory is now unlimited in capacity as it is just another 3d context to place files in and take with you.
    -   Added a tag section check for multiple action tags, will now compress them into the `actions()` section.
    -   Add a docker-compose file for arm32 devices.
    -   Add the ability to execute a formula and get file events out of it.
    -   Add a play button to the search bar that executes the script.
-   Bug Fixes
    -   Fixed ability to click on files with `aux.shape` set to `sprite`.
    -   Hide the context menu on mobile when clicking the background with it open.
    -   Refactored progress bars to be more performant.
    -   Progress bars no longer interfere with input.
    -   Allow queries to return values that are not null or empty strings.
    -   Remove context menu on mobile when clicking on background.
    -   Make users that are in AUX Player appear blue.

## V0.7.8

### Date: 05/23/2019

### Changes:

-   Bug Fixes
    -   Made adding a tag put the new tag in the correct position in the sheet so it doesn't jump when you edit it.
    -   Fixed the ability to see other players.

## V0.7.7

### Date: 05/23/2019

### Changes:

-   Improvements
    -   The show hidden tag button and new tag button have swapped places.
    -   The sheets section will automatically appear when the search bar is changed.
    -   New create new file button art has been implemented.
    -   Several tags have changed:
        -   `aux.context.movable` -> `aux.context.surface.movable`
        -   `aux.context.x` -> `aux.context.surface.x`
        -   `aux.context.y` -> `aux.context.surface.y`
        -   `aux.context.z` -> `aux.context.surface.z`
        -   `aux.context.grid` -> `aux.context.surface.grid`
        -   `aux.context.scale` -> `aux.context.surface.scale`
        -   `aux.context.minimized` -> `aux.context.surface.minimized`
    -   Added `aux.context.surface` as a way to determine if a surface should show up in AUX Builder.
        -   Defaults to `false`.
    -   Changed how contexts are configured:
        -   You can now configure a context by setting `aux.context` to the context.
        -   Previously, this was done by creating a special tag `{context}.config`.
    -   Added `aux.context.locked` as a way to determine if a context should be able to be loaded in AUX Player.
        -   Defaults to `true` for contexts that do not have a file that sets `aux.context` for it.
        -   Defaults to `false` for contexts that have a file that sets `aux.context` for it and do not have a `aux.context.locked` tag.
    -   Changed how the globals file is created:
        -   It no longer has a label.
        -   It is now movable by default. (but you have to put it in a context first)
        -   It now defines the "global" context instead of a random context.
        -   It is not in the "global" context by default. (so there's just a surface with no files)
-   Bug Fixes
    -   The tags in sheets will now be sorted aplhabetically on show/hide tag sections.

## V0.7.6

### Date: 05/21/2019

### Changes:

-   Improvements
    -   Tag compression now happens when there are at least 2 similar starting sections.
    -   Tag sections now begin with or are replaced by `#`.
    -   Tag sections now truncate if they are over 16 characters.
    -   Tag sections now begin all turned on when opening the sheets.
    -   Tag sections now account for hidden tags and only show a tag section button if the amount of visible hidden tags is greater than 2.
    -   Made the channel ID parsing logic follow the same rules we use for the URLs.
    -   Added a toast message that will be shown whenever a file is deleted via the file table or the trash can.
-   Bug Fixes
    -   Fixed the `isBuilder` and `isPlayer` helper variables.

## V0.7.5

### Date: 05/21/2019

### Changes:

-   Improvements
    -   Tag compression to the table for tags with 3 or more similar starting sections(The series of characters before the first period in the tag).
    -   Made switching contexts in AUX Player via `player.goToContext()` fast by not triggering a page reload.
    -   Forced each channel in AUX Player to display the same context as the primary context.
    -   Added in ability to drag a block out of the sheet's ID value.
    -   Added the `diff.create(file, ...tags)` function.
        -   This creates a diff that takes the specified tags from the given file.
        -   Tags can be strings or regex.
        -   The result can be used in `applyDiff()` or in `create()`.
        -   Example:
            -   `diff.create(this, /aux\..+/, 'fun')`
            -   Creates a new diff that copies all the `aux.*` and `fun` tags.
    -   Added the `player.currentContext()` function.
        -   This returns the context that is currently loaded into AUX Player.
    -   Added the `onPlayerContextEnter()` event.
        -   This is triggered whenever AUX Player loads or changes a context.
        -   The `that` variable is an object containing the following properties:
            -   `context` - the context that was loaded.
    -   Added convenience functions for accessing the first and last elements on an array.
        -   `array.first()` will get the first element.
        -   `array.last()` will get the last element.
-   Changes
    -   Changed the @ and # formula expressions to always return a list of values.
        -   The values will always be sorted by the ID of the file that it came from.
            -   For @ expressions this means that the files will be sorted by ID.
            -   For # expressions this means that the values will be sorted by which file they came from.
        -   Because of this change, users should now use the `.first()` function to get the first file returned from a query.
-   Bug Fixes
    -   Fixed the wording when adding and removing channels.

## V0.7.4

### Date: 05/20/2019

### Changes:

-   Improvements
    -   Added the `NODE_PORT` environment variable to determine which port to use for HTTP in production.
-   Bug Fixes
    -   Fixed SocketManager to build the connection url correctly.

## V0.7.3

### Date: 05/20/2019

### Changes:

-   Bug Fixes
    -   Updated sharp to v0.22.1

## V0.7.2

### Date: 05/20/2019

### Changes:

-   Bug Fixes
    -   Fixed an issue where the server would return the wrong HTML page for AUX Player.

## V0.7.1

### Date: 05/20/2019

### Changes:

-   Bug Fixes
    -   Fixed an issue with running AUX on a .local domain that required HTTPs.

## V0.7.0

### Date: 05/20/2019

### Changes:

-   Improvements
    -   Search bar will now always remain across the top of builder.
    -   Made the `aux.context.grid` tag not use objects for hex heights.
    -   Made `auxplayer.com/channel` load AUX Builder and `auxplayer.com/channel/context` load AUX Player.
    -   Added `onConnected()` and `onDisconnected()` events to notify scripts when the user becomes connected for disconnected from the server.
    -   Added `player.isConnected()` to help formulas easily determine if the player is currently connected.
        -   Works by checking the `aux.connected` tag on the user's file.
-   Bug Fixes
    -   Allow for the expansion and shrinking of hexes after they have been raised or lowered.
    -   Clicking on the diff bursh in builder will now make the sheets appear correctly.
    -   Selecting the file ID in builder will now no longer change the zoom that sent the camera too far away.
    -   Upon shrinking the hex grid, hexes will now remain if a file is on top of it.
    -   Clicking on a non centeral hex did not show correct raise and lower options, now it does.
    -   Fixed an issue that would cause a formula to error if evaluating an array which referenced a non-existant tag.
        -   In the test scenario, this made it appear as if some blocks were able to be moved through and other blocks were not.
        -   In reality, the filter was breaking before it was able to evaluate the correct block.
        -   This is why re-creating a file sometimes worked - because the new file might have a lower file ID which would cause it to be evaluated before the broken file was checked.
    -   Fixed an issue that would cause the formula recursion counter to trigger in non-recursive scenarios.

## V0.6.5

### Date: 05/10/2019

-   Improvements
    -   Added `aux.iframe` tag that allows you to embed HTML pages inside an AUX.
        -   Related iframe tags:
            -   `aux.iframe`: URL of the page to embed
            -   `aux.iframe.x`: X local position
            -   `aux.iframe.y`: Y local position
            -   `aux.iframe.z`: Z local position
            -   `aux.iframe.size.x`: Width of the iframe plane geometry
            -   `aux.iframe.size.y`: Height of the iframe plane geometry
            -   `aux.iframe.rotation.x`: X local rotation
            -   `aux.iframe.rotation.y`: Y local rotation
            -   `aux.iframe.rotation.z`: Z local rotation
            -   `aux.iframe.element.width`: The pixel width of the iframe DOM element
            -   `aux.iframe.scale`: The uniform scale of the iframe plane geometry

## V0.6.4

### Date: 05/09/2019

### Changes:

-   Changes
    -   Made cloned files **not** use the creation hierarchy so that deleting the original file causes all child files to be deleted.
-   Bug Fixes
    -   Fixed the "Destroy file" button in the file sheet to allow destroying files while searching.

## V0.6.3

### Date: 05/09/2019

### Changes:

-   Improvements
    -   Made cloned files use the creation hierarchy so that deleting the original file causes all child files to be deleted.
-   Bug Fixes
    -   Fixed an issue that caused clonable files to not be cloned in AUX Player.

## V0.6.2

### Date: 05/09/2019

### Changes:

-   Improvements
    -   Allow users to determine which side of the file they have clicked on by using `that.face` variable on an `onClick` tag.
    -   Removed `aux.pickupable` and replaced it with special values for `aux.movable`.
        -   Setting `aux.movable` to `true` means it can be moved anywhere.
        -   Setting `aux.movable` to `false` means it cannot be moved.
        -   Setting `aux.movable` to `clone` means that dragging it will create a clone that can be placed anywhere.
        -   Setting `aux.movable` to `pickup` means it can be moved into any other context but not moved within the context it is currently in (only applies to AUX Player).
        -   Setting `aux.movable` to `drag` means it can be moved anywhere within the context it is currently in but not moved to another context. (only applies to AUX Player).
    -   Added the ability to destroy files from the file sheet.
    -   Added the ability to display a QR Code from formula actions.
        -   Use `showQRCode(data)` and `hideQRCode()` from formula actions.
    -   Added the ability to create a new empty file from the file sheet.
        -   Doing so will automatically select the new file and kick the user into multi-select mode.
    -   Added the ability to whitelist or blacklist users by using `aux.whitelist` and `aux.blacklist`.
        -   For example, setting `aux.whitelist` to `Kal` will ensure that only users named `Kal` can access the session.
        -   Similarly, setting `aux.blacklist` to `Kal` will ensure that users named `Kal` cannot access the session.
        -   In the case of a name being listed in both, the whitelist wins.
-   Bug Fixes
    -   Fixed an issue where long tapping on a file would register as a click on mobile.
    -   Dragging a minimized workspace will no longer change its z value for depth, only its x and y.

## V0.6.1

### Date: 05/07/2019

### Changes:

-   Bug Fixes
    -   Fixed the Copy/Paste shortcuts to make `Cmd+C` and `Cmd+V` work on Mac.

## V0.6.0

### Date: 05/07/2019

### Changes:

-   Improvements

    -   Added an `aux.progressBar` tag that generates a progressbar above the file, this tag can be set to any value form 0 to 1.
        -   This new tag also has additionally: `aux.progressBar.color` and `aux.progressBar.backgroundColor` to color the progressbar's components.
        -   This tag also has: `aux.progressBar.anchor` to set the facing direction of the progress bar relative to the file.
    -   Added `aux.pickupable` to control whether files can be placed into the inventory in the player or not, will be true (able to be put in inventory) by default.
        -   If `aux.pickupable` is true but `aux.movable` is false, the file can still be dragged into the inventory without moving the file position. It can also be dragged out of the inventory by setting the file position only until is is placed, then not allowing position changes again as `aux.movable` is still false.
    -   Added the ability to load additional channels into an AUX Player channel.
        -   Channels can be loaded from any reachable instance of AUX Server. (auxplayer.com, a boobox, etc.)
        -   To add a channel to your AUX Player, simply open the hamburger menu and click "Add Channel".
            -   Enter in the ID of the channel you want to load.
            -   There are several options:
                -   A URL (`https://auxplayer.com/channel/context`)
                -   A remote context ID (`auxplayer.com/channel/context`)
                -   A local context ID (`channel/context`)
                -   A local channel ID (`channel`)
        -   To remove a channel, open the hamburger menu and click on the one you want to remove.
        -   Channels can also be loaded by putting them in the query string of the URL.
            -   This is done by adding a parameter named `channels` set to the ID of the channel that you want to load.
            -   For example, `channels=abc/test` will load the `abc/test` channel.
            -   As a result, the URL ends up looking something like this `https://auxplayer.com/channel/context?channels=abc/test&channels=other/channel`.
            -   Note that you can only add channels this way. You must go to the hamburger menu to remove a channel.
                -   Sharing URLs will cause all the channels you have loaded to show up for someone else but it won't remove any channels they already have loaded.
        -   Added several new formula functions:
            -   `superShout(event, arg)` performs a shout that goes to every loaded channel. This is the only way for channels to communicate with each other.
            -   `player.loadChannel(id)` loads the channel with the given ID.
            -   `player.unloadChannel(id)` unloads the channel with the given ID.
        -   Additionally, the following events are always sent to every channel:
            -   `onQRCodeScannerOpened()`
            -   `onQRCodeScannerClosed()`
            -   `onQRCodeScanned()`
            -   `onTapCode()`
        -   How it works
            -   Channels are loaded by creating files in the user's "simulation context".
                -   You can get the user's simulation context by using `player.getFile().aux._userSimulationsContext`.
            -   AUX Player looks for these files and checks if they have a `aux.channel` tag.
                -   For files that do, then the `aux.channel` tag value is used as a channel ID and then AUX Player loads it for each file.
                -   Files that don't are ignored.
            -   Note that because we have multiple channels loaded there are multiple user files and global files.
                -   This is fine because channels cannot lookup files that other channels have.
                -   Because of this, a user also has multiple simulation contexts.
                -   This works out though, because we merge all the simulation contexts and remove duplicate channels.
                -   When `player.unloadChannel(id)` is called, we only remove simulation files that are in the channel that the script is running in.
                -   As a result, if another channel has called `player.loadChannel(id)` with the same ID the channel will remain loaded because at least one channel has requested that it be loaded.
    -   Added in a tween for the zoom that fires once a file has been focused on, it will tween to file position then zoom to the set zoom value.
    -   Added `whisper(file, event, argument)` formula function that sends shouts to a single file.
    -   Added a `aux.version` tag to the globals file which will be used to help determine when breaking changes in the AUX file format occur.
    -   Added the ability to copy and paste file selections in AUX Builder.
        -   Pressing `Ctrl+C` or `Cmd+C` will cause the currently selected files to be copied to the user's clipboard.
        -   Pressing `Ctrl+V` or `Cmd+V` will cause the currently selected files to be pasted into the world where the user's cursor is.
        -   Does not interfere with normal copy/paste operations like copying/pasting in input boxes.
        -   If a worksurface is included in the user's selection the new worksurface will be duplicated from it.
            -   This allows you to do things like copy the context color.
            -   Any files that are being copied from the old worksurface to the new one will also maintain their positions.
    -   Added the ability to copy worksurfaces AUX Builder using the new `"Copy"` option in the context menu.
        -   Using the `Ctrl+V` keybinding after copying the worksurface will paste a duplicate worksurface with duplicates of all the files that were on the surface.
    -   Added the ability to drag `.aux` files into AUX Builder.
        -   This will upload them just like the upload option in the hamburger menu.
    -   Added `player.hasFileInInventory(file)` formula function that determines if the given file or list of files are in the current player's inventory.
        -   As a part of this change, it is now possible to use the other user-related functions in formulas.
    -   Moved the `handlePointerEnter` and `handlePointerExit` function logic to only work in `PlayerInteractionManager`.
    -   Added the `handlePointerDown` to `PlayerInteractionManager` so down events in general can be collected on the player.
    -   Clicking on the `Raise` and `Lower` options on the workspace dropdown will now effect the entrire workspace if it has been expanded.

## V0.5.4

### Date: 04/29/2019

### Changes:

-   Improvements
    -   Changed AUX Player's default background color to match the dark background color that AUX Builder uses.
    -   Changed the globals file to look like a normal file when created and be labeled as "Global".
    -   Updated all the formula functions to use the new naming scheme.
    -   Added the ability to drag worksurfaces when they are minimized.
        -   Setting `aux.context.movable` to `false` will prevent this behavior.
    -   Selecting an item in the inventory no longer shows a selection indicator.
-   Bug Fixes
    -   The inventory placeholders should now always appear square.
    -   Dragging an item out of the inventory will now always remove the image of that item in the inventory.

## V0.5.3

### Date: 04/26/2019

### Changes:

-   Bug Fixes
    -   Fixed an issue that would cause data loss on the server.
        -   The issue was caused by not cleaning up some resources completely.
        -   Because some services were left running, they would allow a session to run indefinitely while the server was running but were not saving any new data to the database.
        -   As a result, any changes that happened after the "cleanup" would be lost after a server restart.

## V0.5.2

### Date: 04/26/2019

### Changes:

-   Improvements
    -   Set builder's default background color to dark gray. Player remains the light blue.
    -   Changed the `onDragAny/onDropAny` actions to be `onAnyDrag/onAnyDrop`.
    -   `formula-lib.ts` has changed `isPlayerInContext` export to `player.isInContext`.
    -   `formula-lib.ts` has changed `makeDiff` export to `diff`.
    -   Made the mini file dots much smaller.
    -   Added the ability to show and hide a QR Code Scanner using the `openQRCodeScanner()` and `closeQRCodeScanner()` functions.
        -   Upon scanning a QR Code the `onQRCodeScanned()` event is triggered with the `that` variable bound to the scanned QR code.
        -   The `onQRCodeScannerOpened()` event is triggered whenever the QR Code Scanner is opened.
        -   The `onQRCodeScannerClosed()` event is triggered whenever the QR Code Scanner is closed.
    -   Moved the file sheet to the right side of the screen.
-   Bug Fixes
    -   Fixed an issue with trying to load a WebP version of the "add tag" icon in Safari.
        -   Safari doesn't support WebP - so we instead have to load it as a PNG.
    -   Fixed the proxy to return the original content type of images to Safari.
        -   Because Safari doesn't support WebP we can't automatically optimize the images.

## V0.5.1

### Date: 04/25/2019

### Changes:

-   Improvements
    -   Automatically log in the user as a guest if they attempt to got to as context without being logged in.
-   Bug Fixes
    -   Stopped a new Guest's username from saying `guest_###` upon logging into a new guest account for the first time.
    -   Fixed highlighting issues when dragging files around.
    -   Totally removed the AUX Player toolbar so that it doesn't get in the way of input events. (Was previously just transparent)
    -   Fixed an issue with files not responding to height changes on a hex when the config file wasn't in the same context.

## V0.5.0

### Date: 04/25/2019

### Changes:

-   Improvements
    -   Restricted onCombine feature to only fire in aux-player and restrict it from happening on aux-builder.
    -   Removed the `clone()` function.
    -   Improved the `create()` function to be able to accept lists of diffs/files.
        -   This allows you to quickly create every combination of a set of diffs.
        -   For example, `create(this, [ { hello: true }, { hello: false } ])` will create two files. One with `#hello: true` and one with `#hello: false`.
        -   More complicated scenarios can be created as well:
            -   `create(this, [ { row: 1 }, { row: 2 } ], [ { column: 1 }, { column: 2 } ])` will create four files for every possible combination between `row: 1|2` and `column: 1|2`.
            -   `create(this, { 'aux.color': 'red' }, [ makeDiff.addToContext('context_1'), makeDiff.addToContext('context_2') ])` will create two files that are both red but are on different contexts.
            -   `create(this, @aux.color('red'), { 'aux.color': 'green' })` will find every file that is red, duplicate them, and set the new files' colors to green.
    -   Improved how we position files to prevent two files from appearing at the same index.
        -   Creating new files at the same position will now automatically stack them.
        -   Stacking is determined first by the index and second by the file ID.
    -   Added a zoom property to the `tweenPlayerTo` function to set a consistent zoom on file focus.
    -   Moved the worksurface context menu options to files mode.
    -   Moved the channel name to the hamburger menu and added the QR Code to the menu as well.
    -   Worksurface improvements
        -   Removed the header in AUX Player so that only the hamburger menu is shown.
        -   Removed the option to enter into worksurfaces mode.
            -   If users are already in worksurfaces mode then they can still exit.
        -   Removed the ability to snap or drag worksurfaces.
        -   Removed the ability to change the worksurface color.
    -   Removed the change background color context menu.
    -   Made the globals file generate as a worksurface.
    -   File Sheet/Search improvements
        -   Removed the edit icon and replaced it with a search icon at the top right of the top bar.
        -   Added the ability to save a `.aux` file from the current selection/search.
        -   Moved the "+tag" button to the left side of the panel and added an icon for it.
        -   Added another "Add Tag" button to the bottom of the tags list.
        -   Added the ability to show the list of selected file IDs in the search bar.
-   Bug Fixes
    -   Stopped sheet closing bug from taking multiple clicks to reopen.

## V0.4.15

### Date: 04/22/2019

### Changes:

-   Improvements

    -   Added a basic proxy to the server so that external web requests can be cached for offline use.
        -   Only works when the app is served over HTTPS.
        -   Uses service workers to redirect external requests to the server which can then download and cache the resources.
            -   Shouldn't be a security/privacy issue because all cookies and headers are stripped from the client requests.
            -   As a result this prevents users from adding resources which require the use of cookies for authorization.
            -   A nice side-effect is that it also helps prevent advertisers/publishers from tracking users that are using AUX. (Cookie tracking and Browser Fingerprinting are prevented)
        -   Currently, only the following image types are cached:
            -   `PNG`
            -   `JPG`
            -   `GIF`
            -   `WEBP`
            -   `BMP`
            -   `TIFF`
            -   `ICO`
        -   Upon caching an image, we also optimize it to WEBP format to reduce file size while preserving quality.
    -   Added `onPointerEnter()` and `onPointerExit()` events that are triggered on files that the user's cursor hovers.
    -   Added a pre-commit task to automatically format files.
    -   Formatted all of the source files. (TS, JS, Vue, JSON, HTML, CSS)
    -   Added an option to the dropdown in aux-builder to jump to aux-player for the current context
    -   `formula-lib.ts` has added a `isPlayerInContext` function to determine if path is in the expected context in aux-player.
    -   `formula-lib.ts` has changed `tweenTo` function to `tweenPlayerTo` for better clarity on the function's use.

## V0.4.14

### Date: 04/19/2019

### Changes:

-   Improvements
    -   Users that join as a guest will now have a cleaner visible name of `Guest`.
    -   Removed the builder checkbox on the new workspace popup to make the feature cleaner.
    -   Added the ability to zoom to a file by tapping/clicking its ID in the file sheet.
    -   Added a couple script functions:
        -   `tweenTo(file or id)` causes the current user's camera to tween to the given file. (just like how the sheet does it)
        -   `toast(message)` causes a toast message to pop up with the given message. It will automatically go away after some time.

## V0.4.13

### Date: 04/18/2019

### Changes:

-   Improvements
    -   Can load external images by setting `aux.image` to an image url.
        -   **NOTE:** The remote server must be CORS enabled in order to allow retrieval of the image.
    -   Added `sprite` as an option for `aux.shape`.
        -   This is a camera facing quad that is great for displaying transparent images.
    -   Added several events:
        -   `onCreate()` is called on the file that was created after being created.
        -   `onDestroy()` is called on the file just before it is destroyed.
        -   `onDropInContext()` is called on all the files that a user just dragged onto a context. (`that` is the context name)
        -   `onDragOutOfContext()` is called on all the files that a user just dragged out of a context. (`that` is the context name)
        -   `onDropAnyInContext()` is called on all files when any file is dragged onto a context. (`that` is an object that contains the `context` and `files`)
        -   `onDragAnyOutOfContext()` is called on all files when any file is dragged out of a context. (`that` is an object that contains the `context` and `files`)
        -   `onDropInInventory()` is called on the file that a user just dragged into their inventory.
        -   `onDragOutOfInventory()` is called on the file that a user just dragged out of their inventory.
        -   `onDropAnyInInventory()` is called on all files when any file is dragged into the user's inventory. (`that` is the list of files)
        -   `onDragAnyOutOfInventory()` is called on all files when any file is dragged out of the user's inventory. (`that` is the list of files)
        -   `onTapCode()` is called on every file whenever a 4 digit tap code has been entered. (`that` is the code)
            -   It is recommended to use an `if` statement to filter the tap code.
            -   This way you won't get events for tap code `1111` all the time due to the user tapping the screen.
        -   All of the drag/drop events are triggered once the user is done dragging. (not during their drag)
    -   Added checkboxes the new workspace modal to allow users to set whether it should show up in builder, player, or both.

## V0.4.12

### Date: 04/17/2019

### Changes:

-   **Breaking Changes**
    -   Changed worksurfaces and player config files to use `{context}.config` instead of `aux.builder.context` and `aux.player.context`.
        -   This also allows people to specify formulas on a per-context basis.
        -   We call these new tags "config tags".
        -   For example, you can show the `hello` context in both AUX Builder and AUX Player by setting the `hello.config` tag to `true`.
        -   Because of this change, existing worksurfaces no longer work. To regain your worksurfaces, do a search for `@aux.builder.context` and then create a config tag for the worksurfaces that are found.
    -   Changed worksurface config values to use `aux.context.{value}` instead of `aux.builder.context.{value}`.
        -   Removing `builder` from the name makes it easier to understand that the tags are describing the contexts that the file is configuring.
    -   Renamed `aux._parent` to `aux._creator`.
    -   Moved functions that create file diffs to their own namespace.
        -   `xyzDiff()` is now `makeDiff.xyz()`
        -   so `addToContextDiff()` is now `makeDiff.addToContext()`
-   Bug Fixes
    -   Fixed an issue that would prevent some files from showing up in Aux Builder due to being created with incorrect data.
    -   Fixed the ability to shrink worksurfaces.
-   Improvements
    -   Added the ability to pass arguments in `shout()`.
        -   For example, you can pass the number 11 to everything that has a `handleMessage()` tag using `shout("handleMessage", 11)`.
    -   Added `isBuilder` and `isPlayer` variables to formulas.
        -   This allows formulas to tell whether they are being run in AUX Builder or AUX Player.
        -   Using these variables in combination with config tags allows specifying whether a context should show up in AUX Builder or AUX Player.
        -   For example, the `hello` context will only show up in AUX Builder when the `hello.config` tag is set to `=isBuilder`.
    -   Added the ability to pass an array of files to `clone()` and `destroy()`.
    -   Changed the generated context ID format from `aux._context_{uuid}` to `context_{short-uuid}`.
    -   Added `aux.mergeable` so control whether diffs can be merged into other files.
    -   Added `md-dialog-prompt` to `GameView` to allow users to set custom contexts for new workspaces.
    -   Removed the `_destroyed` tag. Setting it now does nothing.
    -   Aux Player now uses `aux.context.color` value as the scene's background color.
        -   If `aux.context.color` has no value or is undefined, then it will fall back to `aux.scene.color`.
    -   Made diff toolbar in AUX Builder transparent and Inventory toolbar in AUX Player mostly transparent (slots are still lightly visible.)
    -   Added a trash can that shows up when dragging a file.
        -   Dragging files onto this trash can causes the file to be deleted.
        -   Dragging a diff onto the trash can causes the diff to be cleared.
    -   Added support for `aux.label.anchor` to allow positioning of the label.
        -   Supported values are:
            -   top (default)
            -   left
            -   right
            -   front
            -   back
            -   floating (word bubble)

## V0.4.11

### Date: 04/12/2019

### Changes:

-   Improvements
    -   Updated mesh materials and scene lighting to provide a cleaner look and more accurate color representation.
    -   Dragging files off of worksurfaces no longer deletes them but simply removes them from the context.
    -   Functions:
        -   The `clone()` and `copy()` functions have been changed to accept the first parameter as the creator. This means instead of `clone(this)` you would do `clone(null, this)`. Because of this change, `cloneFrom()` and `copyFrom()` are redundant and have been removed.
        -   The `clone()` and `copy()` functions now return the file that was created.
        -   New Functions:
            -   `addToContextDiff(context, x (optional), y (optional), index (optional))` returns an object that can be used with `create()`, `clone()`, or `applyDiff()` to create or add a file to the given context.
            -   `removeFromContextDiff(context)` returns an object that can be used with `create()`, `clone()`, or `applyDiff()` to remove a file from the given context.
            -   `addToContext(file, context)` adds the given file to the given context.
            -   `removeFromContext(file, context)` removes the given file from the given context.
            -   `setPositionDiff(context, x (optional), y (optional), index (optional))` returns a diff that sets the position of a file in the given context.
            -   `addToMenuDiff()` returns a diff that adds a file to the user's menu.
            -   `removeFromMenuDiff()` returns a diff that removes a file from the user's menu.
        -   Other changes
            -   `create()`, `clone()`, and `createMenuItem()` all support using files as diffs.

## V0.4.10

### Date: 04/11/2019

### Changes:

-   Bug Fixes
    -   Fixed an issue that prevented shouts from adding menu items to the user's menu.
    -   Fixed an issue that caused all users to have hexes.

## V0.4.9

### Date: 04/11/2019

### Changes:

-   Bug Fixes
    -   Fixed a build error.
-   Other improvements
    -   Fudging orthographic camera user context position based on its zoom level. This is not a perfect implementation but does provide a better sense of “where” ortho are when using zoom.

## V0.4.8

### Date: 04/11/2019

### Changes:

-   Bug Fixes
    -   Fixed some broken tests.

## V0.4.7

### Date: 04/11/2019

### Changes:

-   Bug fixes
    -   Typing `=` into a cell should no longer cause issues.
-   Improvements
    -   Menus
        -   Files can now be added to the user's menu.
        -   The items will only show up in AUX Player.
        -   Several functions have been added to help with adding and creating menu items:
            -   `createMenuItem(category, label, actionScript, data (optional))` will create a new file and add it to the current user's menu.
            -   `destroyMenuItem(category)` will destroy any files in the current user's menu with the given category.
            -   `destroyAllMenuItems()` will destroy all files in the current user's menu.
            -   `addToMenu(file)` will add the given file to the current user's menu.
            -   `removeFromMenu(file)` will remove the given file from the current user's menu.
        -   In addition, the following tags control various properties on menu items.
            -   `aux.label` controls the text on the menu item.
            -   `aux.label.color` controls the text color of the menu item.
            -   `aux.color` controls the background color of the menu item.
            -   `onClick()` is called when the menu item is clicked.
            -   `aux.input` turns the menu item into an input that allows modification of the given tag name.
                -   Clicking on the menu item will show a dialog with an input box.
            -   `aux.input.target` indicates the file that the input tag should be set on.
                -   for example, setting `aux.input.target` to `=@name("joe")` will cause the input to change the tag on the file that has the `name` tag set to `joe`.
            -   `aux.input.placeholder` sets the placeholder text to use for the input box.
            -   `onSave()` is called after the user chooses to save their changes.
            -   `onClose()` is called after the dialog has been closed, regardless of whether the changes were saved or not.

## V0.4.6

### Date: 04/11/2019

### Changes:

-   Improvements

    -   Camera is now orthographic by default for both AUX Builder and AUX Player.
        -   There is a toggle button in the menu for builder and player that lets you toggle a perspective camera on/off.

## V0.4.5

### Date: 04/10/2019

### Changes:

-   Bug Fixes
    -   Fixed scrolling in the file panel.

## V0.4.4

### Date: 04/10/2019

### Changes:

-   Improvements:
    -   Diffballs
        -   The recent files list is now a "brush" that takes properties from the last file or tag that was modified.
        -   This means that you can now drag out a file on top of another file to paint the brush's tags onto another file.
        -   The effect is that you can copy and paste tags onto other files.
    -   File Selection
        -   The file panel now only shows the number of selected files when in multi-select mode.
        -   When in single select mode the "Unselect All" button is now a "Multi Select" button to transition to multi select mode.
        -   Hiding or showing the file panel no longer changes the file selection mode.
        -   Selecting the file brush at the bottom of the screen now opens the file panel to show the tags on the brush.
        -   When the brush is selected, the "Muti Select" button becomes a "Clear Diff" button which resets the brush to an empty file.

## V0.4.3

### Date: 04/09/2019

### Changes:

-   Improvements:

    -   Loading screen will show error if one occurs during load.
    -   Can close loading screen if error occurs by pressing the `DISMISS` button.

## V0.4.2

### Date: 04/09/2019

### Changes:

-   Added loading screen to Aux Builder and Aux Player.

## V0.4.1

### Date: 4/05/2019

### Changes:

-   Improvements
    -   File Selection
        -   There are now two file selection modes:
        -   Single select
            -   Users in single select mode are able to click files to automatically show the sheet for the selected file.
            -   Clicking in empty space will clear the selection.
            -   Holding control and selecting another file will add the clicked file to the user's selection and switch to multi-select mode.
            -   Closing the sheet or clicking "Unselect All" will cause the user's selection to be cleared.
        -   Multi select
            -   Works like the old way.
            -   Opening the sheet causes multi-select mode to be enabled.
            -   Alternatively, selecting a file while holding the control key will also cause multi-select mode to be enabled.
            -   While in multi select mode the sheet can be closed just like normal.
            -   Clicking "Unselect All" will cause the selection to be cleared and will switch back to single select mode.
    -   File Sheet
        -   Search
            -   The file sheet now includes a search icon that can be used to show a search bar.
            -   The search bar allows the user to type in formulas and see the results in realtime.
            -   Any files returned from the search are editable in the table.
            -   Other results (like numbers) are shown in a list.
            -   Using the `Ctrl+F` (`Cmd` is difficult to intercept) keyboard shortcut will open the sheet and automatically focus the search bar.
            -   Pressing `Enter` or the green checkmark next to the search bar will finish the search and automatically select any files returned from the search.

## V0.4.0

### Date: 4/04/2019

### Changes:

-   Bug Fixes:
    -   Fixed an issue with having multiple tabs open that caused the tabs to send events as each other.
        -   This was previously fixed but was re-broken as part of a bit of rework around storing atoms.
        -   The issue is that storage is shared between tabs so we need to make sure we're storing the data separately per tab.
        -   So the signatures were valid because they were sharing the same keys.
        -   Maybe something like a copy-on-write mechanism or splitting trees based on the site IDs could fix this in a way that preserves offline capabilities.
        -   Upon reload we would check local storage for currently used site IDs and pick one of the local site IDs that is not in use.
    -   Fixed an issue with scaling and user positions. The user positions were not being scaled to match the context that they were in.
    -   Made the server clear and re-create trees that get corrupted after a reload.
        -   This is a dangerous operation, we'll need to spend some dev time coming up with an acceptible solution to corrupted trees so that data doesn't get lost.
        -   Basically the issue is that we currently don't have a way to communicate these issues to users and make informed decisions on it.
        -   Also because of the issue with multiple tabs, we're always trying to load the tree from the server so we can't have the client send its state to recover.
        -   So, in the meantime, this is potentially an acceptible tradeoff to prevent people from getting locked out of simulations.
-   Other improvements

    -   Redirects
        -   Added the ability to redirect to `https://auxplayer.com` when accessing a context in a simulation.
        -   Added the ability to redirect to `https://auxbuilder.com` when accessing a simulation without a context.
    -   Dynamic client configuration
        -   The client now requests a configuration from the server on startup.
        -   This lets us handle some configuration tasks for the client at runtime from the server.
        -   Will be useful for managing URLs and other functionality for deployments to Raspberry PIs.
    -   Multi-line Editor
        -   Added the ability to show a multi-line text editor for tag values.
        -   This makes editing things like actions and formulas much easier.
    -   File Sheet Axis
        -   Improved the File Sheet to use CSS Grids instead of table elements.
        -   This gives us the capability to dynamically switch between row and column modes.
        -   Also gives us more control over sizing of elements and responsiveness.
    -   Inventory bar adjusts to mobile screen resolutions.
    -   Users are now represented as a semi-transparent square cone mesh.
    -   Scripting Improvements
        -   Added the ability to set tag values on files that are returned from `@` queries.
            -   For example, `@name('bob').name = 'joe'` changes the name of `bob` to `joe`.
            -   Caveats:
                -   Setting individual array values is not supported.
                -   So doing `this.colors[1] = 'blue'` would not change the second element of the `colors` tag to `blue`.
        -   Added the `aux._parent` tag that contains the ID of the file that a file is childed to.
        -   When `destroy(file)` is called all files that have `aux._parent` matching `file.id` will also be destroyed. This happens recursively.
        -   Added a new function `cloneFrom(file, ...newData)`.
            -   Similar to `clone(file, ...newData)` but sets `aux._parent` on the new file to `file.id`.
            -   The new file will have tags copied from `file` and the given list of objects.
        -   Added a new function `createFrom(file, data)`.
            -   Similar to `create(data)` but sets `aux._parent` on the new file to `file.id`.
            -   The new file will have tags from the given `data` parameter.

## V0.3.26

### Date: 4/01/2019

### Changes:

-   Bug Fixes
    -   Fixed worksurfaces to update when their `aux.builder.context` tag is updated.
-   Other improvements
    -   Improved the server to cleanup trees from memory that aren't in active memory.

## V0.3.25

### Date: 4/01/2019

### Changes:

-   Bug Fixes
    -   Fixed HTML Element targets not being captured as intended when using touch.
        -   This fixes inventory dragging for mobile.
    -   Fixed the ability to use indexer expressions in filters after @ or # queries.
        -   `=@nums()[0]` gets the first file with the `nums` tag on it.
    -   Fixed the ability to call functions in filters after @ or # queries.
        -   `=#nums().map(num => num + 10)` now works and produces a list of numbers where each number has 10 added to it.
    -   Fixed the ability to upload AUX files.
    -   Improved garbage collection so that it avoids expensive operations when there is nothing to remove.
    -   Fixed offline mode to work offline(!).
-   Other improvements
    -   Formulas now support using dots after @ or # queries. For example `=@name('bob').name` now works.
    -   Debug Page
    -   The debug page for AUX Builder has been moved to be after the simulation ID. So to access the debug page for `test` you would go to `https://auxbuilder.com/test/aux-debug`.
    -   The debug page now has a search bar that allows entering a formula to search through the file state.
    -   Added the ability for the debug page to search through destroyed files.
    -   Atom signatures are now only checked when adding individual atoms. This greatly improves loading performance.
    -   Refactored some of the logic around propagating file updates so that they can be more performant in the future.
    -   Destroying files by dragging them off of a worksurface or using the `destroy()` function in an action now uses the causal tree instead of setting the `_destroyed` tag to `true`. (Allows better garbage collection in the future)
    -   Improved first load performance by reducing the amount of work the browser needs to do to store a tree in IndexedDB.
    -   Improved performance for inserting atoms into the weave.

## V0.3.24

### Date: 3/28/2019

### Changes:

-   Features:
    -   Can drag files to and from user's inventory in AUX Player.
    -   Added support for cryptograhpically signing and verifiying events.
    -   Renamed `scale.x`, `scale.y`, and `scale.z` to `aux.scale.x`, `aux.scale.y`, and `aux.scale.z`.
    -   Added the ability to use `aux.scale` to uniformly scale the file.
-   Bug Fixes
    -   Use context.z position has an offset from the calculated display z position in Aux Builder.
        -   Making context.z act as an offset allows context.z value of 0 to place the file on the “ground” regardless of tile height in Aux Builder and always place the file on the ground in Aux Builder.
        -   No more file clipping issues due to grid planes being at different heights between Aux Builder and Aux Player.
    -   Don't clear out tags that end with `.x`, `.y`, or `.z` when dragging new files from the recent files list.
    -   Fixed an issue with trees that could cause sibling atoms to be ignored or ordered improperly.
-   Other Improvements
    -   Builder context file now defaults to flat, clear, and not movable.

## V0.3.23

### Date: 3/26/2019

### Changes:

-   Features
    -   Can drag and combine files in AUX Player.
-   Buf Fixes

    -   Can snap hexes together again as long as there is no file on it (currently this includes the builder context file as well).
    -   Fixed an issue that allowed files representing worksurfaces to be dragged even if `aux.movable` was set to `false`.
    -   Fixed an issue that allowed files to be stacked on top of invisible files that were representing users.

## V0.3.22

### Date: 3/26/2019

### Changes:

-   Bug Fixes
    -   Fixed an issue where atoms could be placed in the wrong spot.
    -   Fixed an issue with importing atoms where the tree could become invalid.
-   Other Improvements
    -   Added some core functionality for the infinite mathematical grid in AUX Player.

## V0.3.21

### Date: 3/24/2019

### Changes:

-   Bug Fixes
    -   Fixed an issue where the server would start handing out old site IDs after a restart.
    -   Added the ability to reject events that become corrupted while in transit.

## V0.3.20

### Date: 3/23/2019

### Changes:

-   Bug Fixes
    -   Fixed another scenario where duplicate atoms could be added to a weave.

## V0.3.19

### Date: 3/23/2019

### Changes:

-   Bug Fixes
    -   Fixed Weaves to prevent duplicate atoms from being added in specific scenarios.
        -   This would cause peers to reject changes from each other.
        -   If the issue happened on the server then every client would reject data from the server until the server was restarted.
        -   The restart would cause the server to reload the atoms from the database, eliminating any duplicates.
    -   Fixed signing out and signing back in on AUX Player to put the user back in the context they were previously in.
    -   Fixed an issue that caused users to be invisible the first time they signed into an AUX Player context.

## V0.3.18

### Date: 3/23/2019

### Changes:

-   Bug Fixes
    -   Fixed so that users can actually log out.
    -   Fixed AR mode in AUX Player.
-   Other Improvements
    -   Added a progress spinner to the login pages.
    -   Added lerping to the user meshes so the position updates look more natural.

## V0.3.17

### Date: 3/22/2019

### Changes:

-   Bug Fixes
    -   Fixed so that updates are only sent every 1/2 second instead of up to every frame.

## V0.3.16

### Date: 3/22/2019

### Changes:

-   Bug Fixes
    -   Fixed an issue that would cause two browser tabs to go to war over which was the real tab for that user.
    -   Fixed an issue that would cause two browser tabs to potentially become inconsistent with each other because they were sharing the same site ID.
-   Other Changes
    -   Added a couple extra logs to MongoDBTreeStore.
    -   Added additional safegards against invalid events.

## V0.3.15

### Date: 3/22/2019

### Changes:

-   Bug Fixes
    -   Fixed an issue that prevented users from creating new simulations.
    -   Fixed an issue that caused duplicate files to be created in the game view.
    -   Fixed issues with logging in as the same user from different devices.
    -   Fixed an issue that would cause newly created trees to have garbage collection disabled.
-   Other Improvements
    -   Improved word bubble performance.
    -   Improved performance when loading large causal trees.
    -   Added additional validations when importing trees to prevent errors down the road.
    -   Improved the server to add a root atom if loading a tree that has no atoms.

## V0.3.14

### Date: 3/22/2019

### Changes:

-   Bug Fixes
    -   Fixed CausalTreeServer to save imported atoms.
    -   Fixed CausalTreeServer to not re-store atoms each time it loads the tree from the database.
    -   Make CausalTree export version 3 trees.
    -   Make CausalTree collect garbage after importing.
-   Other Changes
    -   Enable some debug logs.

## V0.3.13

### Date: 3/21/2019

### Changes:

-   Bug Fixes
    -   Reduced memory usage of worksurfaces. This makes it easier to create large worksurfaces.
    -   Fixed not being able to drag the camera around when tapping/clicking on a worksurface while in files mode.
    -   Added indexes to MongoDB collections so that queries won't be so slow.

## V0.3.12

### Date: 3/21/2019

### Changes:

-   Bug Fixes
    -   Fixed issues with slowdowns caused by continually re-saving the entire history.
    -   Fixed several performance issues related to labels and word bubbles.
    -   Changed the branding to AUX Builder from File Simulator.
    -   Fixed several issues with files and contexts in AUX Player.
        -   Files marked as `_destroyed` now no longer display.
        -   Fixed a loading order issue that would occur when a file was its own context.
        -   Fixed an issue that would cause the player to ignore the file removed event for the context file.
    -   Fixed Word Bubbles so that they scale with labels when `aux.label.size.mode` is set to `auto`.
-   AUX Player Improvements
    -   Users now show up inside contexts in both AUX Builder and AUX Player.
    -   The `_lastActiveTime` tag is now per-context. (i.e. `context_a._lastActiveTime`)
-   AUX Builder Improvements
    -   Added the ability to fork simulations.
-   Other Improvements
    -   Added the ability to transparently upgrade our storage formats.
        -   Works for both MongoDB and IndexedDB.
    -   Made the server respond to the local IP Addresses by default in Development mode.
        -   This makes it easier to do development with a mobile device.
        -   Use `npm run watch:player` to have it serve the AUX Player by default. Otherwise it will serve the AUX Builder.
    -   Improved formula query expresions to support tags with dots in them.
        -   Before you would have to wrap the tag in a string.
        -   Now you can simply do `@aux.label` or `#aux.label` as long as each part is a valid [JS identifier](https://developer.mozilla.org/en-US/docs/Glossary/Identifier).

## V0.3.11

### Date: 3/19/2019

### Changes:

-   Bug Fixes
    -   Fixed dragging worksurfaces while in files mode.
    -   Fixed an issue in Aux Player that caused a file to still be visible even if it was destroyed.
    -   Fixed a login issue that would cause the user to get stuck in a redirect loop.
    -   Fixed shouts.
    -   Fixed AUX File upload to overwrite existing state instead of trying to merge the two trees.
        -   This allows us to keep better consistency across multiple devices.
    -   Fixed user labels.
-   Formula Improvements
    -   Improved formulas allow using normal dot syntax for tags with dots in them.
        -   This means you can now do `this.aux.color` instead of `this['aux.color']`
        -   As a result of this change, primitive values (number, string, boolean) are converted to objects.
        -   So to do equality comparisions you must use the `==` operator instead of either `!` or `===`.
        -   Numerical operators and other comparision operators still work fine.
        -   You can alternatively use the `valueOf()` function to convert the object back into a primitive value.
    -   Added the ability to change a file value simply by changing it.
        -   This means instead of doing `copy(this, { "aux.color": "red" })` you can now do `this.aux.color = "red"`.
        -   Additionally, we no longer destroy files by default.
        -   This means that the destroy/recreate pattern is basically deprecated. This pattern worked in simple scenarios, but for more complex scenarios it could easily cause race conditions where duplicate files are created because users clicked the same file at the same time.
-   Other Improvements
    -   Improved the `goToContext()` formula function to be able to accept a single parameter that indicates the context to go to.
        -   The function will infer the current simulation ID from the URL.

## V0.3.10

### Date: 3/18/2019

### Changes:

-   Fixed aux upload.

## V0.3.9

### Date: 3/18/2019

### Changes:

-   Fixed Aux Player file added event ordering.
-   Reworked actions function to take an arbitrary number of files.
-   Added ability to have tag filters that match everything.
-   Added `shout` formula function.
    ```
    shout(eventName)
    ```
-   Added `goToContext` formula function.
    ```
    goToContext(simulationId, contextId)
    ```
-   Calling `onClick` action on file that gets clicked by the user in Aux Player.
-   Fixed Aux Player showing destroyed files.

## V0.3.8

### Date: 3/18/2019

### Changes:

-   Changed configurations to allow auxplayer.com and auxbuilder.com

## V0.3.7

### Date: 3/17/2019

### Changes:

-   Added InventoryContext to hold onto user’s inventory data much in the same way Context3D does (WIP). Ported over some MiniFile stuff from Aux Projector to get inventory display framework up (WIP).
-   Renamed pointOnGrid to pointOnWorkspaceGrid for clarification.

## V0.3.6

### Date: 3/15/2019

### Changes:

-   Changed to using Causal Trees for history.
    -   **This is a breaking change**
    -   This gives us the ability to support offline mode and keep action history.
    -   Because of how the system is designed, every merge conflict can be resolved in a reasonable manner.
    -   This is a new storage format, so data needs to be migrated.
    -   This is also fairly new, so it may have some weird bugs.
-   Removed file types.
    -   **This is a breaking change**
    -   This allows any file to visualize any grouping of files. (e.g. look like a worksurface)
    -   As a result, the only difference between a file and a worksurface is what tags the file has.
    -   This means that new worksurfaces will have a file on them by default. This file is the data for the worksurface.
    -   To create a workspace:
        -   Make a file that has `builder.context` set to any value.
        -   This value is the context that the file is visualizing.
        -   _To make other files show up in this context you simply create a tag with the same name as the context as set its value to `true`._
        -   **Note that when you create a worksurface in worksurface mode we do this for you automatically.**
    -   A couple tags were changed:
        -   `_position`
            -   Split into 3 different tags. (x, y, z)
            -   To change the position of a file you use `{context}.x`, `{context}.y`, and `{context}.z` as the tag names.
        -   `_workspace`
            -   Now to place a file on a workspace you set the `{context}` tag to `true`
        -   All existing tags have been moved to the `aux` namespace.
            -   This affects `color`, `scale`, `stroke`, `line`, `label`, `movable`, and `stackable`.
            -   They have been changed to `aux.color`, `aux.scale`, `aux.stroke`, `aux.line`, `aux.label`, `aux.movable`, and `aux.stackable`.
        -   `_hidden`
            -   This option has been removed in favor of setting the `aux.color` tag to `transparent` or `clear`.
            -   To remove the lines you simply need to set the `stroke.color` tag to `transparent`/`clear`.
    -   Several new tags were added:
        -   `builder.context`
            -   Setting this to a value will cause the file to visualize the context that was specified.
            -   This means appearing like a worksurface and showing any files that have the related `{context}` tag set to `true`.
        -   `builder.context.x`, `builder.context.y`, `builder.context.z`,
            -   These tags specify the X, Y, and Z positions that the center of the worksurface is placed at.
        -   `builder.context.scale`
            -   This tag specifies the scale of the worksurface. (how big it is)
        -   `builder.context.grid.scale`
            -   This tag specifies the scale of the grid relative to the worksurface. (how big the grid squares are)
        -   `builder.context.defaultHeight`
            -   This tag specifies how tall the hexes on the worksurface are by default.
        -   `builder.context.size`
            -   This tag specifies how many hexes from the center the worksurface contains.
        -   `builder.context.minimized`
            -   This tag specifies whether the worksurface is minimized.
        -   `builder.context.color`
            -   This tag specifies the color that the worksurface is.

## V0.3.5

### Date: 2/26/2019

### Changes:

-   Fixed AR mode.
-   Restoring original background color when exiting AR mode.

## V0.3.4

### Date: 2/25/2019

### Changes:

-   Added stub for AUX Player.
-   Added subdomains for File Simulator (projector.filesimulator.com) and AUX Player (player.filesimulator.com).
-   Lots of file reorganization.
    -   `aux-projector` and `aux-player` are now togethor underneath `aux-web` along with any other common/shared files.
-   Fixed combining.

## V0.3.3

### Date: 2/21/2019

### Changes:

-   Implemented a word bubble to help make file labels more readable.

## V0.3.2

## Data: 2/21/2019

### Changes:

-   Nothing, just trying to get npm flow setup.

## V0.3.1

### Date: 2/20/2019

### Changes:

-   Added the ability to delete files by dragging them off a workspace.
-   Fixed the `destroy()` function in action scripts.

## V0.3.0

### Date: 2/14/2019

### Changes:

-   Added a recursion check to the formula evaluation code to prevent infinite loops from locking up the system.

## V0.2.30

### Date: 2/13/2019

### Changes:

-   Added Aux Debug page that can be reached by prepending `/aux-debug/` to your simulation id in the url.
    -   This page presents the AUX data in its raw JSON form and is updated live when changes arrive from the server.
    -   If you wanted to see the raw data for a simulation called `RyanIsSoCool` you would go to: `filesimulator.com/aux-debug/RyanIsSoCool`.
-   Add the ability to drag a stack of files
    -   For some reason the stack doesn't always move at the same time.
    -   It's some weird issue with not updating them fast enough or something.
-   Debounce updates to the recents list so that we're not forcing re-renders of the mini files all the time
-   Fix so that dragging new files doesn't cause a ton to get created
-   Cause formulas to be run when evaluating filters
    -   This also fixes the issue of numbers and true/false values not matching filters
-   Allow combining files that were just dragged from the file queue
-   Hide files without workspaces

    -   Also log out the file ID when this happens.

## V0.2.29

### Date: 2/13/2019

### Changes:

-   Fixed workspace mesh not updating properly.
-   Remove workspace if size is 0.
    -   Only allow shrinking of a workspace to 0 if there are no files on the workspace.
-   Implemented cleanup of a file's arrows/lines when it is destroyed.

## V0.2.28

### Date: 2/12/2019

### Changes:

-   Make the recent files list use 3D renders of the actual files.
-   Fixed issues with the lines not updating when worksurfaces minimize.
-   Disabled shadows.

## V0.2.27

### Date: 2/11/2019

### Changes:

-   Fix the weirdest bug that was caused by an internal error in Vue.js.
    -   It would do something to stop the touch events from being emitted.
    -   I'm not sure how it did that. Maybe changing focus or something.

## V0.2.26

### Date: 2/11/2019

### Changes:

-   Fixed touch scrolling.
-   Fixed an issue that would prevent immovable files from being dragged off of the recent files list.
-   Fixed an issue that allowed players to place files on minimized worksurfaces.
-   Fixed an issue that allowed minimized worksurfaces to snap together.
-   Made the recents list have 3 files at most.
-   Made files in the recents list not duplicate as long as their normal values are the same.
-   Made selecting a file in the recents list move the selected file to the front.
-   Made the first file in the list larger than the others.
-   Made dragging a file from the recents list not move the dragged file to the front of the list.

## V0.2.25

### Date: 2/11/2019

### Changes:

-   Added the first version of the file toolbar.
    -   This is a list of the user's recently edited files.
    -   Users can select a file from the toolbar to tap and place.
    -   They can also click and drag files out into the world.
-   Made minimized hexes 1/3 the scale of normal hexes.
-   Added the ability to minimize hexes while in file mode.
-   Moved extra buttons like the AR mode to the app sidebar.
-   Made the login email box into a name box.
-   Fixed destroyed blocks not dissapearing.
-   Made the tag input field use a placeholder instead of filling with actual text.
-   Fixed some input issues.

## V0.2.24

### Date: 2/8/2019

### Changes:

-   Scaled down color picker, removed scrolling, and made it slightly wider to accommodate mobile screens.
-   It is now possible to close the Color Picker by tapping on empty space (it will no longer open immediately when tapping of of it).
-   Allow camera dragging when performing click operation on file that is incompatible with the current user mode.
-   Prevent the user from changing the background color when in AR mode.
-   Added the ability to see other people and what they are looking at.
-   Added the ability to minimize worksurfaces.
    -   While minimized they can still be dragged around but changing the size and height is not allowed.
    -   The color can still be changed though.
-   Fixed an issue where everyone would try to initialize the globals file with the default color and get a merge conflict if it was different.

## V0.2.23

### Date: 2/7/2019

### Changes:

-   Made the info box default to closed.
-   Added initial version of WebXR support.
    -   Note that this is Mozilla's old crotchety WebXR and not the official standardized version.
    -   As such, it only works in Mozilla's WebXR Viewer app thing.
    -   Hopefully it doesn't break WebVR support.
-   Changed color picker to swatches style.
-   Can only change scene background color while in workspaces mode.
-   Changed `stroke.linewidth` to be `stroke.width`.

## V0.2.22

### Date: 2/7/2019

### Changes:

-   Color Picker component is now more generic. It invokes a callback function every time the color value changes that you can use to get the color value.
-   Made the QR code larger.
-   Change the scene’s background color by clicking on it and using the color picker.
-   Make basically all the text gray (title bar text, mode switch, add buttons, and the hamburger).
-   Changed color picker type to Compact style.

## V0.2.21

### Date: 2/7/2019

### Changes:

-   Changed the top bar and other buttons to have a white background.
-   Changed the red badge on the pencil to be a neutral gray.
-   Changed the actions icon.
-   Added a grid that is visible in hex edit mode.

## V0.2.20

### Date: 2/7/2019

### Changes:

-   Added color picker component.
-   Can change workspace color using color picker from the context menu.
-   Inverted touch input vertical rotation.
-   Clamping vertical rotation so that you can’t rotate underneath the ground plane.

## V0.2.19

### Date: 2/6/2019

### Changes:

-   Added `stroke.linewidth` to control how thick the stroke lines are.
-   Removed the Skybox.
-   Added the ability to change the vertical tilt of the camera by using two fingers and panning up and down.
-   Reworked the files panel to be easier to use.
    -   Added "+action" button for creating actions.
    -   Moved the "+tag" and "+action" buttons above the file table.
    -   Moved the "Clear selection" button to the header row on the file table.
    -   It still needs some of the scrolling features like not scrolling the header while scrolling the body of the table but for the most part it's done.
    -   Also needs the auto-zoom feature for users. After looking at possible implementations I've discovered that it should be easier to do this when the "seeing other people" update arrives.

## V0.2.18

### Date: 2/5/2019

### Changes:

-   Button polling is now implemented in `InputVR` for vr controllers: `getButtonDown`, `getButtonHeld`, `getButtonUp`.
-   Replaced `GameView.workspacePlane` with mathematical plane for workspace dragging.
    -   This fixes not being able to drag workspaces after we disabled the ground plane mesh.
-   Forcing touch input when being used on a VR capable device in non-VR mode. This fixes traditional browser input on devices like the Oculus Go.

## V0.2.17

### Date: 2/5/2019

### Changes:

-   Moved VR controller code to `InputVR` class.
-   Forcefully disconnecting the controller when exiting VR, this fixes bug with GamePad API when returning to VR mode.
-   Disabled visibility of scene’s ground plane.
-   `ControllerMesh` is now a special `Object3D` that is added to the root controller `Object3D` node.

## V0.2.16

### Date: 2/5/2019

### Changes:

-   Controller is represented as a red pointer arrow. It doesnt not currently allow you to interact yet.
-   Disabling shadows when in VR. Shadows are a significant performance cost in its current state, disabling them gives us 20-30+ fps boost in VR.
-   VR button is now hidden when WebVR is not detected.

## V0.2.15

### Date: 2/5/2019

#### Changes:

-   Changed the default cube color to be white.
-   Changed the default cube outline color to gray instead of invisible.
-   Fixed an issue with action filters where some values weren't able to be matched to a filter.
    -   This happened for some tag values that would be parsed from strings into their semantic equivalents.
    -   For example, `"true"` would get converted to `true` and `"123.456"` would get converted to `123.456`.
    -   This conversion was being ignored for filter values, so they would never match in these scenarios.
-   Fixed an issue with action scripts where copying a file would not copy its formulas.
-   Improved the `copy()` function used in action scripts to be able accept any number of arguments.
    -   This allows cascading scenarios like `copy(this, that, @name("joe"), @name("bob"))`.

## V0.2.14

### Date: 2/4/2019

#### Changes:

-   Added `scale.x`, `scale.y`, and `scale.z` tags to allow changing the scale of the cubes.
    -   `x` and `y` are width and thickness. `z` is height.
-   Dragging worksurfaces now no longer snaps to the center but stays relative to the cursor position.
-   Added `label.size` and `label.size.mode` tags.
    -   `label.size` sets the size of the label. Setting it to 1 means the default size and setting it to 2 means twice the default size.
    -   Setting `label.size.mode` to `"auto"` causes the label to appear a constant size no matter where the user's camera is in the scene.
-   Changed the renderer settings to render the 3D scene at the full device resolution.
    -   This will likely increase the accuracy of rendering results but may also cause performance to drop due to rendering a lot more pixels.
    -   Was previously using the browser-default pixel ratio.
-   Added beta support for Web VR devices.
-   Fixed an issue where worksurfaces that did not have default heights and were merged into other worksurfaces would cause those tiles to incorrectly appear with a height of `0`.
    -   The worksurfaces that did not have default heights were from old versions that did not allow changing heights.
-   Added the number of selected cubes to the info box toggle

## V0.2.13

### Date: 2/1/2019

#### Changes:

-   Camera now handles going from two touch -> one touch without jumping around.
-   Removed time instance in `Time.ts`.
-   Input and Time are both updated manually through `GameView`, we need less `requestAnimationFrame` calls when possible.
-   Fixed bug in `Input` that would cause touches to overwrite old ones on browsers that reuse `TouchEvent` identifiers.
-   Remaining `TouchData` finger indexes get normalized when touches are removed.
    -   i.e. if there are two touches and touch 0 gets removed, then touch 1 becomes touch 0.

## V0.2.12

### Date: 2/1/2019

#### Changes:

-   Added `#stroke.color` which sets an outline on the cube.
-   Added the ability to download `.aux` files.
-   Added the ability to upload `.aux` files into the current session.
-   Changed the URLs to not use `#`. (breaking change!)
-   Changed the home screen to be the root path (`/`) so sessions are now just `filesimulator.com/mysession`. (breaking change!)
-   Changed the login screen to be at `/login`. (So `login` is not a valid session ID anymore) (breaking change!)
-   Fixed an issue where destroyed objects were being returned in action script queries.
-   Fixed an issue that allowed files to be combined with themselves. (Sorry Jeremy!)
-   Fixed an issue where offline users would always overwrite file `_index` values if the index was at `0.`
-   Minor changes:
    -   Add a "continue as guest" button.
    -   Replace "File Simulator" with the session code unless they are in the default session.
    -   Disable auto-capitalization and autocorrect on the input fields.
    -   Change the "Add worksurface" and "Add file" buttons to just be a "+" icon.
    -   Change the mode switch to use icons instead of text for the label.
    -   Make the mode switch always appear white.
    -   Remove color integration from FileValue.
    -   Change "Nuke the site" to something a little more friendly.
    -   Change "+ New Tag" to "+tag".
    -   Change the deselect file button to a grey color.
    -   Change the info box header to "Selected Files".
    -   Change the info icon to a pencil icon.

## V0.2.11

### Date: 1/31/2019

#### Changes:

-   Changed the "X" used to deselect files into a "-" sign.
-   Added the ability to show a QR code linking to the session the current user is in.

## V0.2.10

### Date: 1/31/2019

#### Changes:

-   Added two different modes to help control what the user is interacting with
    -   The "Files" mode allows dragging files and making new files.
    -   The "Worksurfaces" mode allows dragging worksurfaces, making new worksurfaces, and interacting via clicking on them.
-   Re-added the ability to combine files
    -   Dragging a file onto another file will combine them if possible.
    -   If no filters match then the files will stack.

## V0.2.9

### Date: 1/31/2019

#### Changes:

-   Camera zooming with trackpad pinching is now supported.
-   Input now handles `WheelEvent` from the browser.
    -   `getWheelMoved()` - Returns true when wheel movemented detected.
    -   `getWheelData()` - Return wheel event data for the current frame.

## V0.2.8

### Date: 1/31/2019

#### Changes:

-   Disabled double-tap to zoom functionality that is added by iOS and Android by default.
-   Fixed an issue where files would all appear in the same spot upon first load of a session.
-   Added the Session ID to the top header.
-   After logging in, the user will now be redirected back to the session they first tried accessing.
-   Fixed some typos.

## V0.2.7

### Date: 1/30/2019

#### Changes:

-   Added `line.to` and `line.color` tags. `line.to` creates an arrow that points from the source file to the target file. An array of files is also supported.
-   Added formula support for `label`, `label.color`.
-   Added some functions to `FileCalculations` to help with handling of short file ids:
    -   `getShortId` - Return the short id for the file.
    -   `fileFromShortId` - Find file that matches the short id.
    -   `filesFromShortIds` - Find files that match the short ids.
-   Disabled depth buffer writing for the new SDF rendered font.
-   Running `updateMatrixWorld` function for `FileMesh` when its position is updated.
    -   This allows child objects to have accurate world positioning the moment its parent is moved instead of waiting for ThreeJS to run the next render update frame.

## V0.2.6

### Date: 1/28/2019

#### Changes:

-   Improved the game window to resize the renderer and camera automatically
-   Improved how the files window scales for small devices
-   Move the toolbar into a floating action button
-   Closing the info box now shows an icon in its place that can be used to reopen it
-   Selecting/changing files no longer re-opens the info box
-   Tags that the user adds to the info box are no longer automatically hidden

## V0.2.5

### Date: 1/28/2019

#### Changes:

-   Rotation with touch input now spins in the correct direction.
-   3D text rendering is now done with SDF (Signed Distance Field). This gives us a much cleaner and crisper text representation.
-   Added `label.color` tag that allows you to change the color of the label text.

## V0.2.4

### Date: 1/28/2019

In this version we improved workspaces and made other minor quality of life improvements.

#### Changes:

-   Added the ability to change hex heights
-   Added the ability to stack cubes on top of each other
-   Added the ability to drag single hex tiles onto other workspaces
-   Added a `list()` formula function that is able to calculate which files are stacked on top of each other.
-   Made the square grid tiles visible only if they are over a related hex tile
-   Made hexes have a short height by default
-   Made hexes larger by default
-   Made cubes always attach to a workspace
-   Made only the grid that a cube is being dragged onto visible

##V0.2.1
###Date: 1/22/2019
In this version we added support for multiple simultaneous sessions. When logging in users can optionally provide a “Session ID” that will put them into that session. Alternatively, they can type the Session ID into the URL and go there directly. Sharing URLs to share your session is also supported.

#### Changes:

-   Multi-Session Support
    -   Users enter in a Session ID to go to a sandbox all their own.
    -   They can also share the URL with other people to be put directly into that session.
-   Hexes no longer have bevels.
-   In Formulas, hashtag expressions which have only a single result now return that result directly instead of in an array.
    -   For example, If there was only one file with a #sum set to “10” and there was a formula “=#sum”
        -   In v0.2.0 the formula would equal “[10]”
        -   In v0.2.1 the formula would equal “10”

## V0.2.0

### Date: 1/16/2019

In this version we added support for offline mode and made general improvements to the user interface.

#### Changes:

-   Added offline mode
    -   After loading the app over HTTPS, the user will be able to go completely offline (airplane mode) and still be able to access everything. This means:
        -   The app should load
        -   The user should be able to create new files and workspaces
        -   They should be able to edit tags and perform actions.
    -   When new app versions are available, the user will be prompted to refresh the page to use the new version.
        When the user goes back online the app will attempt to sync with the server. If successful, then everyone else will be able to see their changes because they have been synced.
    -   If syncing is not successful, then this is because of one or more merge conflicts between the user’s version and the server’s version.
        -   Merge conflicts happen when two users edit the same tag to different values.
        -   The computer doesn’t know which is the most valid so it has to ask the user.
    -   When merge conflicts happen a notification will pop up and prompt the user to fix them.
        -   This prompt will also be in the side bar underneath the hamburger menu.
    -   Until the user fixes the merge conflicts any changes they make will not be synced to the server.
    -   When the user fixes the merge conflicts, their state is synced to the server and everyone is able to see it.
    -   The sidebar will show the current online/offline synced/not synced status. Right clicking it will give the option to force the app into offline mode for testing and vice versa.
-   Added a nuke button
    -   This button allows the user to delete everything in the website.
    -   This is only for testing so don’t expect it to work in all cases. In particular, don’t expect it to work super well when there are multiple people on the site at a time.
-   Removed test buttons from the sidebar
-   Changed the version number to be based on the latest annotated git tag. This will let us have full control over the version numbers while making them a lot more human readable. Upon hover it will also show the git commit hash that the build was made from.<|MERGE_RESOLUTION|>--- conflicted
+++ resolved
@@ -4,7 +4,6 @@
 
 #### Date: TBD
 
-<<<<<<< HEAD
 ### :boom: Breaking Changes
 
 -   Changed how `os.listData()` works to require `data.list` access for the `account` marker instead of for each item individually.
@@ -21,11 +20,10 @@
 -   Added `os.grantPermission(recordName, permission, options?)` and `os.revokePermission(recordName, permissionId, options?)`.
     -   `os.grantPermission()` creates a permission that grants the ability to perform an action (or set of actions) on a marker or resource to a user, inst, or role.
     -   `os.revokePermission()` deletes the permission with the given ID.
-=======
+
 ### :bug: Bug Fixes
 
 -   Fixed an issuse where `os.showUploadFiles()` dialog cuts off the "Upload" button when a lot of files are added.
->>>>>>> e09b2483
 
 ## V3.2.13
 
