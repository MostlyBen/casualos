# CasualOS Changelog

## V3.2.13

#### Date: 2/5/2024

### :rocket: Features

-   Improved diagnostics for VR and AR features.

### :bug: Bug Fixes

-   Fixed an issue where `ai.generateSkybox()` would fail if an instances array was provided.

## V3.2.12

#### Date: 2/2/2024

### :boom: Breaking Changes

-   Removed the ability to create avatars with ReadyPlayerMe.

### :rocket: Features

-   Added `POST /api/v2/ai/skybox` character limit prompt to match BlockadeLabs limit of 600 characters.
-   Added comID
    -   comID is a set of features that allows studios to customize CasualOS based on their comID.
    -   Studios can get a comID by obtaining a subscription that grants the comId feature to them.
    -   Once a Studio has the feature, they can request the comID that they want from the Studio settings page.
    -   They can also provide the following additional settings:
        -   `studio.name` - The name of the Studio.
        -   `comID` - The comID for the Studio. Studio admins can request a new comID for their studio.
        -   `comID.logoURL` - The URL of the logo that should be displayed for the Studio and comID.
        -   `comID.allowedStudioCreators` - The kinds of users that are allowed to create Studios within the comID. Possible options are "anyone" and "only-members".
        -   `comID.ab1BootstrapURL` - The URL that specifies where the custom ab1 bootstrapper should be loaded from. If none is specified, then the default ab1 is loaded.
        -   `comID.allowedBiosOptions` - The list of allowed BIOS options that can be presented to users. If none are specified, then the default list is used.
        -   `comID.defaultBiosOption` - The BIOS option that is selected in the BIOS by default. If none is specified, then the default is used.
        -   `comID.automaticBiosOption` - The BIOS option that will be automatically executed instead of displaying the BIOS. If none is specified, then the default is used.
        -   `comID.jitsiAppName` - The name of the Jitsi App that should be used for the meetPortal. If none is specified, then the default is used.
        -   `comID.what3WordsApiKey` - The API Key that should be used for `os.convertGeolocationToWhat3Words()`. If none is specified, then the default is used.
    -   Setting `comId` or `comID` in the query tells CasualOS to use the settings that were configured on the related Studio settings page. Additionally, the logo of the studio will be displayed on the loading screens and BIOS.
-   Added some messaging to the sign up pages to inform users that valid emails are required in order to completely setup their accounts.

### :bug: Bug Fixes

<<<<<<< HEAD
-   Fixed an issuse where `os.startFormAnimation()` does not support starting paused animations with an initialTime greater than 0.
-   Fixed an issuse where `os.showUploadFiles()` dialog cuts off the "Upload" button when a lot of files are added.
=======
-   Fixed an issue where `os.startFormAnimation()` does not support starting paused animations with an initialTime greater than 0.
>>>>>>> 55275663

## V3.2.11

#### Date: 1/29/2024

### :boom: Breaking Changes

-   Changed the `BIOS_OPTIONS` environment variable to default to `join inst,local inst,studio inst,free inst,sign in,sign up,sign out`.

### :rocket: Features

-   Added `portalHDRAddress` tag.
-   Added the `join inst` BIOS option as an alternative to `enter join code`.
-   Added buttons for the `sign in`, `sign up`, and `sign out` BIOS options.
-   Added the ability to automatically expire temporary inst data (tempShared space data) and websocket connections.
    -   Configurable by the `redis.tempInstRecordsLifetimeSeconds`, `redis.tempInstRecordsLifetimeExpireMode`, `redis.connectionExpireSeconds`, and `redis.connectionExpireMode` options in SERVER_CONFIG.
    -   Defaults:
        -   `redis.tempInstRecordsLifetimeSeconds` defaults to `60 * 60 * 24` (24 hours)
        -   `redis.tempInstRecordsLifetimeExpireMode` defaults to `null`
        -   `redis.connectionExpireSeconds` defaults to `60 * 60 * 3` (3 hours)
        -   `redis.connectionExpireMode` defaults to `null`

### :bug: Bug Fixes

-   Fixed an issue where branch info was being duplicated for temporary branches.
-   Fixed an issue where `onSpaceRateLimitExceeded` was missing from 'Add New Tag' autocomplete list.

## V3.2.10

#### Date: 1/17/2024

### :boom: Breaking Changes

-   Changed the `BIOS_OPTIONS` environment variable to default to `enter join code,local inst,studio inst,free inst,sign in,sign up,sign out`.

### :rocket: Features

-   Added new BIOS options.
    -   `local inst` - Works exactly like `static inst`.
    -   `local` - Shorthand `local inst`.
    -   `free inst` - Works exactly like `public inst`.
    -   `free` - Shorthand for `free inst`.
    -   `studio inst` - Works exactly like `private inst`.
    -   `studio` - Shorthand for `studio inst`.

### :bug: Bug Fixes

-   Fixed an issue where using the keyboard to select a tag in the sheetPortal would cause the page to refresh.
-   Fixed an issue where loading a studio inst for the first time after creating an account could fail.
-   Fixed an issue where gridPortal input did not work in the OculusBrowser.

## V3.2.9

#### Date: 1/3/2024

### :bug: Bug Fixes

-   Fixed some visual issues with studio subscriptions.
-   Fixed an issue where it was possible for a studio to have default user features when subscribed.

## V3.2.8

#### Date: 12/29/2023

### :bug: Bug Fixes

-   Fix issues with Docker ARM32 and ARM64 builds.
-   Fixed an issue where objects could not be stored as data if a max data size was set.

## V3.2.7

#### Date: 12/22/2023

### :boom: Breaking Changes

-   The `SessionSelector` parameter for `remote(action, selector?)` has changed.
    -   Before, `session`, `username`, and `device` were valid properties.
    -   Now they are `sessionId`, `userId`, and `connectionId`.
-   The following obsolete functions have been removed:
    -   `os.checkout()`
    -   `os.finishCheckout()`
    -   `os.instances()`
    -   `os.instStatuses()`
    -   `server.setupServer()`
    -   `os.setupInst()`
    -   `server.backupToGithub()`
    -   `server.backupAsDownload()`
    -   `server.finishCheckout()`
    -   `server.markHistory()`
    -   `server.browseHistory()`
    -   `server.restoreHistoryMark()`
    -   `server.restoreHistoryMarkToServer()`
    -   `server.restoreHistoryMarkToInst()`
    -   `server.serverStatuses()`
    -   `server.servers()`
    -   `server.stories()`
    -   `server.loadFile()`
    -   `server.saveFile()`
    -   `crypto.createCertificate()`
    -   `crypto.signTag()`
    -   `crypto.verifyTag()`
    -   `crypto.revokeCertificate()`
    -   All the `server.rpioXYZ` functions.
    -   All the `server.serialXYZ` functions.
    -   All the `adminSpace` functions.
-   `SHARED_PARTITIONS_VERSION` is now always `v2`.
-   Removed all the `causal-tree` packages.
    -   They are no longer needed since YJS does such a good job.
-   Merged all the websocket and data synchronization code into `aux-common`, `aux-records`, and `aux-server`.
-   Changed `SERVER_CONFIG.subscriptions.subscriptions.defaultSubscription` to be used to indicate that the subscription should be automatically given to users who do not have an active subscription.

### :rocket: Improvements

-   Added a "BIOS" screen at startup.
    -   This screen only shows when no inst has been specified in the URL.
    -   It allows the user to select what kind of inst they want to create and sign in.
    -   The screen can be skippped by providing the `bios` query parameter. It accepts one of the following values:
        -   `static inst` - Generates a static inst (device only). Static insts support local device storage, but do not sync across devices or browsers.
        -   `private inst` - Generates a private inst that is synced to the cloud.
        -   `public inst` - Generates a temporary public inst. This used to be the default.
        -   `enter join code` - Show the BIOS screen box with the "enter join code" option already selected.
        -   `sign in` - Show the BIOS screen with the "sign in" option already selected.
        -   `sign up` - Show the BIOS screen with the "sign up" option already selected.
        -   `sign out` - Show the BIOS screen with the "sign out" option already selected.
-   Added private insts.
    -   It is now possible to load a private inst using the `owner` query parameter. It supports the following values:
        -   `player` - Use the currently logged in user as the owner.
        -   `public` - Use the temporary public partition as the owner.
        -   The name of a record.
        -   The ID of a user.
        -   The ID of a studio.
    -   If the `owner` query parameter is specified but no inst is specified, then the BIOS screen will be shown.
    -   If the `inst` query parameter is specified but no owner is specified, then a temporary public inst will be loaded.
-   Added the `permalink` tag to the `configBot`.
    -   This tag contains a permanent link to the current inst. That is, the `owner` query param is replaced with the actual record that the inst was loaded from.
    -   This make it useful for sharing an exact link to the current inst.
-   Added the `record` tag to the `configBot`.
    -   This tag contains the name of the record that the inst was loaded from.
    -   If the inst is a temporary public inst, then this tag is omitted from the configBot.
-   Improved `os.listUserStudios()` to include the subscription tier of each studio.
-   Added `light` form.
    -   Added `pointLight`, `ambientLight`, `directionalLight`, `spotLight`, and `hemisphereLight` subtypes.
    -   Added `formLightIntensity` tag.
    -   Added `formLightTarget` tag.
    -   Added `formLightDistance` tag.
    -   Added `formLightAngle` tag.
    -   Added `formLightPenumbra` tag.
    -   Added `formLightDecay` tag.
    -   Added `formLightGroundColor` tag.
-   Added menu items `password` subtype.
-   Added the `os.requestAuthBotInBackground()` function.
    -   Works just like `os.requestAuthBot()` except that the user will not be prompted to login.
    -   Returns the user's auth bot if they are signed in.
    -   Returns `null` if the user is not signed in.
-   Added the `REQUIRE_PRIVO_LOGIN` environment variable during build to control whether login with Privo is required.
-   Added the `DEFAULT_BIOS_OPTION` environment variable during build to control which BIOS option is selected by default.
-   Added the `AUTOMATIC_BIOS_OPTION` environment variable during build to specify the BIOS option that should be executed by default. Setting this to a valid BIOS value will skip the BIOS screen.
-   Added the `AUTH_WEBSOCKET_ENDPOINT` environment variable during build to control the websocket endpoint that the auth site looks for.
-   Added the ability to limit how large data records can be in `tiers.data.maxItemSizeInBytes`.
    -   If no value is specified, then `500000` (500KB) is used.
    -   `null` can be used to remove the limit.
-   Added the `privacyFeatures` tag to the `authBot`. It is an object with the following properties:
    -   `publishData` - A boolean that specifies whether the user is allowed to publish any data at all.
    -   `allowPublicData` - A boolean that specifies whether the user is allowed to publish or access public data.
    -   `allowAI` - A boolean that specifies whether the user is allowed to access AI features.
    -   `allowPublicInsts` - A boolean that specifies whether the user is allowed to access public insts.
-   Added the `os.reportInst()` function.
    -   Opens the "Report Inst" dialog that gives the user an opportunity to describe what they are seeing and report it.
    -   Returns a promise that resolves when the inst has been reported.

### :bug: Bug Fixes

-   Fixed an issue where `os.getCurrentInst` would not work properly if multiple instances are loaded
-   Fixed an issue where work state was not retained in systemPortal after switching to diff panel
-   Fixed an issue where setting cube bots with scale 0 did not receive pointer events
-   Fixed an issue where labels were broken when setting labelPosition and labelAlignment to left or right
-   Attempted to fix an issue where the code editor could get desynced from the actual bot script state.
-   Fixed an issue where using `os.enablePointOfView()` with IMU data would not produce correct rotations.

## V3.2.6

#### Date: 9/1/2023

### :rocket: Improvements

-   Updated to support Node.js 18.x.
-   Improved the build process to inject the `SERVER_CONFIG` environment variable into the resulting JS bundle instead of requiring the CloudFormation inject it into the Lambda functions itself.

## V3.2.5

#### Date: 8/28/2023

### :rocket: Improvements

-   Added the `os.listUserStudios()` function.
    -   Gets the list of studios that the current user has access to.
-   Disabled the ability to create studios when subscriptions are not supported.

### :bug: Bug Fixes

-   Fixed an issue where setting `portalBackgroundAddress` to a `null` value and then back to its original value would not restore the background image.

## V3.2.4

#### Date: 8/22/2023

### :rocket: Improvements

-   Added `formDepthWrite` tag.
-   Added `formDepthTest` tag.
-   Added the ability to use `Ctrl+B` to automatically focus the last visisted tag.
-   Added a "Done" button to the `os.showInput()` modal.
-   Added the ability to create Studios.
    -   Studios are a way to manage records under a different subscription than a personal account.
    -   Studios have their own subscriptions and can have multiple members.
    -   Members can have two roles: `admin` and `member`.
        -   `admin` members can manage the Studio subscription and can add/remove members and create records.
        -   `member` members can read/write data in records, but cannot manage permissions in records.
    -   Like users, studios have an automatically created record that matches their ID.

### :rocket: Bug Fixes

-   Fixed an issue where bots in the miniGridPortal were somehow pointable by controllers while in AR/VR.

## V3.2.3

#### Date: 7/31/2023

### :bug: Bug Fixes

-   Fixed an issue where incorrect subscription features would be shown after a user subscribed.

## V3.2.2

#### Date: 7/31/2023

### :rocket: Improvements

-   Added the `ai.chat()` and `ai.generateSkybox()` functions as an easy way to interface with [OpenAI's Chat API](https://platform.openai.com/docs/guides/gpt/chat-completions-api) and [Blockade Lab's API](https://api-documentation.blockadelabs.com/api).
    -   When configured on the server, users will have the ability to interface with an OpenAI GPT model without having to manage or store their own OpenAI API Key.
    -   They will also be able to interface with Blockade Lab's API without having to manage their own API key.
    -   `ai.chat()` accepts two parameters:
        -   `message` - This is the message (string or object) or list of messages (objects) that the AI model should respond to.
        -   `options` - Is optional and are the options that should be used for the operation.
        -   Returns a promise that resolves when the AI has responded to the message(s). The resolved value will be a string if `message` was a string. Otherwise, it will be an object.
        -   See the documentation for more info.
    -   `ai.generateSkybox()` accepts three parameters:
        -   `prompt` - This is the prompt that tells the AI what the generated skybox should look like.
        -   `negativePrompt` - Is optional and tells the AI what the generated skybox should not look like.
        -   `options` - Is optional and are the options that should be used for the operation.
        -   Returns a promise that resolves when the AI has generated the skybox. The resolved value will be a string containing the URL that the generated image is stored at.
        -   See the documentation for more info.
    -   (DevOps Only) To configure AI Chat features, use the following `SERVER_CONFIG` properties:
        -   `openai` - This should be an object with the following properties:
            -   `apiKey` - The OpenAI API Key that should be used for requests.
            -   `maxTokens` - The maximum number of tokens that can be used in a request. If omitted, then there is no limit.
        -   `blockadeLabs` - This should be an object with the following properties:
            -   `apiKey` - The Blockade Labs API Key that should be used for requests.
        -   `ai` - This should be an object with the following properties:
            -   `chat` - Optional. If omitted, then AI Chat features will be disabled. It should be an object with the following properties:
                -   `provider` - Set this to `"openai"`. This tells the server to use OpenAI for `ai.chat()`.
                -   `defaultModel` - Set this to the model that should be used by default. For OpenAI, see this [list of supported models](https://platform.openai.com/docs/models/model-endpoint-compatibility).
                -   `allowedModels` - The array of model names that are allowed to be used by `ai.chat()`.
                -   `allowedSubscriptionTiers` - The array of subscription tiers that enable `ai.chat()` for a user. If a user is not subscribed to one of the listed tiers, then they will not be allowed to use `ai.chat()`. Set this to `true` to allow all users (even ones that are not subscribed).
            -   `generateSkybox` - Optional. If omitted, then AI Skybox features will be disabled. It should be an object with the following properties:
                -   `provider` - Set this to `"blockadeLabs"`. This tells the server to use Blockade Labs for `ai.generateSkybox()`.
                -   `allowedSubscriptionTiers` - The array of subscription tiers that enable `ai.generateSkybox()` for a user. If a user is not subscribed to one of the listed tiers, then they will not be allowed to use `ai.generateSkybox()`. Set this to `true` to allow all users (even ones that are not subscribed).
-   Added the `bytes.toBase64Url(data, mimeType?)` and `bytes.fromBase64Url(url)` functions.
    -   These functions are useful working with [Data URLs](https://developer.mozilla.org/en-US/docs/web/http/basics_of_http/data_urls) from binary data or a Base 64 string.
    -   `bytes.toBase64Url(data, mimeType?)` - Creates a Data URL using the given binary data or Base 64 string, and includes the given MIME Type in the output.
        -   `data` - Is a `Uint8Array` or `string` and is the data that should be included in the URL.
        -   `mimeType` - Is optional, and is the MIME Type that the data represents.
    -   `bytes.fromBase64Url(url)` - Creates a `Blob` from the given data URL. The resulting blob will have a `type` matching the MIME Type stored in the Data URL, and binary data equal to the decoded base 64.
        -   `url` - The string representing the data URL.

## V3.2.1

#### Date: 7/26/2023

### :rocket: Improvements

-   Added a "repeated error limit" for individual tags that prevents `@onError` from being called if a tag emits a large number errors.
-   Added the `os.openPhotoCamera()`, `os.closePhotoCamera()`, and `os.capturePhoto()` functions.
    -   When called, they open/close the photo camera modal that makes it easy for the user to take photos.
    -   The `@onPhotoCaptured` shout is sent for every photo that the user captures.
    -   See the documentation for more info.
-   Added a basic admin panel to the auth site.
    -   This lets you see the records you own and browse the information contained in them.
    -   It is very limited, but right now it is useful for very basic administration.
    -   It can list data items, files, events, policies, and roles.

### :bug: Bug Fixes

-   Fixed an issue where setting a portal to `null` in `@onPortalChanged` would cause an infinite loop.

## V3.2.0

#### Date: 7/17/2023

### :rocket: Improvements

-   Improved the API reference documentation to be generated from documentation comments in the source code.
-   Added personal records.
    -   Personal records are records that have the same name as your `authBot` ID (User ID).
    -   By default, they are only able to be accessed by your user.
    -   Additionally, they do not require the creation of a record key to use. It will be automatically created for you once you go to use it.

## V3.1.36

#### Date: 7/7/2023

### :rocket: Improvements

-   Added `os.getPublicFile()` and `os.getPrivateFile()` functions as a way to tell CasualOS whether the file is expected to be public or private.
    -   Using `os.getPrivateFile()` is quicker than using `os.getFile()` for private files, but it is slower than using `os.getFile()` for public files.
    -   `os.getFile()` is optimized for retrieving public files, but will fallback to trying to retrieve private files if the first fails.
    -   `os.getPublicFile()` is optimized for retrieving public files and will fail if the file is not public.

### :bug: Bug Fixes

-   Fixed an issue where it was not possible to retrieve private data and file records using `os.getData()` and `os.getFile()`.
-   Fixed an issue where it was impossible to manage an existing subscription.

## V3.1.35

#### Date: 6/30/2023

### :rocket: Improvements

-   Merged the serverless and server backends.
    -   This means that we now ship one docker image for both the aux server and auth server instead of two.
    -   The aux server still runs on port 3000, while the auth server runs on port 3002 (by default).
    -   The auth serverless backend has also been merged with the serverless apiary backends, so only one AWS CloudFormation deployment is needed to have a fully functioning deployment.
-   Added the `skybox` form.

### :bug: Bug Fixes

-   Fixed an issue where roles could not be granted because of a database configuration issue.
-   Fixed an issue where auth sessions could not be renewed because of a database configuration issue.

## V3.1.34

#### Date: 6/19/2023

### :bug: Bug Fixes

-   Fixed an issue where some records could not be retrieved due to the database returning the data in an unexpected format.

## V3.1.33

#### Date: 6/19/2023

### :rocket: Improvements

-   Removed unused DynamoDB tables from the backend.

## V3.1.32

#### Date: 6/17/2023

### :rocket: Improvements

-   Improved the backend to use a SQL Database instead of DynamoDB tables.
    -   This will make development quicker and easier in the future in addition to being more cost effective.

## V3.1.31

#### Date: 5/26/2023

### :rocket: Improvements

-   Added the `os.getCurrentInstUpdate()` function.
    -   Returns a promise that resolves an inst update that represents the current local shared state of the inst.
    -   This function is useful for whenever you want a snapshot of the current `shared` space state and want to be able to restore it to an inst after it is wiped.
-   Added the `os.mergeInstUpdates(updates)` function.
    -   This function merges the given list of inst updates into a single update.
    -   Mostly useful for consolidation and maintenence of updates.

## V3.1.30

#### Date: 5/25/2023

### :rocket: Improvements

-   Added the `meetPortalLanguage` tag.
    -   Sets the language that is displayed in the meetPortal interface by default.
    -   If omitted, then the user-configured language will be used. (English if never changed)
    -   Must be set on the `meetPortalBot` before the meetPortal is loaded in order to take effect.
-   Added support for displaying a list of options using `os.showInput()`.

    -   To display a list, use the `list` type.
    -   The supported list subtypes are:
        -   `select` - Displays a dropdown list that the user can select from.
        -   `multiSelect` - Displays a dropdown list of checkboxes that the user can check.
        -   `checkbox` - Displays a list of checkboxes.
        -   `radio` - Displays a list of radio buttons.
    -   When using the `list` type, you should pass in an array of items that have the following structure:

        ```typescript
        let item: {
            /**
             * The label that should be displayed for the item.
             */
            label: string;

            /**
             * The value that is associated with the item.
             */
            value: any;
        };
        ```

### :bug: Bug Fixes

-   Fixed an issue where using the sheetPortal to delete a bot that had circular `creator` tag references would freeze CasualOS.
-   Fixed an issue where `#` symbols at the start of a tag value would be hidden in the multiline code editor.

## V3.1.29

#### Date: 5/23/2023

### :rocket: Improvements

-   Added the `@onSpaceMaxSizeReached` shout.
    -   This is a shout that is sent when a space has reached its maximum persistent storage size.
    -   `that` is an object with the following properties:
        -   `space` - The space that reached is maximum storage size. Generally, this is `shared`.
        -   `maxSizeInBytes` - The maximum allowed size for the space in bytes.
        -   `neededSizeInBytes` - The number of bytes that would be needed to store the data that was placed in the space.
    -   Note that this only applies to persistent storage. That is, if you create a bot in the `shared` space and receive this shout, then it is possible that the bot was not persistently stored and shared, but it is still available by scripts until the browser tab is refreshed or the PC is restarted.
    -   Generally, if you receive this shout, then it is a good idea to backup your inst.
-   Added configurable support for IP-based rate limiting.
    -   Applies to websockets as well as the API.
    -   Requires a Redis connection and is configurable by the following environment variables:
        -   `RATE_LIMIT_MAX` - The maximum number of requests that can be recieved from an IP address over the window.
        -   `RATE_LIMIT_WINDOW_MS` - The size of the window for requests represented in miliseconds.
    -   If any of the above environment variables are not specified, then rate limiting will be disabled.
-   Added API support for policies and roles.
    -   In the future, additional functions will be added to CasualOS to make accessing these new capabilities easier.
-   Added `formOpacity` tag, which allows bots to be semi-transparent.
    -   A `formOpacity` value of `1` means that the bot's mesh materials are effectively in their default opacity and transparency state.
    -   A `formOpacity` value `< 1` means that the bot's mesh materials become transparent and that the `formOpacity` value is used to modify each material's default opacity level.
    -   A `formOpacity` value of `0` would effectively make the bot invisible.
-   Added several functions to help manage policies and roles:
    -   `os.grantRecordMarkerPermission()`
    -   `os.revokeRecordMarkerPermission()`
    -   `os.grantInstAdminPermission()`
    -   `os.grantUserRole()`
    -   `os.grantInstRole()`
    -   `os.revokeUserRole()`
    -   `os.revokeInstRole()`
    -   See the documentation for more information.
-   Added the `@onSpaceRateLimitExceeded` shout which occurs when a space rejects a tag change or event because a rate limit was exceeded.

### :bug: Bug Fixes

-   Fixed an issue where `os.getMediaPermission` would leave tracks in a MediaStream running. Some browsers/devices release these automatically, while others would leave the tracks running and cause issues with other systems that utilize audio and video hardware like augmented reality.
-   Fixed an issue where `data:` URLs would not work in the `formAddress` tag without a workaround.
-   Fixed an issue where it was impossible to create record keys on deployments that did not have a subscription configuration.
-   Fixed an issue where the bounding objects of a transformed bot did not update if its `transformer` moved.
    -   This fixes a reported bug with `lineTo` to updating correctly while using the `transformer` tag. [Issue #276](https://github.com/casual-simulation/casualos/issues/276)
-   Fixed an issue where the `color` tag would not apply to all materials in a gltf model.
-   Fixed an issue where gltf models with multiple materials and textures would not be properly disposed.
-   Fixed an issue where `os.beginAudioRecording` would fail to provide audio chunks in stream mode if the mimeType was anything other than `audio/x-raw`.
-   Fixed some potential issues with the `tempShared` and `remoteTempShared` spaces.
-   Fixed an issue creating a bot with a `null` tag value would cause the null value to become visible after a refresh.
-   Fixed an issue where a player disconnect event may not be sent if the server failed to message the disconnected player before it processed the disconnection.

## V3.1.28

#### Date: 3/22/2023

### :rocket: Improvements

-   Improved the mapPortal to be able to correctly show large bots which are placed past the horizion but should still be visible because they peak above the horizion.

### :bug: Bug Fixes

-   Fixed an issue where moving the camera using the `cameraPositionOffset` tag while in point of view mode and while one of the mouse buttons is held down would result in the camera moving in a circle instead of where the `cameraPositionOffset` specified.

## V3.1.27

#### Date: 3/16/2023

### :bug: Bug Fixes

-   Fixed an issue where billboarded bots could break the mapPortal.
-   Fixed an issue where quickly tapping on the screen in the mapPortal could cause user controls to stop working.
-   Fixed an issue where large bots were visible through the Earth in the mapPortal and miniMapPortal.

## V3.1.26

#### Date: 3/14/2023

### :rocket: Improvements

-   Added additional configuration options for the Records system.
    -   It is now possible to indicate whether a subscription is purchasable. Setting this to `false` will prevent it from showing to users who haven't purchased a subscription.
    -   It is also now possible to povide additional configuration options for Stripe Checkout sessions and Stripe Customer Portal management sessions.
-   Improved the login system to evaluate email/sms rules on the server. As a result, existing users are no longer subject to the email/sms rules. This makes the rules effective for blocking specific emails/sms from signing up, but they won't interfere with already existing users.

## V3.1.25

#### Date: 3/10/2023

### :rocket: Improvements

-   Added the ability to configure Records system deployments to support Beta Program Subscriptions through Stripe.
    -   If configured, then users can subscribe to the Beta Program through their account portal.
    -   Once subscribed, they can store their OpenAI API Key in their account profile.
    -   This additional information will then be included in the `authBot` (returned from `os.requestAuthBot()`) as a couple tags:
        -   `hasActiveSubscription` - Whether the user has a currently active beta program subscription.
        -   `openAiKey` - The API Key that the user has saved in their account.
    -   If not configured, then every user will have access to all of the Beta Program features.
    -   Of course, since CausalOS is Open Source, anyone is free to take the source code and make their own deployments with all Beta Features enabled by default.

## V3.1.24

#### Date: 2/23/2023

### :bug: Bug Fixes

-   Fixed an issue where the auth system prevent useres from logging in if their User ID was in an old format.

## V3.1.23

#### Date: 2/23/2023

### :rocket: Improvements

-   Improved the records system to authenticate and authorize requests much more quickly than before.
    -   In order to take advantage of the improvements, you may need to request a new record key.
-   Updated the multi-line code editor to color-code parenthesis, curly braces, and square brackets so it is easier to tell which pairs go together.

### :bug: Bug Fixes

-   Fixed an issue where the multi-line editor could get stuck in an infinite loop while trying to resize itself to fit on the screen.
-   Fixed an issue where tag masks would return the serialized version of a value instead of the computed version of the value.
    -   Tag masks are designed to work a little differently from regular tags since it is much more common for tag mask values to be set programmatically instead of entered by hand.
    -   This means that tag masks are designed to preserve the saved type as much as possible, unless it is clear that the value should be converted to a native type.
    -   As a result, only marked values are converted from their string value into a native value.
    -   For example, the string `"123"` will remain `"123"`, but the string `"🔢123"` will be converted to the number `123`. The same goes for other values like `"true"` and `"false"`.
    -   Possible marks are:
        -   Numbers: `🔢`
        -   Mods: `🧬`
        -   Dates: `📅`
        -   Vectors: `➡️`
        -   Rotations: `🔁`
-   Fixed an issue where JSX syntax highlighting would fail if the script contained a return statement.
-   Fixed an issue where empty `{}` expressions in JSX would cause compilation to fail.
-   Fixed an issue where using `animateTag()` with a custom start time wouldn't work.
-   Fixed an issue where autocomplete would not work on instances with a large number of listeners.

## V3.1.22

#### Date: 2/15/2023

### :rocket: Improvements

-   Added a log to help debug an initialization issue.

### :bug: Bug Fixes

-   Fixed an issue where custom apps may sometimes ignore JSX updates when using app hooks.

## V3.1.21

#### Date: 1/30/2023

### :rocket: Improvements

-   Improved the ab-1 bootstrapper to support Version 2 AUX Files.

### :bug: Bug Fixes

-   Fixed an issue with `os.downloadBotsAsInitializationUpdate()` and `os.createInitializationUpdate()` where they could not download bots that contained script syntax errors.

## V3.1.20

#### Date: 1/19/2023

### :rocket: Improvements

-   Added the ability to specify a `type` to `os.addDropGrid()` and `os.addBotDropGrid()`.
    -   Possible types are `sphere` and `grid`. (Defaults to `grid`)
    -   When combined with `portalBot`, you can use this to place bots in a sphere portal.
    -   Alternatively, it can be used to place bots on the surface of a sphere (without rotation for now).

### :bug: Bug Fixes

-   Fixed an issue where the gridPortal would error if a bot had `labelPosition` set to `floating` but had no `label`.
-   Fixed an issue where it was possible for CasualOS to ignore udpates to a newly created bot.

## V3.1.19

#### Date: 1/17/2023

### :rocket: Improvements

-   Improved the diff multi-line code editor to support `codeButton` form bots.
-   Improved `os.focusOn()` to be able to navigate to systemPortal tags when the diff pane is open in the systemPortal.
-   Added the `debug.onScriptActionEnqueued(handler)`, `debug.onAfterScriptUpdatedTag(handler)`, `debug.onAfterScriptUpdatedTagMask(handler)`, `debug.onBeforeUserAction(handler)`, `debug.performUserAction(...actions)`, and `debug.getCallStack()` functions for debuggers.
    -   See the documentation for more information and examples.
-   Added the `os.showConfirm(options)` function.
    -   When called, it displays a confirmation dialog that gives the user the ability to indicate whether they want something confirmed or canceled.
    -   Returns a promise that resolves with `true` if the user clicked the "Confirm" button and `false` if they closed the dialog or clicked the "Cancel" button.
    -   `options` should be an object with the following properties:
        -   `title` - The title that should be shown on the dialog.
        -   `content` - The descriptive content that should be shown in the dialog.
        -   `confirmText` - The text that should be shown for the "Confirm" button. (Optional)
        -   `cancelText` - The text that should be shown for the "Cancel" button. (Optional)
-   Improved the systemPortal to always focus and select the search box when using `Ctrl+Shift+F`/`Cmd+Shift+F`.
    -   It will also grab the currently selected text and auto-fill that into the search box.
-   Improved the systemPortal to preserve the last selected location in a tag when using `os.focusOn()` without line/index information or when using the quick access panel (`Ctrl+P`).
-   Improved the systemPortal to be able to show the quick access panel (`Ctrl+P`) even if the multi-line editor is not focused.
-   Added the `os.downloadBotsAsInitialzationUpdate(bots, filename)` function.
    -   When called, it downloads the given array of bots as a `.aux` or `.pdf` file stored in the Version 2 AUX File Format.
    -   The [Version 2 AUX Format](https://github.com/casual-simulation/casualos/blob/9910658524e4a37f40c72f824ef5770693005394/src/aux-common/bots/StoredAux.ts#L12) is similar to the [Version 1 AUX Format](https://github.com/casual-simulation/casualos/blob/9910658524e4a37f40c72f824ef5770693005394/src/aux-common/bots/StoredAux.ts#L7), except instead of storing the bot data as a snapshot, it stores bot data as a conflict-free update. This means that the Version 2 format is more suited towards scenarios where multiple different machines want to load the aux file at the same time (like when initializing shared instances), or when you want to share changes to an inst offline.
    -   Note that the Version 2 AUX Format is not a replacement for the Version 1 AUX Format. They are both in active use and each is slightly more optimal for different use-cases.
-   Added a button to the "Scan QR Code" dialog that allows changing the current camera.
-   Added the `spherePortal` form.
    -   The `spherePortal` form functions like the `portal` form except that it displays bots in the portal on the surface of an invisible sphere and treats the dimension X and Y tags as latitude and longitude coordinates.

### :bug: Bug Fixes

-   Fixed an issue where `os.applyUpdatesToInst()` would not sync updates to the server.
-   Fixed an issue where strings that can be converted to primitive values search box would not appear if `systemPortalSearch` was set via a script.
-   Fixed an issue where it was impossible to use `os.importAUX()` with URLs that didn't end with ".aux".

## V3.1.18

#### Date: 12/28/2022

### :bug: Bug Fixes

-   Fixed an issue where the systemPortal would not correctly open tags that were clicked by the user.

## V3.1.17

#### Date: 12/28/2022

### :rocket: Improvements

-   Improved `os.focusOn()` to support specifying a rotation in the map portals.
-   Improved custom apps to have better performance when working with apps that utilize a large number of HTML elements.
-   Added the `codeHint` form for bots.
    -   Useful for highlighting some code or inserting inline markers.
    -   This form functions similarly to `cursor`.
    -   Differences are that `strokeColor` is supported for setting a border on the highlighted code, `label` is supported for inserting inline markers, and `@onClick` is supported for clicking the label of a hint.
-   Added the `codeToolsPortal` portal.
    -   When set to a dimension on the `configBot`, it will display bots that are in that dimension and have `label` tags in the toolbar of the multi-line editor.
    -   This is useful for writing little gadgets that are intended to assist with coding.
-   Improved the systemPortal to support bots from attached debuggers.
-   Added the ability to use `Ctrl+P`/`Cmd+P` while the the multi-line code editor is focused to show a quick access menu that lets you quickly search for and jump to different tags.
-   Added the ability to use `Ctrl+Shift+F`/`Cmd+Shift+F` in the system portal to quickly jump to the "Search" panel.
-   Improved `expiriment.beginRecording(options)` to be able to record audio from both the microphone and screen.
-   Added the ability to add the `casualos-no-cors-cache=true` query param to `formAddress` tag values to prevent CasualOS from adding the `cors-cache=` query param to requests that it makes.
    -   This may be needed in some scenarios where you don't need CORS to always function properly with `formAddress` tags, but you do need to prevent the `cors-cache` query param from being included in the address URL.
    -   Note that the `casualos-no-cors-cache=true` param will also be removed from the URL, so it doesn't affect the request either.

### :bug: Bug Fixes

-   Fixed an issue where calling `debug.listCommonPauseTriggers()` on an async listener didn't work.

## V3.1.16

#### Date: 12/13/2022

### :rocket: Improvements

-   Added the `os.listBuiltinTags()` function.
-   Improved `codeButton` form bots to be able to be displayed in the multi-line editor's context menu when their `#true` tag is set to `true`.

### :bug: Bug Fixes

-   Fixed an issue where `os.showHtml()` would use a dark background when the dark theme was enabled.
-   Fixed an issue where calling `os.getData()` with null values would cause the server to crash.

## V3.1.15

#### Date: 12/12/2022

### :bug: Bug Fixes

-   Fixed an issue where custom apps would incorrectly display white text on a white background by default when using the dark theme.
-   Fixed an issue where it was impossible to edit tags using the single-line editors in the systemPortal.

## V3.1.14

#### Date: 12/12/2022

### :rocket: Improvements

-   Added dark mode to CasualOS!
    -   It is controlled by the new `theme` tag on the configBot.
    -   Possible values are:
        -   `auto` - Use the system dark mode setting. (Default)
        -   `light` - Use the light theme.
        -   `dark` - Use the dark theme.
-   Added the `@onMeetRecordingLinkAvailable` shout.
    -   It is triggered when recording is enabled in the meetPortal and contains the link that the recording will be available at.
    -   `that` is an object with the following properties:
        -   `link` - The link that the recording is available at.
        -   `timeToLive` - The number of seconds that the link will be available for.
-   Added the `os.attachDebugger(debug, options?)` and `os.detachDebugger(debug)` functions.
    -   These functions are useful for attaching the bots in a debugger to the CasualOS frontend as if it was a separate inst.
    -   Additionally, debuggers can be attached using a tag name mapper that can remap tag names so the frontend sees a different set of tags than what are actually on the debugger bots.
        -   This is useful for testing. For example, you can create a debugger that contains a copy of all the bots in the inst but instead of being displayed in the `home` dimension would be displayed in the `testHome` dimension because of the tag name mapper.
    -   See the documentation for more information.

### :bug: Bug Fixes

-   Fixed an issue where the grids on the wrist portals would become really large when the user enters VR for the second time during a session.

## V3.1.13

#### Date: 12/5/2022

### :bug: Bug Fixes

-   Fixed an issue where Chrome would appear to randomly add and remove scrollbars when the tag/meet portals were open.

## V3.1.12

#### Date: 12/2/2022

### :bug: Bug Fixes

-   Fixed an issue where it was not possible to tilt the mapPortal camera due to an incorrect default configuration.
-   Fixed an issue where it was not possible to handle errors that occurred during calls to `os.getPublicRecordKey()`.

## V3.1.11

#### Date: 11/28/2022

### :rocket: Improvements

-   Improved the map portals (mapPortal and miniMapPortal) to support the `portalZoomableMin` and `portalZoomableMax` tags.
-   Enabled the multiline code editor to always be shown regardless of if the device is a mobile device or not.
-   Added the `analytics.recordEvent(name, metadata?)` function.
-   Added the `@onKeyRepeat` shout that is fired when a key is held down and "auto repeated".
-   Added support for some simple HTMLElement functions.
    -   HTMLElement objects support the following functions:
        -   `focus()`
        -   `click()`
        -   `blur()`
    -   HTMLInputElement objects support the following functions:
        -   `select()`
        -   `setRangeText()`
        -   `setSelectionRange()`
        -   `showPicker()`
        -   `stepDown()`
        -   `stepUp()`
    -   HTMLFormElement objects support the following functions:
        -   `reset()`
        -   `submit()`
    -   HTMLMediaElement objects support the following functions:
        -   `fastSeek()`
        -   `load()`
        -   `pause()`
        -   `play()`
    -   HTMLVideoElement objects support the following functions:
        -   `requestPictureInPicture()`
-   Added support for the `document.getElementById()` function for custom apps.

### :bug: Bug Fixes

-   Fixed an issue where `Vector2`, `Vector3`, `Rotation`, and `DateTime` values would cause the shared space to emit an error if they were stored in a tag on a new bot while it was being processed by the space.
-   Fixed an issue where it was not possible to tap on codeButton bots on mobile devices.
-   Fixed `@onKeyDown` to only be emitted once when a key is starting to be held down and not continually while a key is held down.

## V3.1.10

#### Date: 11/8/2022

### :rocket: Improvements

-   Added the `systemPortalPane` tag to allow CasualOS to remember which pane the user is viewing in the systemPortal.
    -   This also fixes issues with being unable to select the search pane.
    -   Additionally, CasualOS will now remember the systemPortal search and pane state across browser reloads.
-   Updated the terms of service with consistent wording and with a section about using OLX Services.

### :bug: Bug Fixes

-   Fixed an issue where `Vector2`, `Vector3`, `Rotation`, and `DateTime` values would cause the shared space to emit an error if they were stored in a tag on a new bot while it was being processed by the space.

## V3.1.9

#### Date: 11/4/2022

### :boom: Breaking Changes

-   `os.createDebugger()` now returns a promise that needs to be awaited instead of simply returning a debugger.
-   `setTimeout()` and `setInterval()` now throw an error if called without a handler function.

### :rocket: Improvements

-   Added the ability to pause scripts that are executed inside debuggers.
    -   The `os.createDebugger()` API now supports an additional option parameter `pausable`, which when set to `true` will cause the debugger to execute every script inside a JavaScript interpreter.
    -   The following functions have also been added to the debugger API:
        -   `onPause(handler)` - Registers a handler function that will be called when the debugger pauses due to hitting a pause trigger (i.e. breakpoint).
        -   `setPauseTrigger(bot, tag, options)` - Registers a pause trigger in a bot and tag that the debugger will pause at if it comes across the trigger while executing code. Returns an object that represents the pause trigger.
        -   `removePauseTrigger(trigger)` - Removes the given pause trigger from the debugger.
        -   `enablePauseTrigger(trigger)` - Enables the given pause trigger.
        -   `disablePauseTrigger(trigger)` - Disables the given pause trigger.
        -   `listPauseTriggers()` - Lists the pause triggers that have been set on the debugger.
        -   `listCommonPauseTriggers(bot, tag)` - Lists common locations that pause triggers can be placed at for the given bot and tag.
        -   `resume(pause)` - Tells the debugger to resume execution of the scripts.
    -   See the documentation for more complete information and examples.
    -   Additionally, check out the [debugger-example](https://ab1.bot/?ab=debugger-example) appBundle.
-   Improved `os.focusOn(bot, options)` to support focusing tags in the systemPortal, sheetPortal, and tagPortal.
    -   `options` now supports the following properties:
        -   `tag` - The tag that should be focused. If specified, then the multi-line editor will be opened in a portal (the systemPortal by default) with the bot and tag focused.
        -   `space` - The space of the tag that should be focused. (Optional)
        -   `lineNumber` - The line number that should be focused. (Optional)
        -   `columnNumber` - The column number that should be focused. (Optional)
        -   `startIndex` - The index of the first character that should be auto-selected. (Optional)
        -   `endIndex` - The index of the last character that should be auto-selected. (Optional)
        -   `portal` - The portal that should be opened. Supports `system`, `sheet`, and `tag` for the systemPortal, sheetPortal, and tagPortal respectively.
-   Added the ability to specify a custom frame buffer scale factor for AR and VR sessions.
    -   `os.enableAR()` and `os.enableVR()` now can take an options object with the following property:
        -   `frameBufferScaleFactor` is the number of rendered pixels for each output pixel. As a result, numbers less than 1 increase rendering performance by rendering fewer pixels than are displayed and numbers greater than 1 decrease rendering performance by rendering more pixels than are displayed. Defaults to 1.
-   Improved `animateTag()` to use `0` as a default when `toValue` is a number, no `fromValue` is specified, and there is no current tag value (or the current tag value is not a number).
-   Improved the search panel in the systemPortal to include and highlight tag names that match the search query.
-   Added the ability to show the sheetPortal in the systemPortal.
    -   A new option has been added to the systemPortal to represent the sheetPortal.
    -   Selecting this option will open the sheetPortal to the current gridPortal dimension, or give the user the option to specify a dimension if no gridPortal is open.
    -   Clicking on the sheetPortal button again will give the ability to set the sheetPortal dimension manually.

### :bug: Bug Fixes

-   Fixed an issue where updating Vector, Rotation, or DateTime tag values on newly created bots could cause trouble with synchronizing data.
-   Fixed an issue where switching between mouse and touch input methods was not possible.
-   Fixed an issue that caused dragging bots on the Meta Quest 2 in non-immersive mode to not work.
-   Fixed touch controls to correctly rotate the camera.

## V3.1.8

#### Date: 10/27/2022

### :rocket: Improvements

-   Added the `meetPortalDisablePrivateMessages` tag to the `meetPortalBot` to allow hiding the option to send a new private message to another participant in the meet portal.

## V3.1.7

#### Date: 10/24/2022

### :bug: Bug Fixes

-   Fixed an issue where destroying a GLTF mesh and re-creating it could cause some textures to not load correctly.
-   Fixed an issue where updates to a newly created bot would be forgotten in some scenarios.

## V3.1.6

#### Date: 10/5/2022

### :bug: Bug Fixes

-   Fixed an issue where creating too many GLTF mesh forms could crash Chrome-based web browser tabs.
-   Fixed an issue where creating a bot with a DateTime, Vector2, Vector3, or Rotation tag would crash the system.

## V3.1.5

#### Date: 10/4/2022

### :bug: Bug Fixes

-   Fixed an issue where the login UI would be hidden behind the sheet and system portals if trying to login while one of them is open.

## V3.1.4

#### Date: 10/3/2022

### :rocket: Improvements

-   Enabled the "More" section in the Jitsi meet portal settings window.

### :bug: Bug Fixes

-   Fixed an issue where using `os.focusOn()` with `rotation` set to `{ x: 0, y: 0 }` could trigger floating point rounding errors and cause the camera rotation to be temporarily incorrect.
-   Fixed an issue where `@onRoomTrackUnsubsribed` listeners would not be triggered for local video and audio tracks when leaving a room.

## V3.1.3

#### Date: 9/27/2022

### :bug: Bug Fixes

-   Fixed an issue where `@onMeetExited` could be triggered multiple times when closing the meet portal.
-   Fixed an issue where rejecting and then re-performing a tag edit would cause the multiline editor to show the edit twice.
-   Fixed an issue where the multiline editor would incorrectly edit shared bots that had not been updated. This resulted in the tag edits being incorrectly added to the end of the tag value instead of where they were supposed to be.
-   Fixed an issue where meshes that were set on a bot and then quickly removed could be incorrectly displayed.
-   Fixed an issue where the documentation link from the multiline editor wouldn't auto-scroll to the correct tag.
-   Fixed an issue where using `deleteTagText()` and `insertTagText()` would cause the runtime to get confused during tag sync and incorrectly apply an edit multiple times.
-   Fixed an issue where `deleteTagMaskText()` and `insertTagMaskText()` did not work.

## V3.1.2

#### Date: 9/9/2022

### :rocket: Improvements

-   Improved `os.registerTagPrefix(prefix, options?)` to accept a `name` property in the `options` object that will be used as a hint for the user.
-   Added support for Vector and Rotation values for many tags. The following tags have been added as alternatives to using multiple tags to contain 3D information:
    -   `cameraPosition` replaces `cameraPositionX`, `cameraPositionY`, and `cameraPositionZ`.
    -   `cameraRotation` replaces `cameraRotationX`, `cameraRotationY`, and `cameraRotationZ`.
    -   `cameraFocus` replaces `cameraFocusX`, `cameraFocusY`, and `cameraFocusZ`.
    -   `cameraPositionOffset` replaces `cameraPositionOffsetX`, `cameraPositionOffsetY`, and `cameraPositionOffsetZ`.
    -   `cameraRotationOffset` replaces `cameraRotationOffsetX`, `cameraRotationOffsetY`, and `cameraRotationOffsetZ`.
    -   `deviceRotation` replaces `deviceRotationX`, `deviceRotationY`, and `deviceRotationZ`.
    -   `portalPannableMin` replaces `portalPannableMinX` and `portalPannableMinY`.
    -   `portalPannableMax` replaces `portalPannableMaxX` and `portalPannableMaxY`.
    -   `pointerPixel` replaces `pointerPixelX` and `pointerPixelY`.
    -   `mousePointerPosition` replaces `mousePointerPositionX`, `mousePointerPositionY`, and `mousePointerPositionZ`.
    -   `mousePointerRotation` replaces `mousePointerRotationX`, `mousePointerRotationY`, and `mousePointerRotationZ`.
    -   `leftPointerPosition` replaces `leftPointerPositionX`, `leftPointerPositionY`, and `leftPointerPositionZ`.
    -   `leftPointerRotation` replaces `leftPointerRotationX`, `leftPointerRotationY`, and `leftPointerRotationZ`.
    -   `rightPointerPosition` replaces `rightPointerPositionX`, `rightPointerPositionY`, and `rightPointerPositionZ`.
    -   `rightPointerRotation` replaces `rightPointerRotationX`, `rightPointerRotationY`, and `rightPointerRotationZ`.
    -   `cursorHotspot` replaces `cursorHotspotX` and `cursorHotspotY`.
    -   `portalCursorHotspot` replaces `portalCursorHotspotX` and `portalCursorHotspotY`.
-   Added the `os.requestWakeLock()`, `os.disableWakeLock()`, and `os.getWakeLockConfiguration()` functions.
    -   `os.requestWakeLock()` asks the user for the ability to keep the screen awake, and if they accept will enable a wake lock that will keep the screen on. Returns a promise that resolves once the wake lock has been granted.
    -   `os.disableWakeLock()` disables the wake lock and allows the computer to sleep. Returns a promise that resolves once the wake lock has been disabled.
    -   `os.getWakeLockConfiguration()` gets the current wake lock status. Returns a promise that resolves with the wake lock information.
-   Improved `math.intersectPlane()` to accept two additional optional parameters which represent the normal and origin of the plane that the ray should be intersected with.
    -   The new function definition is `math.intersectPlane(origin, direction, planeNormal?, planeDirection)`.
        -   `planeNormal` is optional and is the normal vector that the plane should use. It defaults to `➡️0,0,1`.
        -   `planeDirection` is optional and is the 3D position that the center of the plane should travel through. It defaults to `➡️0,0,0`.

### :bug: Bug Fixes

-   Fixed an issue where keys reported in `onKeyUp` and `onKeyDown` could be specified in the incorrect order.

## V3.1.1

#### Date: 9/6/2022

### :rocket: Improvements

-   Added the `codeButton` form.
    -   When the bot is placed in a tag dimension (dimension of the form `{botID}.{tag}`) and its form is set to `codeButton`, then it will appear in the multi-line code editor for that tag as a clickable text element.
    -   As such, in order for the button to appear, the bot also needs a `label` tag.
    -   The button can be positioned by line number by using the `[dimension]Start` tag, and the `[dimension]End` tag can be used to specify the priority that the button should have compared to other buttons on the same line (higher numbers means lower priority).
    -   When clicked, the button will receive an `@onClick` whisper.
-   Added the `formRenderOrder` tag.
    -   This tag sets the render order that should be used for a bot in the grid portals.
    -   Setting this property to a value other than 0 overrides the automatically calculated render order which is based on the distance of each bot to the portal camera.
    -   It is not recommended to use this tag unless you are dealing with transparency issues caused by overlapping PNG images.

## V3.1.0

#### Date: 9/2/2022

### :rocket: Improvements

-   Added the `os.createInitializationUpdate(bots)` and `os.applyUpdatesToInst(update)` functions.
    -   `os.createInitializationUpdate(bots)` creates updates that can be used to ensure that an inst is initialized with a specific set of bots. This function is useful for encoding initialization logic that should only be performed in an inst once.
        -   `bots` - The list of bots that should be included in the update.
    -   `os.applyUpdatesToInst(updates)` applies the given list of updates to the current inst.
        -   `updates` - The list of updates that should be applied to the inst.
-   Improved custom apps to support SVG elements.

### :bug: Bug Fixes

-   Fixed an issue where billboarded bots would display incorrectly when they were parented under a rotated dimension or transformer.

## V3.0.21

#### Date: 8/31/2022

### :bug: Bug Fixes

-   Fixed an issue where deleting a GLTF would cause the gridPortal to stop working.

## V3.0.20

#### Date: 8/30/2022

### :rocket: Improvements

-   Added the ability to use your fingers to click bots in VR/AR.
    -   Any device that supports the WebXR Hand input module should work.
    -   Tested with the Oculus Quest 2.
-   Added the `keyboard` form.
    -   This creates a virtual keyboard that the user can interact with.
    -   Clicking keys on the keyboard sends a `@onKeyClick` whisper to the bot.
-   Improved the system portal diff tab to set the `editingBot`, `editingTag`, and `editingTagSpace` tags on the configBot.
-   Added the `os.startFormAnimation(bot, animationName, options?)`, `os.stopFormAnimation(bot, options?)`, `os.listFormAnimations(botOrAddress)`, and `os.bufferFormAddressGLTF(address)` functions.
    -   `os.startFormAnimation(bot, animationName, options?)` is used to trigger an animation on the given bot. Returns a promise that resolves when the animation has started. It accepts the following parameters:
        -   `bot` - The bot or list of bots that the animation should be triggered on.
        -   `animationName` - The name or index of the animation that should be started.
        -   `options` - The additional parameters that should be used for the animation. Optional. It should be an object with the following properties:
            -   `startTime` - The time that the animation should start playing. It should be the number of miliseconds since the Unix Epoch.
            -   `initialTime` - The time within the animation clip that the animation should start at in miliseconds.
            -   `timeScale` - The rate at which the animation plays.
            -   `loop` - Options for looping. It should be an object with the following properties:
                -   `mode` - How the animation should loop. It should be either `repeat` or `pingPong`.
                -   `count` - The number of times that the animation should loop.
            -   `clampWhenFinished` - Whether the final animation values should be preserved when the animation finishes.
            -   `crossFadeDuration` - The number of miliseconds that the animation should take to cross fade from the previous animation.
            -   `fadeDuration` - The number of miliseconds that the animation should take to fade in.
            -   `animationAddress` - The address that the animations should be loaded from.
    -   `os.stopFormAnimation(bot, options?)` is used to stop animations on the given bot. Returns a promise that resolves when the animation has stopped. It accepts the following parameters:
        -   `bot` - The bot or list of bots that animations should be stopped on.
        -   `options` - The options that should be used to stop the animations. Optional. It should be an object with the following properties:
            -   `stopTime` - The time that the animation should stop playing. It should be the number of miliseconds since the Unix Epoch.
            -   `fadeDuration` - The number of miliseconds that the animation should take to fade out.
    -   `os.listFormAnimations(botOrAddress)` is used to retrieve the list of animations that are available on a form. Returns a promise that resolves with the animation list. It accepts the following parameters:
        -   `botOrAddress` - The bot or address that the animation list should be retrieved for.
    -   `os.bufferFormAddressGLTF(address)` is used to pre-cache the given address as a GLTF mesh for future use. Returns a promise that resolves when the address has been buffered. It accepts the following parameters:
        -   `address` - The address that should be loaded.
-   Added several listeners that can be used to observe animation changes on bots.
    -   Currently, they are only sent for animations that are started via `os.startFormAnimation()`. Animations that are triggered via the `#formAnimation` tag or `experiment.localFormAnimation()` are not supported.
    -   `@onFormAnimationStarted` and `@onAnyFormAnimationStarted` are sent when an animation has been started.
    -   `@onFormAnimationStopped` and `@onAnyFormAnimationStopped` are sent when an animation has been manually stopped.
    -   `@onFormAnimationFinished` and `@onAnyFormAnimationFinished` are sent when an animation finishes playing.
    -   `@onFormAnimationLooped` and `@onAnyFormAnimationLooped` are sent when an animation restarts per the looping rules that were given in the options object.
-   Added support for the `scrollTop` and `offsetHeight` properties for `<section>` elements.
-   Added the `@onDocumentAvailable` listener.
    -   `@onDocumentAvailable` is a shout that is sent once `globalThis.document` is first available for scripts to use.
    -   Because of this feature, scripts can now interact with custom apps via `globalThis.document` instead of `os.registerApp()` and `os.compileApp()`.
    -   This feature still uses a separate document instances for `os.registerApp()`, so changes to `globalThis.document` will not conflict with any other custom apps.
-   Added the [Preact render()](https://preactjs.com/guide/v10/api-reference#render) function to `os.appHooks`.
-   Improved tooltips to always render entirely on screen. This can help in scenarios where the tooltip should be shown close to the edge of the screen.

### :bug: Bug Fixes

-   Fixed an issue where `cursor` bots would not update in the multiline editor unless no bots changed for 75ms.
-   Fixed an issue where `cursor` bots would be duplicated if the user closed the portal that contained the multiline editor and then opened it again.
-   Fixed an issue where images that were loaded via custom apps would later fail to load as a `formAddress`.
-   Fixed an issue where floating labels did not work on bots that were transformed by another bot.
-   Fixed an issue where tooltips that had multiple words would always word wrap. Now, they will only word wrap if wider than 200px.

## V3.0.19

#### Date: 8/11/2022

### :bug: Bug Fixes

-   Fixed an issue that would allow browsers to cache certain HTML files when they should not.
-   Fixed an issue where subjectless keys would not work with the new auth system.
-   Fixed an issue where the background for floating labels would not match the label if the bot was rotated.

## V3.0.18

#### Date: 8/9/2022

### :boom: Breaking Changes

-   Changed uploads to PDF files to upload the binary data of the PDF instead of automatically converting it to UTF-8.
    -   This affects both `os.showUploadFiles()` and `@onFileUpload`.

### :rocket: Improvements

-   Switched PublicOS from [Magic.link](https://magic.link) to a custom auth implementation that gives us more flexibility around how we manage user accounts.
    -   This is purely an implementation detail, and should not affect any PublicOS/CasualOS features.
-   Added the ability to see active PublicOS authentication sessions, when they were granted, and what IP Address they were granted to.
-   Improved Custom HTML Apps to copy the following properties from specific element types when an event (like `onLoad`) happens:
    -   `<img>` - The following properties are copied:
        -   `width`
        -   `height`
        -   `naturalWidth`
        -   `naturalHeight`
        -   `currentSrc`
    -   `<video>` - The following properties are copied:
        -   `videoWidth`
        -   `videoHeight`
        -   `duration`
        -   `currentSrc`
-   Moved the "Exit to Grid Portal" button in the system portal from the lower right corner to the lower left corner.
-   Improved the systemPortal to support global search by exact matches for `#id` and `#space`.
-   Improved the systemPortal to support comparing systems of bots against each other.
    -   This works by comparing two separate system tags. The first tag is `#system` (or whatever is specified by `#systemPortalTag` on the config bot) and the second tag is specified by the `#systemPortalDiff` on the config bot.
    -   For example, if the `#systemPortal` is set to `custom` and the `#systemPortalDiff` tag is set to `system2`, then bots that contain `custom` in their `#system` tag will be compared against bots that match using their `#system2` tag.
    -   The result is useful for creating visualizations of change for system bots.
    -   See the documentation for more information.
    -   Also check out the example: https://ab1.bot/?ab=diffPortalExample
-   Added the `os.appHooks` property that contains [hook functions](https://preactjs.com/guide/v10/hooks).
    -   Hook functions make managing custom app states easier and less tedious.

### :bug: Bug Fixes

-   Fixed an issue where entering an invalid value into an input box in a custom app would cause the input box to be automatically cleared.
-   Fixed an issue where the base color on GLTF models would be overridden with white if no color tag was specified.
-   Fixed an issue where self-closing JSX elements that contained attributes would not be compiled correctly.
-   Fixed an issue where the meetPortal could fail to start if the meet portal properties were changed before it finished loading external scripts.
-   Fixed how progress bars position themselves to better match how labels position themselves.
-   Fixed an issue where custom app elements did not support CSS Style properties that started with a hyphen (`-`).

## V3.0.17

#### Date: 7/18/2022

### :bug: Bug Fixes

-   Fixed an issue where calling `os.focusOn()` for the mapPortal before the portal has finished loading would cause the camera to focus on an incorrect location.
-   Fixed an issue where labels would fail to show up on billboarded bots that are directly below or above the portal camera.
-   Fixed an issue where hex bot forms were positioned incorrectly.

## V3.0.16

#### Date: 7/6/2022

### :rocket: Improvements

-   Added the `uv` property to `@onClick`, `@onAnyBotClicked`, `@onDrag`, and `@onAnyBotDrag` shouts.
    -   This property contains the [UV Coordinates](https://stackoverflow.com/questions/3314219/how-do-u-v-coordinates-work) of the texture on the clicked bot that the user clicked.
    -   UV coordinates are a 2D vector representing the X and Y location on the texture (i.e. `formAddress`) on the bot that was clicked.
    -   UV coordinates are mapped as follows:
        -   Bottom left of the texture is: `(0, 0)`
        -   Bottom right is: `(1, 0)`
        -   Top left is: `(0, 1)`
        -   Top right is: `(1, 1)`
-   Added the `os.raycast(portal, origin, direction)` and `os.raycastFromCamera(portal, viewportPosition)` functions.
    -   These functions are useful for finding what bots a particular ray would hit. For example, you could query what bots are under a particular spot of the screen with `os.raycastFromCamera()`.
    -   Currently, the `grid`, `miniGrid`, `map` and `miniMap` portals are supported.
    -   See the documentation for more information and examples.
-   Added the `os.calculateRayFromCamera(portal, viewportPosition)` function.
    -   This function is useful for finding the 3D path (ray) that travels through a particular screen position of the specified portal's camera.
    -   Currently, the `grid`, `miniGrid`, `map` and `miniMap` portals are supported.
    -   See the documentation for more information and examples.
-   Improved `os.getPublicRecordKey()` to return an `errorReason` for failed requests.

### :bug: Bug Fixes

-   Fixed `lineStyle = wall` to support the coordinate system changes from v3.0.11.

## V3.0.15

#### Date: 6/21/2022

### :rocket: Improvements

-   Improved the login system to record user's email/phone number so that we can migrate off of [magic.link](https://magic.link/) in the future.

## V3.0.14

#### Date: 6/20/2022

### :rocket: Improvements

-   Changed the `circle` bot form ignore lighting changes based on its orientation.
-   Added the `formAddressAspectRatio` tag to allow adjusting how `formAddress` images/videos are displayed on `cube`, `circle`, and `sprite` bot forms.
    -   The aspect ratio should be the width of the image divided by the height of the image.
    -   Negative aspect ratios can also be used to mirror the image horizontally.
-   Added the ability to create and join custom multimedia chat rooms.
    -   Key features:
        -   The ability to join multiple chat rooms at once.
        -   The ability to display camera/screen feeds on 3D bots.
        -   Notification of when remote users join/leave.
        -   Notification of when users are speaking.
        -   The ability to control the quality that video tracks stream at.
    -   The following functions have been added:
        -   `os.joinRoom(roomName, options?)`
        -   `os.leaveRoom(roomName, options?)`
        -   `os.getRoomOptions(roomName)`
        -   `os.setRoomOptions(roomName, options)`
        -   `os.getRoomTrackOptions(roomName, trackAddress)`
        -   `os.setRoomTrackOptions(roomName, trackAddress, options)`
        -   `os.getRoomRemoteOptions(roomName, remoteId)`
    -   The following listeners have been added:
        -   `@onRoomJoined` - Sent whenever a room has been joined via `os.joinRoom()`
        -   `@onRoomLeave` - Sent whenever a room has been exited via `os.leaveRoom()`
        -   `@onRoomStreaming` - Sent whenever the local user has been connected or reconnected to a room.
        -   `@onRoomStreamLost` - Sent whenever the local user has been disconnected from a room.
        -   `@onRoomTrackSubscribed` - Sent whenever an audio/video track has been discovered inside a room.
        -   `@onRoomTrackUnsubscribed` - Sent whenever an audio/video track has been removed from a room.
        -   `@onRoomRemoteJoined` - Sent whenever a remote user has joined a room.
        -   `@onRoomRemoteLeave` - Sent whenever a remote user has left a room.
        -   `@onRoomSpeakersChanged` - Sent whenever the list of speaking users has changed in a room.
        -   `@onRoomOptionsChanged` - Sent whenever the local room options have been changed.
    -   See the documentation for more detailed information.
    -   Also check out the `rooms-example` appBundle for an example.
-   Added the `os.listInstUpdates()` and `os.getInstStateFromUpdates(updates)` functions.
    -   These functions are useful for tracking the history of an instance and debugging potential data loss problems.
    -   `os.listInstUpdates()` gets the list of updates that have occurred in the current instance.
    -   `os.getInstStateFromUpdates()` gets the bot state that is produced by the given list of updates.

### :bug: Bug Fixes

-   Fixed an issue where HTML updates could cause CasualOS to skip `@onAnyAction` calls for bot updates.
-   Fixed an issue where point-of-view mode would start the camera at the wrong rotation.
-   Fixed an issue where billboarded bots would rotate to match the roll of the camera in VR/AR.
-   Fixed an issue where using `os.tip()` with long words could cause the words to overflow the tooltip background.
-   Fixed an issue where removing a tag from the sheetPortal could cause the tag below it to become the dimension set in the sheetPortal.

## V3.0.13

#### Date: 6/3/2022

### :rocket: Improvements

-   Added the `math.degreesToRadians(degrees)` and `math.radiansToDegrees(radians)` functions.

### :bug: Bug Fixes

-   Fixed an issue where the `cameraRotationX`, `cameraRotationY`, and `cameraRotationZ` tags were using a Y-up coordinate system instead of the CasualOS Z-up coordinate system.

## V3.0.12

#### Date: 5/31/2022

### :bug: Bug Fixes

-   Fixed an issue where snapping bots to bot faces was not supported in the miniMapPortal.
-   Fixed an issue where snapping bots to faces of bots that have a non-1 `scaleZ` would work incorrectly.

## V3.0.11

#### Date: 5/27/2022

### :boom: Breaking Changes

-   CasualOS now consistently uses a right-handed coordinate system.
    -   In previous versions, CasualOS inconsistently handled rotations which led to some parts obeying the right-hand rule and other parts obeying the left-hand rule for rotations.
    -   One of the consequences of this is that rotations around the Y axis are now counter-clockwise instead of clockwise.
        -   Note that from the default camera perspective, this is switched. Rotations now appear clockwise instead of counter-clockwise.
    -   To keep the previous behavior, simply negate the Y axis for rotations. (e.g. if the rotation was `tags.homeRotationY = 1.3`, now it should be `tags.homeRotationY = -1.3`)
    -   This change affects `[dimension]RotationY`, `cameraRotationOffsetY`, and `os.addDropGrid()`.

### :rocket: Improvements

-   Added the ability to represent positions and rotations with the `➡️` and `🔁` emojis.
    -   In scripts, these values get parsed into `Vector2`, `Vector3`, and `Rotation` objects.
    -   Vectors support the following formats:
        -   `➡️1,2` represents a 2D position/direction (`Vector2`) that contains `X = 1` and `Y = 2`.
        -   `➡️1,2,3` represents a 3D position/direction (`Vector3`) that contains `X = 1`, `Y = 2`, and `Z = 3`.
        -   Additionally, vectors can be created using `new Vector2(1, 2)` and `new Vector3(1, 2, 3)`.
    -   Rotations support the following formats:
        -   `🔁0,0,0,1` represents a 3D rotation (`Rotation`) that contains `X = 0`, `Y = 0`, `Z = 0`, and `W = 1`.
        -   Additionally, rotations can be created using the `Rotation` class constructor. It supports the following forms:
            -   Create a rotation that does nothing:
                ```typescript
                const rotation = new Rotation();
                ```
            -   Create a rotation from an axis and angle:
                ```typescript
                const rotation = new Rotation({
                    axis: new Vector3(0, 0, 1),
                    angle: Math.PI / 2,
                }); // 90 degree rotation about the Z axis
                ```
            -   Create a rotation from two directions:
                ```typescript
                const rotation = new Rotation({
                    from: new Vector3(1, 0, 0),
                    to: new Vector3(0, 1, 0),
                }); // Rotation that transforms points from (1, 0, 0) to (0, 1, 0)
                ```
            -   Create a rotation from multiple rotations:
                ```typescript
                const rotation = new Rotation({
                    sequence: [
                        new Rotation({
                            axis: new Vector3(0, 1, 0),
                            angle: Math.PI / 2,
                        }), // 90 degree rotation around Y axis
                        new Rotation({
                            axis: new Vector3(1, 0, 0),
                            angle: Math.PI / 4,
                        }), // 45 degree rotation around X axis
                    ],
                });
                ```
            -   Create a rotation from a Quaternion:
                ```typescript
                const rotation = new Rotation({
                    quaternion: {
                        x: 0,
                        y: 0.7071067811865475,
                        z: 0,
                        w: 0.7071067811865476,
                    },
                }); // 90 degree rotation about the Y axis
                ```
        -   Check the documentation on Vectors and Rotations for more information.
-   Added the `[dimension]Position` and `[dimension]Rotation` tags to support using vectors and rotation objects for bot positioning.
-   Improved the `getBotPosition()` function to support the `[dimension]Position` tag and return a `Vector3` object.
-   Added the `getBotRotation(bot, dimension)` function that retrieves the position of the given bot in the given dimension and returns a `Rotation` object.
    -   `bot` is the bot whose rotation should be retrieved.
    -   `dimension` is the dimension that the bot's rotation should be retrieved for.
-   Improved the `animateTag()`, `os.getCameraPosition()` `os.getCameraRotation()`, `os.getFocusPoint()`, `os.getPointerPosition()`, `os.getPointerDirection()`, `math.getForwardDirection()`, `math.intersectPlane()`, `math.getAnchorPointOffset()`, `math.addVectors()`, `math.subtractVectors()`, `math.negateVector()`, `math.normalizeVector()`, `math.vectorLength()`, and `math.scaleVector()` functions to support `Vector2`, `Vector3`, and `Rotation` objects.
-   Added the "Select Background" and removed the "Share Video" buttons from the meetPortal.
-   Added initial documentation for ab-1.

### :bug: Bug Fixes

-   Fixed an issue where `os.showUploadFiles()` would return previously uploaded files.
-   Fixed an issue where tag text edits (i.e. `insertTagText()`) would not be properly communicated to the rest of CasualOS when they occurred after tag updates (i.e. `setTag()`).

## V3.0.10

#### Date: 5/6/2022

### :rocket: Improvements

-   Improved the Records API to be able to return errors to allowed HTTP origins.
-   Improved `os.meetCommand()` to return a promise.
-   Added the ability to specify an options object with `os.recordData(key, address, data, options)` that can specify update and delete policies for the data.

    -   These policies can be useful to restrict the set of users that can manipulate the recorded data.
    -   `options` is an object with the following properties:

        ```typescript
        let options: {
            /**
             * The HTTP Endpoint that should be queried.
             */
            endpoint?: string;

            /**
             * The policy that should be used for updating the record.
             * - true indicates that the value can be updated by anyone.
             * - An array of strings indicates the list of user IDs that are allowed to update the data.
             */
            updatePolicy?: true | string[];

            /**
             * The policy that should be used for deleting the record.
             * - true indicates that the value can be erased by anyone.
             * - An array of strings indicates the list of user IDs that are allowed to delete the data.
             * Note that even if a delete policy is used, the owner of the record can still erase any data in the record.
             */
            deletePolicy?: true | string[];
        };
        ```

-   Added the `os.tip(message, pixelX?, pixelY?, duration?)` and `os.hideTips(tipIDs?)` functions to make showing tooltips easy.
    -   `os.tip(message, pixelX?, pixelY?, duration?)` can be used to show a tooltip and takes the following parameters:
        -   `message` is the message that should be shown.
        -   `pixelX` is optional and is the horizontal pixel position on the screen that the message should be shown at.
            If omitted, then the tooltip will be shown at the current mouse position or the last touch position.
            Additionally, omitting the position will cause the tooltip to only be shown when the mouse is near it.
            Moving the mouse away from the tooltip in this mode will cause the tooltip to be automatically hidden.
        -   `pixelY` is optional and is the vertical pixel position on the screen that the message should be shown at.
            If omitted, then the tooltip will be shown at the current mouse position or the last touch position.
            Additionally, omitting the position will cause the tooltip to only be shown when the mouse is near it.
            Moving the mouse away from the tooltip in this mode will cause the tooltip to be automatically hidden.
        -   `duration` is optional and is the number of seconds that the toast should be visible for.
        -   Returns a promise that resolves with the ID of the newly created tooltip.
    -   `os.hideTips(tipIDs?)` can be used to hide a tooltip and takes the following parameters:
        -   `tipIDs` is optional and is the ID or array of IDs of tooltips that should be hidden. If omitted, then all tooltips will be hidden.
        -   Returns a promise that resolves when the action has been completed.
-   Improved the menuPortal to use 60% of the screen width on large screens when the screen is taller than it is wide.
-   Improved the systemPortal to support `system` tag values that are set to non-string values such as booleans and integers.
-   Added WebXR hand tracking support.
    -   Tested and verified on Meta Quest 2 headset.
    -   Wrist portals have custom offsets for hands to try and minimize the blocking of hands during interaction.
    -   Air tap interaction only currently. Air taps are when you tap your index finger and thumb together to perform a "tap/click" on what the pointer ray is targeting.

### :bug: Bug Fixes

-   Fixed an issue where CasualOS would attempt to download records from the wrong origin if using a custom `endpoint` parameter.

## V3.0.9

#### Date: 4/27/2022

### :rocket: Improvements

-   Added the `crypto.hash(algorithm, format, ...data)` and `crypto.hmac(algorithm, format, key, ...data)` functions.
    -   These functions make it easy to generalize which hash algorithm to use and also support outputting the result in several different formats.
    -   Supported algorithms for `crypto.hash()` are: `sha256`, `sha512`, and `sha1`.
    -   Supported algorithms for `crypto.hmac()` are: `hmac-sha256`, `hmac-sha512`, and `hmac-sha1`.
    -   Supported formats for both are: `hex`, `base64`, and `raw`.
    -   See the documentation for more information.
-   Added the `bytes.toBase64String(bytes)`, `bytes.fromBase64String(base64)`, `bytes.toHexString(bytes)`, and `bytes.fromHexString(hex)` functions.
    -   These functions make it easy to convert to and from Base64 and Hexadecimal encoded strings to [Uint8Array](https://developer.mozilla.org/en-US/docs/Web/JavaScript/Reference/Global_Objects/Uint8Array) byte arrays.
    -   See the documentation for more information.

### :bug: Bug Fixes

-   Fixed a permissions issue that prevented the creation of subjectless keys.

## V3.0.8

#### Date: 4/26/2022

### :rocket: Improvements

-   Added the ability to view participants and breakout rooms in the meetPortal.

## V3.0.7

#### Date: 4/26/2022

### :bug: Bug Fixes

-   Fixed an issue where bot labels would not render.

## V3.0.6

#### Date: 4/26/2022

### :bug: Bug Fixes

-   Fixed an issue where bots would not render because their shader code was broken.

## V3.0.5

#### Date: 4/26/2022

### :rocket: Improvements

-   Added the ability to specify which auth site records should be loaded/retrieved from.
    -   This is useful for saving or getting records from another CasualOS instance.
    -   The following functions have been updated to support an optional `endpoint` parameter:
        -   `os.recordData(key, address, data, endpoint?)`
        -   `os.getData(recordName, address, endpoint?)`
        -   `os.listData(recordName, startingAddress?, endpoint?)`
        -   `os.eraseData(key, address, endpoint?)`
        -   `os.recordManualApprovalData(key, address, data, endpoint?)`
        -   `os.getManualApprovalData(recordName, address, endpoint?)`
        -   `os.listManualApprovalData(recordName, startingAddress?, endpoint?)`
        -   `os.eraseManualApprovalData(key, address, endpoint?)`
        -   `os.recordFile(key, data, options?, endpoint?)`
        -   `os.eraseFile(key, url, endpoint?)`
        -   `os.recordEvent(key, eventName, endpoint?)`
        -   `os.countEvents(recordName, eventName, endpoint?)`
-   Improved the sheetPortal and and multi-line editor to support editing tags that contain object values.
-   Updated the Terms of Service, Acceptable Use Policy, and Privacy Policy to make it clearer which websites they apply to.
-   Improved how lines are rendered to use an implementation built into three.js.
    -   This makes bot strokes that are scaled appear correct.
    -   This change also makes lines and strokes appear the same size on screen no matter the zoom level of the camera. This can make it easier to identify bots when zoomed out a lot.
-   Added the ability to allow/deny login with phone numbers based on regex rules defined in a DynamoDB table.
-   Added the `os.getSubjectlessPublicRecordKey(recordName)` function to make it possible to create a record key that allow publishing record data without being logged in.
    -   All record keys are now split into two categories: subjectfull keys and subjectless keys.
    -   subjectfull keys require login in order to publish data are are the default type of key.
    -   subjectless keys do not require login in order to publish data.
    -   When publishing data with a subjectless key, all users are treated as anonymous. In effect, this makes the owner of the record fully responsible for the content that they publish.
-   Added the `os.meetFunction(functionName, ...args)` function to allow querying the current meet portal meeting state.
    -   `functionName` is the name of the function that should be triggered from the [Jitsi Meet API](https://jitsi.github.io/handbook/docs/dev-guide/dev-guide-iframe/#functions).
    -   `args` is the list of arguments that should be provided to the function.
    -   Returns a promise that resolves with the result of the function call.
-   Added the `@onMeetEntered` and `@onMeetExited` shouts which are triggered whenever the current user starts/stops participating in a meet.
    -   Unlike `@onMeetLoaded`, `@onMeetEntered` is only triggered after the user clicks the "Join" button from the meeting waiting room.
    -   See the documentation for more detailed information.
-   Added the `meetPortalJWT` tag to the meetPortalBot to allow using JSON Web Tokens for authenticating moderators in meetings.
    -   See the Jitsi FAQ for more information on how to setup a moderator for a meeting: https://developer.8x8.com/jaas/docs/faq#how-can-i-set-a-user-as-moderator-for-a-meeting
-   Added the `botPortal` tag that when set to a bot ID on the `configBot` will show the JSON data for that bot.
    -   Additionally, the `botPortalAnchorPoint` and `botPortalStyle` tags can be set on the `botPortalBot` similarly to how `meetPortalAnchorPoint` can be set on the `meetPortalBot`.
-   Added the `systemTagName` tag that, when set on the config bot, specifies the tag that should be used when finding bots to include in the systemPortal.
    -   For example, setting `systemTagName` to `"test"` will cause the systemPortal to search for bots that have a `test` tag instead of a `system` tag.

### :bug: Bug Fixes

-   Fixed an issue where accessing certain properties on `globalThis` would cause an error to occur.
-   Fixed an issue where it was not possible to change the current meetPortal while it was already open.
-   Fixed an issue where using `os.replaceDragBot()` with bots that contained an array in its tags would cause an error.
-   Fixed an issue where videos in `formAddress` would not automatically play on Chrome web browsers.

## V3.0.4

#### Date: 3/31/2022

### :rocket: Improvements

-   Added the ability to force AUX to intepret values as strings by prefixing the tag value with the 📝 emoji.
    -   This can be useful for when you want to ensure that a tag value is interpreted a string.
    -   For example, the string `"01"` will be interpreted as the number `1` by default but `"📝01"` will preserve the leading 0.
-   Added the ability to force a tag to interpret values as numbers by prefixing the tag value with the 🔢 emoji.
    -   This can be useful when you want to ensure that a tag is interpreted as a number.
-   Added support for scientific notation in numbers.
    -   `1.23e3` will now be interpreted as `1230`.
-   Improved `os.focusOn()` to support positions that include a Z coordinate.
    -   This allows moving the camera focus point to any position in 3D space.
    -   The Z coordinate defaults to 0 if not specified.
-   Added the `menuItemShowSubmitWhenEmpty` tag to allow showing the submit button on input menu items even if the input box does not have any value.
-   Added the `os.addDropGrid(...grids)` and `os.addBotDropGrid(botId, ...grids)` functions to make it easy to snap bots to a custom grid.
    -   These functions are useful if you want to snap bots to a grid with a custom position or rotation.
    -   Additionally, they can be used to move bots in a grid that is attached to a portal bot.
    -   See the documentation for detailed usage information.

### :bug: Bug Fixes

-   Fixed an issue where `infinity` and `-infinity` would always be calculated as `NaN` instead of their corresponding numerical values.
-   Fixed an issue where passing `null`/`undefined`/`NaN`/`Infinity` as the `x` or `y` coordinate to `os.focusOn()` would break the gridPortal.
-   Fixed an issue where error stack traces would sometimes contain incorrect line numbers.
-   Fixed an issue where the systemPortal recent tags list could error if a bot without a system tag was edited.
-   Fixed an issue where the runtime would crash if `animateTag()` was given a null bot.
-   Fixed an issue where dragging a bot with a controller in free space would position the bot incorrectly if the bot was loaded by a portal form bot.
-   Fixed an issue where bots that were inside a bot portal that was inside a wrist portal would have an incorrect scale. ([#254](https://github.com/casual-simulation/casualos/issues/254))

## V3.0.3

#### Date: 3/22/2022

### :rocket: Improvements

-   Added the `os.getAverageFrameRate()` function.
    -   This function is useful for calculating the number of times that the 3D views have updated in the last second.
    -   Returns a promise that resolves with the current frame rate value.
-   `AUX_PLAYER_MODE`: The player mode that this instance should indicate to scripts.
    -   `"player"` indicates that the inst is supposed to be for playing AUXes while `"builder"` indicates that the inst is used for building AUXes.
    -   Defaults to `"builder"`.
    -   This value is exposed via the object returned from `os.version()`.
        -   See the documentation on `os.version()` for more information.
-   Added a button that offers to redirect to a static instance after a 25 second loading timeout.
    -   The redirect will send the user to `static.{common_host}` so `casualos.com` will redirect to `static.casualos.com` and `stable.casualos.com` will redirect to `static.casualos.com`.

## V3.0.2

#### Date: 3/16/2022

### :boom: Breaking Changes

-   Removed the following functions:
    -   `server.exportGpio()`
    -   `server.unexportGpio()`
    -   `server.getGpio()`
    -   `server.setGpio()`

### :rocket: Improvements

-   Improved performance for lower end devices by making CasualOS more efficient when automatically updating bots with user input.
-   Added the ability to login with a phone number instead of an email address.
    -   This feature is enabled by the `ENABLE_SMS_AUTHENTICATION` environment variable during builds.
-   Added the ability to automatically synchronize device clocks and expose the synchronized information to scripts.
    -   The following properties have been added:
        -   `os.localTime` - The local clock time in miliseconds since the Unix Epoch.
        -   `os.agreedUponTime` - The synchronized clock time in miliseconds since the Unix Epoch.
        -   `os.instLatency` - The average latency between this device and the inst in miliseconds. Smaller values are generally better.
        -   `os.instTimeOffset` - The delta between the local time and agreed upon time in miliseconds.
        -   `os.instTimeOffsetSpread` - The uncertainty of the accuracy of the `os.instTimeOffset` value. Measured in miliseconds. Smaller values indicate that `os.agreedUponTime` is more accurate, larger values indicate that `os.agreedUponTime` is less accurate.
        -   `os.deadReckoningTime` - The synchronized clock time that includes an additional 50ms offset to try to ensure that all devices are synchronized once the time ocurrs.
-   Improved `animateTag()` to support custom easing functions and a custom start time.
    -   The `easing` property in the options object that is passed to `animateTag()` now supports custom functions for custom easing behaviors. The function should accept one parameter which is a number between 0 and 1 that represents the progress of the animation and it should return a number which is the value that should be multiplied against the target tag. See the documentation of `animateTag()` for an example.
    -   The `startTime` property is now supported in the options object that is passed to `animateTag()`. It should be the number of miliseconds since the Unix Epoch that the animation should start at. For example, `os.localTime + 1000` will cause the animation to start in 1 second.

### :bug: Bug Fixes

-   Fixed an issue where `bot.vars` would get cleared after the scripts that created it finished their initial execution.
-   Fixed an issue where `labelColor` did not work on menu bots that had `form` set to `input`.
-   Fixed an issue where `labelColor` would not work unless the menu bot had a `label`.
    -   This is useful for menu bots that only use icons.

## V3.0.1

#### Date: 2/17/2022

### :rocket: Improvements

-   Added the `math.setRandomSeed(seed)` and `math.getSeededRandomNumberGenerator(seed?)` functions.

    -   `math.setRandomSeed(seed)` specifies the random seed that should be used for `math.random()` and `math.randomInt()`.
        -   `seed` is the number or string that should be used as the random number generator seed. If set to null, then the seed value will be cleared.
    -   `math.getSeededRandomNumberGenerator(seed?)` creates a new object that contains its own `random()` and `randomInt()` functions that use the specified seed.

        -   `seed` is the number of string that should be used the random number generator seed. If omitted, then an unpredictable seed will be chosen automatically.
        -   It returns an object with the following structure:

            ```typescript
            let result: {
                /**
                 * The seed that was used to create this random number generator.
                 */
                seed: number | string;

                /**
                 * Generates a random real number between the given minimum and maximum values.
                 */
                random(min?: number, max?: number): number;

                /**
                 * Generates a random integer between the given minimum and maximum values.
                 */
                randomInt(min: number, max: number): number;
            };
            ```

-   Added the ability to store dates in tags by prefixing them with `📅`.
    -   Dates must be formatted similarly to [ISO 8601](https://en.wikipedia.org/wiki/ISO_8601):
        -   `2012-02-06` (year-month-day in UTC-0 time zone)
        -   `2015-08-16T08:45:00` (year-month-day + hour:minute:second in UTC-0 time zone)
        -   `2015-08-16T08:45:00 America/New_York` (year-month-day + hour:minute:second in specified time zone)
        -   `2015-08-16T08:45:00 local` (year-month-day + hour:minute:second + in local time zone)
    -   In scripts, date tags are automatically parsed and converted to DateTime objects.
        -   DateTime objects are easy-to-use representations of date and time with respect to a specific time zone.
        -   They work better than the built-in [Date](https://developer.mozilla.org/en-US/docs/Web/JavaScript/Reference/Global_Objects/Date) class because DateTime supports time zones whereas Date does not.
        -   You can learn more about them by checking out the [documentation](https://docs.casualos.com/docs/actions#datetime).
-   Added the `getDateTime(value)` function to make parsing strings into DateTime objects easy.
    -   Parses the given value and returns a new DateTime that represents the date that was contained in the value.
    -   Returns null if the value could not be parsed.
-   Added the `circle` bot form.

## V3.0.0

#### Date: 2/10/2022

### :rocket: Improvements

-   Added the `os.openImageClassifier(options)` and `os.closeImageClassifier()` functions.
    -   These functions are useful for applying Machine Learning inside CasualOS to detect categories of things via the camera feed.
    -   Currently, the image classifier is only able to consume models generated with [Teachable Machine](https://teachablemachine.withgoogle.com/).
        1.  To create a model, go to [https://teachablemachine.withgoogle.com/](https://teachablemachine.withgoogle.com/) and click "Get Started".
        2.  Create an "Image Project" and choose "Standard image model".
        3.  Add or record photos in each class.
        4.  Click "Train".
        5.  Once training is done you can get a model URL by clicking "Export Model".
        6.  Under "Tensorflow.js", choose "Upload (shareable link)" and click "Upload". You can also optionally save the project to Google Drive.
        7.  Once uploaded, copy the shareable link.
        8.  Create a bot with an `@onClick` tag and put the following code in it (replacing `MY_MODEL_URL` with the shareable link):
            ```typescript
            await os.openImageClassifier({
                modelUrl: 'MY_MODEL_URL',
            });
            ```
    -   `options` is an object with the following properties:
        -   `modelUrl` - The sharable link that was generated from Teachable Machine.
        -   `modelJsonUrl` - Is optional and can be used in advanced scenarios where you want to control where the model is stored.
        -   `modelMetadataUrl` - Is optional and can be used in advanced scenarios where you want to control where the model is stored.
        -   `cameraType` - Is optional and is the type of camera that should be preferred. Can be "front" or "rear".
-   Created the `oai-1` appBundle.

    -   This appBundle is currently a simple ab that can query the [OpenAI GPT-3 API](https://beta.openai.com/overview) via a shout.
    -   The ab has the following features:

        -   A single manager bot in the `oai-1` dimension and systemPortal as `oai-1.manager`.
        -   `@generateTextResponse` is a listener that asks GPT-3 to respond to a given text prompt.

            -   It takes the following parameters:
                -   `apiKey` - The API key that should be used to access the API. You can get an API key at [https://beta.openai.com/overview](https://beta.openai.com/overview).
                -   `prompt` - The text that the AI should respond to. An example is "Write a tagline for an ice cream shop.". Also see this guide: [https://beta.openai.com/docs/guides/completion](https://beta.openai.com/docs/guides/completion).
                -   `engine` - The engine that should be used to process the prompt. Defaults to `"text-davinci-001"` if not specified. You can find a list of engines is available here: [https://beta.openai.com/docs/engines](https://beta.openai.com/docs/engines).
                -   `options` - An object that contains additional options for the request. You can find the documentation for these options here: [https://beta.openai.com/docs/api-reference/completions/create](https://beta.openai.com/docs/api-reference/completions/create).
            -   It returns a promise that contains a list of generated choices.
            -   Example:

                ```typescript
                let oai = getBot('system', 'oai-1.manager');
                const response = await oai.generateTextResponse({
                    apiKey: 'myAPIKey',
                    prompt: 'Write a tagline for an ice cream shop.',
                });

                if (response.choices.length > 0) {
                    os.toast('Best choice: ' + response.choices[0]);
                } else {
                    os.toast('No choices.');
                }
                ```

### :bug: Bug Fixes

-   Fixed an issue with `os.listData()` where it was impossible to list data items unless a starting address was provided.

## V2.0.36

#### Date: 2/4/2022

### :rocket: Improvements

-   Added global search to the systemPortal.
    -   Useful for finding a word or phrase in the tags of all the bots in an inst.
    -   For example, you can find all the places where a shout occurrs by typing "shout" into the search box.
    -   Can be accessed by using `Ctrl+Shift+F` while the systemPortal is open or by selecting the eyeglass icon on the left side of the screen.
-   Added the ability to use a video camera feed as the portal background.
    -   You can enable this feature by setting `portalBackgroundAddress` to `casualos://camera-feed`.
    -   It also supports specifying the rear or front facing cameras with `casualos://camera-feed/rear` and `casualos://camera-feed/front`.

### :bug: Bug Fixes

-   Fixed an issue with custom apps where HTML changes would stop propagating if an element was added to its own parent.
    -   This could happen via using the HTML document API like:
        ```typescript
        // in @onSetupApp
        const parent = that.document.createElement('div');
        const child = that.document.createElement('span');
        parent.appendChild(child);
        parent.appendChild(child); // This would cause the issue
        ```
    -   Alternatively, it could happen when using `os.compileApp()`.
        -   For efficiency, `os.compileApp()` uses a change detection algorithm to limit the number of HTML elements it needs to create.
        -   In some cases, it saw that it could reuse an HTML element by moving it and this happened to trigger the bug in the system that records these changes.

## V2.0.35

#### Date: 2/2/2022

### :rocket: Improvements

-   Added the `os.getMediaPermission(options)` function to request permission for device audio/video streams.
    -   Generally permissions are asked for the moment they are needed but this can be cumbersome in situations such as immersive ar/vr experiences as the user must jump back to the browser in order to grant them.

### :bug: Bug Fixes

-   Fixed jittery camera rendering issues when entering XR for the first time in a session.
-   Fixed three.js holding onto stale XRSession after exiting XR.
    -   This was the root cause of the Hololens losing the ability to render the scene background after exiting XR.

## V2.0.34

#### Date: 1/31/2022

### :rocket: Improvements

-   Improved the systemPortal to show all tags that are on the bot when the pinned tags section is closed.
    -   This makes it easier to manage when adding new tags while the pinned tags section is closed.

### :bug: Bug Fixes

-   Fixed an issue with `os.recordEvent()` where trying to save events in DynamoDB would fail.

## V2.0.33

#### Date: 1/31/2022

### :rocket: Improvements

-   Added the `os.listData(recordNameOrKey, startingAddress?)` function to make it easy to list data items in a record.
    -   `recordNameOrKey` is the name of the record. Can also be a record key.
    -   `startingAddress` is optional and is the address after which items will be included in the returned list. For example, the starting address `b` will cause addresses `c` and `d` to be included but not `a` or `b`.
-   Added the `os.recordEvent(recordKey, eventName)` and `os.countEvents(recordNameOrKey, eventName)` functions. These functions are useful for building simple analytics into your app bundles.
    -   `os.recordEvent(recordKey, eventName)` can be used to document that the given event occurred.
        -   `recordKey` is the key that should be used to access the record.
        -   `eventName` is the name of the event.
    -   `os.countEvents(recordNameOrKey, eventName)` can be used to get the number of times that the given event has ocurred.
        -   `recordNameOrKey` is the name of the record that the event count should be retrieved from. Can also be a record key.
        -   `eventName` is the name of the event.

## V2.0.32

#### Date: 1/26/2022

### :rocket: Improvements

-   Added the `os.arSupported()` and `os.vrSupported()` functions to query device support for AR and VR respectively. Both of these are promises and must be awaited.

    ```typescript
    const arSupported = await os.arSupported();
    if (arSupported) {
        //...
    }

    const vrSupported = await os.vrSupported();
    if (vrSupported) {
        //...
    }
    ```

-   Added shouts for entering and exiting AR and VR:
    -   `@onEnterAR` - Called when AR has been enabled.
    -   `@onExitAR` - Called when AR has been disabled.
    -   `@onEnterVR` - Called when VR has been enabled.
    -   `@onExitVR` - Called when VR has been disabled.
-   Expanded `meetPortal` scripting:
    -   Added shouts for loading and leaving the meet portal:
        -   `@onMeetLoaded` - Called when the user has finished loading the meet portal.
        -   `@onMeetLeave` - Called when the user leaves the meet portal.
    -   Added the `os.meetCommand(command, ...args)` function that sends commands directly to the Jitsi Meet API. Supported commands can be found in the [Jitsi Meet Handbook](https://jitsi.github.io/handbook/docs/dev-guide/dev-guide-iframe#commands).
    -   Added the following meet portal configuration tags. These must be set on the `meetPortalBot`:
        -   `meetPortalPrejoinEnabled` - Whether the meet portal should have the prejoin screen enabled.
            -   The prejoin screen is where the user can setup their display name, microphone, camera, and other settings, before actually joining the meet.
        -   `meetPortalStartWithVideoMuted` - Whether the meet portal should start with video muted.
        -   `meetPortalStartWithAudioMuted` - Whether the meet portal should start with audio muted.
        -   `meetPortalRequireDisplayName` - Whether the meet portal should require the user define a display name.

## V2.0.31

#### Date: 1/20/2022

### :rocket: Improvements

-   Added the `os.eraseData(recordKey, address)` function to allow deleting data records.
    -   `recordKey` is the key that should be used to access the record.
    -   `address` is the address of the data inside the record that should be deleted.
-   Added the `os.eraseFile(recordKey, urlOrRecordFileResult)` function to allow deleting file records.
    -   `recordKey` is the key that should be used to access the record.
    -   `urlOrRecordFileResult` is the URL that the file is stored at. It can also be the result of a `os.recordFile()` call.
-   Added the `os.recordManualApprovalData(recordKey, address, data)`, `os.getManualApprovalData(recordName, address)`, and `os.eraseManualApprovalData(recordKey, address)` functions.
    -   These work the same as `os.recordData()`, `os.getData()`, and `os.eraseData()` except that they read & write data records that require the user to confirm that they want to read/write the data.
    -   One thing to note is that manual approval data records use a different pool of addresses than normal data records.
        This means that data which is stored using `os.recordManualApprovalData()` cannot be retrieved using `os.getData()` (i.e. you must use `os.getManualApprovalData()`).

### :bug: Bug Fixes

-   Fixed an issue where trying to save a bot using `os.recordData()` or `os.recordFile()` would produce an error.

## V2.0.30

#### Date: 1/14/2022

### :wrench: Plumbing Changes

-   Replaced socket.io with native WebSockets.
    -   The possible options for `CAUSAL_REPO_CONNECTION_PROTOCOL` are now `websocket` and `apiary-aws`.
    -   Since the introduction of `apiary-aws`, we've used native WebSockets for more connections. As such, it should be safe to use native WebSockets in place of socket.io.
    -   This means we have fewer depenencies to keep up with and fewer potential bugs.
    -   Additionally it means that we save a little bit on our output code bundle size.

### :bug: Bug Fixes

-   Fixed an issue where deleting all the text from a menu item would show the `menuItemText` tag value instead of the (empty) `menuItemText` tag mask value.
    -   This change causes CasualOS to use `false` for the `menuItemText` `tempLocal` tag mask when a normal tag value is present for `menuItemText`. If the bot has no tag value for `menuItemText`, then `null` is used.
-   Fixed an issue where CasualOS could sometimes miss events during initialization.
    -   This bug most likely affected portals that are configurable by a config bot (e.g. gridPortal) but could have also affected other parts of the CasualOS system.
    -   This bug also was very rare. We only saw it once in our testing.
-   Fixed an issue with custom apps where calling `os.registerApp()` multiple times would cause the app to be destroyed and re-created.
    -   This caused issues with retaining focus and made the user experience generally poor.
-   Fixed an issue with custom apps where a the value attribute could not be overridden on input elements.
    -   Now it is possible to specify what the value should be and it will be properly synced.

## V2.0.29

#### Date: 1/10/2022

### :rocket: Improvements

-   Added the ability to use videos for `formAddress` and `portalBackgroundAddress` URLs.
-   Improved CasualOS to support logging into ab1.link directly from CasualOS.
    -   Previously you would have to login to ab1.link via a new tab.
    -   The new experience is seamless and much less confusing.

### :bug: Bug Fixes

-   Fixed an issue where DRACO compressed GLTF models could not be loaded if the decoder program had already been cached by the web browser.

## V2.0.28

#### Date: 1/5/2022

### :boom: Breaking Changes

-   Changed the auth and records features to default to disabled unless the the `AUTH_ORIGIN` and `RECORDS_ORIGIN` environment variables are specified during build.

### :rocket: Improvements

-   Added the `links` global variable to the code editor autocomplete list.
-   Added the `masks` global variable to the code editor autocomplete list.
-   Improved `os.showUploadFiles()` to include the `mimeType` of the files that were uploaded.
    -   This makes it easier to upload files with `os.recordFile()`.
-   Added the `os.beginAudioRecording(options?)` and `os.endAudioRecording()` functions.
    -   They replace the `experiment.beginAudioRecording()` and `experiment.endAudioRecording()` functions.
    -   Additionally, they now trigger the following listeners:
        -   `@onBeginAudioRecording` - Called when recording starts.
        -   `@onEndAudioRecording` - Called when recording ends.
        -   `@onAudioChunk` - Called when a piece of audio is available if streaming is enabled via the options.
    -   `options` is an object and supports the following properties:
        -   `stream` - Whether to stream audio samples using `@onAudioChunk`.
        -   `mimeType` - The MIME type that should be used to stream audio.
        -   `sampleRate` - The number of audio samples that should be taken per second (Hz). Only supported on raw audio types (`audio/x-raw`).
    -   See the documentation for more information and examples.

### Bug Fixes

-   Fixed an issue where the "remove tag" (X) buttons on empty tags in the sheet portal were always hidden.

## V2.0.27

#### Date: 1/4/2022

### :bug: Bug Fixes

-   Fixed another issue where file records could not be uploaded due more issues with signature calculations.

## V2.0.26

#### Date: 1/4/2022

### :bug: Bug Fixes

-   Fixed another issue where file records could not be uploaded due to various permissions issues.

## V2.0.25

#### Date: 1/4/2022

### :bug: Bug Fixes

-   Fixed an issue where file records could not be uploaded due to not including a security token in a request.

## V2.0.24

#### Date: 1/4/2022

### :bug: Bug Fixes

-   Fixed an issue where file records could not be uploaded due to a permissions issue.

## V2.0.23

#### Date: 1/4/2022

### :bug: Bug Fixes

-   Fixed an issue where file records could not be uploaded due to an issue with signature calculation.

## V2.0.22

#### Date: 1/3/2022

### :boom: Breaking Changes

-   Removed the following functions:
    -   `os.publishRecord()`
    -   `os.getRecords()`
    -   `os.destroyRecord()`
    -   `byAuthID()`
    -   `withAuthToken()`
    -   `byAddress()`
    -   `byPrefix()`

### :rocket: Improvements

-   Implemented the next version of records.
    -   This version replaces the old API (`os.publishRecord()`) and introduces a new paradigm.
    -   The first major change is that records now represent multiple pieces of data.
    -   `os.getPublicRecordKey(recordName)` has been added as a way to retrieve a key that can be used to write data and files to a public record.
    -   `os.recordData(recordKey, address, data)` can be used to store a piece of data at an address inside a record. This data can later be retrieved with `os.getData(recordKeyOrName, address)`.
    -   `os.getData(recordKeyOrName, address)` can be used to retrieve data that was stored in a record.
    -   `os.recordFile(recordKey, data, options?)` can be used to store a file inside a record. Files can be any size and can be accessed via `webhook()` or `os.getFile(url)`.
    -   `os.getFile(urlOrRecordFileResult)` can be used to easily retrieve a file.
    -   `os.isRecordKey(value)` is useful for determining if a value represents a record key.
    -   See the documentation for more information.
-   Updated Material Icons to the latest publicly available version.

## V2.0.21

#### Date: 12/6/2021

### :rocket: Improvements

-   Added [Simple Analytics](https://simpleanalytics.com/) to help us better understand how many people are using CasualOS.
-   Added the `os.convertGeolocationToWhat3Words(location)` function.

    -   Useful for getting a 3 word address for a latitude & longitude location.
    -   Returns a promise that resolves with the string containing the 3 words.
    -   `location` is an object with the following structure:

        -   ```typescript
            let location: {
                /**
                 * The latitude of the location.
                 */
                latitude: number;

                /**
                 * The longitude of the location.
                 */
                longitude: number;

                /**
                 * The language that the resulting 3 word address should be returned in.
                 * Defaults to "en".
                 * See https://developer.what3words.com/public-api/docs#available-languages
                 * for a list of available languages.
                 */
                language?: string;
            };
            ```

## V2.0.20

#### Date: 12/2/2021

### :bug: Bug Fixes

-   Fixed an issue where removing a bot without a stroke from a dimension would cause CasualOS to stop responding.

## V2.0.19

#### Date: 12/1/2021

### :boom: Breaking Changes

-   `lineStyle` now defaults to `line` instead of `arrow`.

### :rocket: Improvements

-   Updated the CasualOS Terms of Service.
-   Improved `lineTo` and `strokeColor` to use lines that support custom widths.
-   Added the `links` variable as a shortcut for `thisBot.links`.
-   Added `bot.vars` and `os.vars` as an easy way to store and lookup variables by name.
    -   `os.vars` works exactly the same as `globalThis`.
    -   `bot.vars` allows you to store special values in a bot that cannot be stored in either `bot.tags` or `bot.masks`.
-   Added the ability to whisper to a bot by using `bot.listener()` instead of `whisper(bot, "listener")`.
    -   e.g.
        ```typescript
        let result = thisBot.myScript(argument);
        ```
        is equivalent to
        ```typescript
        let [result] = whisper(thisBot, 'myScript', argument);
        ```
-   Added the ability to shout to bots by using `shout.listener()` instead of `shout("listener")`.
    -   e.g.
        ```typescript
        let results = shout.myScript(argument);
        ```
        is equivalent to
        ```typescript
        let results = shout('myScript', argument);
        ```

## V2.0.18

#### Date: 11/30/2021

### :rocket: Improvements

-   Added bot links.
    -   Bot links are special tag values that represent a link from the tag to another bot.
    -   Similarly to listen tags, you can create a bot link by setting a tag to `🔗{botID}`.
    -   The 🔗 emoji tells CasualOS that the tag represents a link to another bot.
    -   Links work by referencing Bot IDs and CasualOS now provides additional functions to help with understanding bot links.
        For example, not only do the `#lineTo`, `#creator` and `#transformer` tags support bot links, but you can find the list of tags that reference other bots by using the new `getBotLinks(bot)` function.
    -   Bot links also support linking to multiple other bots by adding commas in between Bot IDs.
    -   The `bot.link` property has been added as a way to quickly get a link to the bot.
    -   The `bot.links` property has been added for scripts to interface with bot links.
        -   This property represents the tags that are bot links.
        -   You can easily link to a bot by setting
            ```typescript
            bot.links.tag = botToLinkTo;
            ```
        -   You can also get the bot(s) that are linked by using
            ```typescript
            // Gets a single bot if only one bot is linked in the tag.
            // Gets an array if multiple bots are linked.
            let linkedBot = bot.links.tag;
            ```
    -   Additionally, the `byTag()` bot filter has been updated to support searching for bots by link.
        -   For example if the `#myLink` tag is used to link bots,
            you can find all the bots that link to this bot using `#myLink` by using `byTag()` like this:
            ```typescript
            let botsThatLinkToThisBot = getBots(
                byTag('myLink', '🔗' + thisBot.id)
            );
            ```
        -   This change also means that it is now possible to have multiple creators for a bot by using bot links in the `#creator` tag.
-   Added some minor visual improvements to the systemPortal.
-   Improved menu bots to show their `formAddress` icon when the bot has no label.
-   Added the `os.getExecutingDebugger()` function.
    -   Gets the debugger that this script is currently running inside. Returns null if not running inside a debugger.
-   Added the `getFormattedJSON(data)` function.
    -   Works like `getJSON(data)` except the returned JSON is nicely formatted instead of compressed.
-   Added the `getSnapshot(bots)` function.
    -   Snapshots are like mods except they represent multiple bots and include the ID, space, tags, and tag masks of each bot.
    -   They are useful for debugging and easily saving a bunch of bots at once.
-   Added the `diffSnapshots(first, second)` function.
    -   Useful for calculating the delta between two snapshots.
-   Added the `applyDiffToSnapshot(snapshot, diff)` funciton/
    -   Useful for calculating a new snapshot from a snapshot and a delta.
    -   Works kinda like the opposite of `diffSnapshots(first, second)`.
-   Added the `getLink(...bots)` function.
    -   Creates a value that represents a link to the given bots. You can then save this value to a tag to save the link.
-   Added the `getBotLinks(bot)` function.
    -   Useful for discovering what links a bot has stored.
    -   See the documentation for more detailed info.
-   Added the `updateBotLinks(bot, idMap)` function.
    -   Useful for updating bot links to reference new bots.
    -   See the documentation for more detailed info.
-   Improved the `editingBot` tag to use bot links instead of just storing the bot ID.
-   Added the `pixelRatio` and `defaultPixelRatio` tags to the configBot.
    -   `defaultPixelRatio` is the [pixel ratio](https://developer.mozilla.org/en-US/docs/Web/API/Window/devicePixelRatio) that is used by CasualOS for rendering 3D portals by default.
    -   `pixelRatio` can be set on the configBot to control the size of the internal render buffers. Higher values make the output image appear smoother but will also cause CasualOS to run slower.
-   Improved `web.hook()` and related functions to accept the `retryCount`, `retryStatusCodes`, and `retryAfterMs` options.
    -   `retryCount` is the number of times the request should be re-sent if it fails. Defaults to 0.
    -   `retryStatusCodes` is the array of error status codes that should cause the request to be retried. Defaults to:
        -   408 - Request Timeout
        -   429 - Too Many Requests
        -   500 - Internal Server Error
        -   502 - Bad Gateway
        -   503 - Service Unavailable
        -   504 - Gateway Timeout
        -   0 - Network Failure / CORS
    -   `retryAfterMs` is the number of miliseconds to wait between retried requests. Defaults to 3000.

### :bug: Bug Fixes

-   Fixed an issue where deleting a tag in the multiline editor would cause the tag to remain in the data.
-   Fixed an issue where autocomplete for tags did not work in the systemPortal.
-   Fixed some display issues in the systemPortal.
-   Fixed an issue where using loops after JSX elements might cause the script to fail to compile.

## V2.0.17

#### Date: 11/12/2021

### :bug: Bug Fixes

-   Fixed an issue where built-in portal bots were not being updated by CasualOS.
    -   This also fixes an issue where camera position and rotation offsets didn't work.

## V2.0.16

#### Date: 11/11/2021

### :boom: Breaking Changes

-   Removed Custom Executables.
    -   This means the following functions are no longer available:
        -   `os.registerExecutable()`
        -   `os.buildExecutable()`
    -   If you have use for this type of functionality, we recommend that you look into [Custom Apps](https://docs.casualos.com/docs/actions/#app-actions).
        They are easier to use and allow you to use more built-in CasualOS functionality than Custom Executables.

### :rocket: Improvements

-   Added the `systemPortal`.
    -   The systemPortal is a new way to organize and edit a set of bots and their scripts.
    -   The systemPortal works by displaying bots that have a `#system` tag.
    -   When `#systemPortal` on the `configBot` is set to `true`, all bots that have a `#system` tag will be displayed in the system portal.
    -   When `#systemPortal` is set to a string, then only bots where their `#system` tag contains the value in `#systemPortal` will be shown.
    -   It also contains some other useful features not found in the sheetPortal like a list of recently edited tags and a search box that lets you easily change the `#systemPortal` tag value.
    -   See the glossary page on the `systemPortal` for more info.

### :bug: Bug Fixes

-   Fixed an issue where the forward/back browser buttons would not delete tags from the config bot if the related query parameter was deleted.

## V2.0.15

#### Date: 11/1/2021

### :rocket: Improvements

-   Added the `miniMapPortal`.
    -   This is a mini version of the `mapPortal` that works kinda like the `miniGridPortal`.
-   Added a introductory page to the documentation that links to the "Pillars of Casual Simulation" video tutorials.
-   Added a "Getting Started" page that contains some written documentation on the basics of CasualOS.
    -   Thanks to Shane Thornton ([@shane-cpu](https://github.com/shane-cpu)) for contributing this!
-   Added a glossary page to the documentation.
    -   This page is incomplete but contains basic descriptions for common terms like "bot", "tag", "portal", "inst", etc.
    -   There is also a feature where other parts of the documentation can link to the glossary and get Wikipedia-style tooltips for the terms.

### :bug: Bug Fixes

-   Fixed an issue where the server failed to retrieve permanent records when when `.getMoreRecords()` was called.

## V2.0.14

#### Date: 10/29/2021

### :rocket: Improvements

-   Improved the `local` space to delete the oldest inst when localStorage is full.
-   Added the `pointerPixelX` and `pointerPixelY` tags to the gridPortalBot to track the mouse pointer position on the screen.
-   Improved the records system to be able to store records larger than 300KB in size.
    -   Records larger than 300KB will be placed in an S3 bucket.
    -   Records stored in S3 will now have a `dataURL` instead of `data` that points to where the record can be downloaded from.

### :bug: Bug Fixes

-   Fixed an issue where the built-in portal bots would cause all scripts to be recompiled.
-   Fixed an issue where functions that retrieve data from portal bots (like `os.getFocusPoint()`) would always return null data.
-   Fixed an issue where the `.getMoreRecords()` function did not work.

## V2.0.13

#### Date: 10/19/2021

### :rocket: Improvements

-   Added several features to make testing asynchronous scripts easier.
    -   Debuggers now automatically convert asynchronous scripts to synchronous scripts by default.
        -   This makes testing easier because your test code no longer needs to be aware of if a script runs asynchronously in order to observe errors or results.
        -   You can override this default behavior by setting `allowAsynchronousScripts` to `true` in the options object that is passed to `os.createDebugger()`.
    -   Some functions are now "maskable".
        -   Maskable functions are useful for testing and debugging because they let you modify how a function works simply by using `function.mask().returns()` instead of `function()`.
            -   For example, the `web.get()` function sends an actual web request based on the options that you give it. When testing we don't want to send a real web request (since that takes time and can fail), so instead we can mask it with the following code:
            ```typescript
            web.get.mask('https://example.com').returns({
                status: 200,
                data: 'hello world!',
            });
            ```
            Then, the next time we call `web.get()` with `https://example.com` it will return the value we have set:
            ```typescript
            console.log(web.get('https://example.com));
            ```
        -   Maskable functions currently only work when scripts are running inside a debugger with `allowAsychronousScripts` set to `false`.
        -   Here is a list of maskable functions (more are coming):
            -   `web.get()`
            -   `web.post()`
            -   `web.hook()`
            -   `webhook()`
            -   `webhook.post()`
            -   `os.showInput()`
            -   `os.getRecords()`
            -   `os.publishRecord()`
            -   `os.destroyRecord()`
            -   `os.requestPermanentAuthToken()`
    -   Properties added to `globalThis` are now separated per-debugger.
        -   This means that you can set `globalThis.myVariable = 123;` and it won't affect debuggers.
        -   It also means that testing with global variables are easier because you don't have to set and reset them before each test anymore.
    -   Debuggers now automatically setup `tempLocal` bots for built-in portals.
        -   This means that the portal bots like `gridPortalBot`, `mapPortalBot`, etc. are available in debuggers.
    -   Debuggers now automatically setup a `configBot`.
        -   You can override this configBot by using the `configBot` property in the options object that is passed to `os.createDebugger()`.
-   Updated the sidebar on the documentation site to be easier to use.
-   Updated the auth site branding.
-   Added well-formatted pages for the terms of service, privacy policy, and acceptable use policy to the auth website.

### :bug: Bug Fixes

-   Fixed an issue where floating labels on billboarded bots did not work.

## V2.0.12

#### Date: 10/8/2021

### :rocket: Improvements

-   Added the `os.createDebugger(options?)` function.
    -   `os.createDebugger()` can be used to create a separate sandbox area where bots can be tested without causing external effects.
    -   This is useful for automated testing scenarios where you want to validate how a script works (e.g. that a toast is shown) without actually performing the script results (i.e. actually showing the toast).
    -   Works by returning an object that contains a separate set of actions (like `create()` and `getBots()`) that can be used like normal.
        For example:
        ```typescript
        const debug = os.createDebugger();
        const debugBot = debug.create({ home: true, color: 'red' });
        ```
        Creates a bot that is contained in the debugger. Therefore, scripts on the `debugBot` will only affect bots that were created in the debugger.
    -   See the documentation for more information.
-   Added the `assert(condition, message?)` and `assertEqual(received, expected)` functions.
    -   These functions check that the given condition is true or that the values are equal to each other and throw an error if they are not.
    -   They can be useful for automated testing.
    -   See the documentation for examples.

### :bug: Bug Fixes

-   Fixed an issue where setting `meetPortalAnchorPoint` to `left` or `right` would not shift the `gridPortal` to the remaining space.

## V2.0.11

#### Date: 10/1/2021

### :boom: Breaking Changes

-   Renamed `server` to `inst`.
    -   This means that you should now `configBot.tags.inst` instead of `configBot.tags.server`.
    -   It also means that you now should go to `https://casualos.com?inst=my-aux` instead of `https://casualos.com?server=my-aux`.
    -   CasualOS will automatically replace `server` with `inst` on the first load so old links will continue to work.
-   Renamed `pagePortal` to `gridPortal`
    -   CasualOS will automatically replace `pagePortal` with `gridPortal` on first load (so old links will continue to work) but any scripts that change `pagePortal` will need to be updated to change `gridPortal`.
    -   `pagePortal` on the `configBot` should now be `gridPortal`.
    -   `pagePortalBot` is now `gridPortalBot`.
    -   Some functions now should reference the bot portal instead of the page portal:
        -   `os.getCameraPosition('page')` -> `os.getCameraPosition('grid')`
        -   `os.getCameraRotation('page')` -> `os.getCameraRotation('grid')`
        -   `os.getFocusPoint('page')` -> `os.getFocusPoint('grid')`
        -   `os.getPortalDimension('page')` -> `os.getPortalDimension('grid')`
    -   `@onPortalChanged` now uses `gridPortal` for `that.portal`.
-   Renamed `miniPortal` to `miniGridPortal`
    -   `miniPortal` on the `configBot` should now be `miniGridPortal`.
    -   `miniPortalBot` should now be `miniGridPortalBot`.
    -   Some functions now should reference the bot portal instead of the page portal:
        -   `os.getCameraPosition('mini')` -> `os.getCameraPosition('miniGrid')`
        -   `os.getCameraRotation('mini')` -> `os.getCameraRotation('miniGrid')`
        -   `os.getFocusPoint('mini')` -> `os.getFocusPoint('miniGrid')`
        -   `os.getPortalDimension('mini')` -> `os.getPortalDimension('miniGrid')`
    -   `@onPortalChanged` now uses `miniGridPortal` for `that.portal`.
-   Renamed some functions:
    -   `os.downloadServer()` -> `os.downloadInst()`
    -   `os.loadServer()` -> `os.loadInst()`
    -   `os.unloadServer()` -> `os.unloadInst()`
    -   `os.getCurrentServer()` -> `os.getCurrentInst()`
    -   `server.remotes()` -> `os.remotes()`
    -   `server.serverRemoteCount()` -> `os.remoteCount()`
    -   `server.servers()` -> `os.instances()`
    -   `server.serverStatuses()` -> `os.instStatuses()`
    -   `server.restoreHistoryMarkToServer()` -> `server.restoreHistoryMarkToInst()`.
    -   Note that some functions have moved to the `os` namespace from the `server` namespace. This is because most `server` functions do not work on CasualOS.com and are only designed to work with a server-based system (which CasualOS.com is not). To clarify this, functions that work all the time are now in the `os` namespace while the others are in the `server` namespace.
-   Renamed several listen tags:
    -   `@onServerJoined` -> `@onInstJoined`
    -   `@onServerLeave` -> `@onInstLeave`
    -   `@onServerStreaming` -> `@onInstStreaming`
    -   `@onServerStreamLost` -> `@onInstStreamLost`
    -   `@onServerAction` -> `@onAnyAction`

### :rocket: Improvements

-   Updated the Privacy Policy, Terms of Service, and Acceptable Use Policy.
-   Changed the meetPortal to use a custom Jitsi deployment.
-   Improved `os.enablePointOfView(center?)` to take an additional argument that determines whether to use the device IMU to control the camera rotation while in POV mode.
    -   The new function signature is `os.enablePointOfView(center?, imu?)`.
    -   e.g. `os.enablePointOfView(undefined, true)` will enable using the IMU for controlling the camera rotation.

### :bug: Bug Fixes

-   Fixed an issue where zooming on menu bots would trigger the browser-provided zoom functionality.
-   Fixed an issue where copying an array from one tag to another tag caused CasualOS to break.
-   Fixed an issue where editing a script via the sheet portal cells would temporarily break the code editor.

## V2.0.10

#### Date: 9/21/2021

### :rocket: Improvements

-   Improved the runtime to track changes to arrays without having to make a copy of the array or save it back to the tag.
-   Improved `os.getRecords(...filters)` to use `authBot.id` if `byAuthID()` is not specified.
-   Added `labelOpacity` tag.
-   Added `menuItemLabelStyle` tag.
-   Added the ability to use the `auto` value in the `scaleY` tag for menu bots. This automatically scales the menu bot height based on the amount of text in the label.
-   Added the ability to rotate around an object multiple times with `os.focusOn()` by setting `normalized` to `false` in the `rotation` property.
    -   By default, rotations passed to `os.focusOn()` are normalized to between 0 and `2π`.
    -   Setting `normalized` to `false` will skip this process and allow rotations larger than `2π` which in turn means the camera will rotate past `2π`.

## V2.0.9

#### Date: 9/7/2021

### :rocket: Improvements

-   Added the `os.requestPermanentAuthToken()` and `os.destroyRecord(record)` functions.
    -   `os.requestPermanentAuthToken()` is used to get auth tokens that can publish records to a app bundle from anywhere - including from other app bundles.
    -   `os.destroyRecord(record)` destroys the given record and makes it inaccessable via `os.getRecords()`. You must be logged in to destroy records and you can only destroy records that have been created by your user account and app bundle.
    -   See the documentation for more info.

### :bug: Bug Fixes

-   Fixed an issue where retrieving records from a temporary space can fail when the query matches no records.
-   Fixed an issue where CasualOS could permanently stall while loading.

## V2.0.8

#### Date: 9/7/2021

### :rocket: Improvements

-   Created https://casualos.me
    -   casualos.me is a companion service for CasualOS that provides the ability to sign in with an account and save permanent records of data.
-   Added the `os.requestAuthBot()` function.
    -   Requests that the user sign in and creates the `authBot` global variable to represent whether the user is signed in.
    -   Only works if an App Bundle (AB) was auto loaded using the `autoLoad` query parameter.
    -   Returns a promise that resolves when the user is signed in.
    -   See the "Auth Bot Tags" section in the documentation for more info.
-   Added the `os.publishRecord(recordDescription)` function to be able to save arbitrary JSON data.
    -   Records are arbitrary pieces of data that can saved and retrieved from special record-enabled spaces.
        -   The possible spaces are:
            -   `tempRestricted` - (Default) Records are temporary (they are deleted at the end of the day) and they are only retrievable by the user and appBundle that created them.
            -   `tempGlobal` - Records are temporary and they are they are retrievable by everyone.
            -   `permanentRestricted` - Records are permanent and they are only retrievable by the user and appBundle that created them.
            -   `permanentGlobal` - Records are permanent and they are retrievable by everyone.
    -   Unlike bots, records are only accessible by searching for them using the `os.getRecords()` function.
    -   Requires that the user has signed in with `os.requestAuthBot()`.
    -   `recordDescription` is an object with the following properties:
        -   `space` - The space that the record should be published to.
        -   `record` - The data that should be included in the record.
        -   `address` - (Optional) The address that the record should be published at. This can be omitted if a `prefix` is specified instead.
        -   `prefix` - (Optional) The prefix that the record should be published at. If used instead of `address`, CasualOS will calculate the `address` by concatenating the given prefix and ID like this: `"{prefix}{id}"`.
        -   `id` - (Optional) The ID that the record should be published at. If used with `prefix`, then CasualOS will combine the given `id` with the given `prefix` to calculate the `address`. If omitted, then CasualOS will generate a UUID to be used with the `prefix`.
        -   `authToken` - (Optional) The auth token that should be used to publish the record. This is useful for allowing other users to be able to publish records to an app bundle on your account. If omitted, then the `authToken` tag from the `authBot` will be used.
    -   Returns a promise that resolves when the record has been published.
    -   See the documentation for some examples.
-   Added the `os.getRecords(...filters)` function to be able to find and retrieve records.
    -   Works similarly to `getBots()` except that the list of possible filters is different and more limited.
    -   Possible filters are:
        -   `byAuthID(id)` - Searches for records that were published by the given auth ID. This filter is required for all `os.getRecords()` queries.
        -   `inSpace(space)` - Searches for records that were published to the given space. If omitted, only `tempRestricted` records will be searched.
        -   `byAddress(address)` - Searches for the record with the given address. Useful for finding a specific record.
        -   `byPrefix(prefix)` - Searches for records whose address starts with the given prefix. Useful for finding a list of records.
        -   `byID(id)` - Searches for records whose address equals `{prefix}{id}`. Works similarly to `byAddress()` except that you must also use `byPrefix()`. Useful for finding a specific record.
    -   Returns a promise that resolves with an object that contains a partial list of records.
        -   Using this object, you can see the total number of records that the query matched and get the next part of the list using the `getMoreRecords()` function.
        -   The object has the following structure:
            -   `records` - The list of records that were retrieved. This list may contain all the records that were found or it might only contain some of the records that were found. You can retrieve all of the records by looping and calling `getMoreRecords()` until it returns an object with `hasMoreRecords` set to `false`.
            -   `totalCount` - The total number of records that the query found.
            -   `hasMoreRecords` - Whether there are more records that can be retrieved for the query.
            -   `getMoreRecords()` - A function that can be called to get the next set of records for the query. Like `os.getRecords()`, this function returns a promise with an object that has the structure described above.
    -   See the documentation for some examples.
-   Added the `byID(id)` bot filter.
    -   This function can be used either as a bot filter with `getBots()` or as a record filter with `os.getRecords()`.
    -   As its name suggests, it can be used to find a bot with the given ID.

### :bug: Bug Fixes

-   Fixed an issue where using a `formAnimationAddress` prevented `formAnimation` from working correctly on first load.
-   Fixed an issue where `os.focusOn()` would not work on mobile devices.

## V2.0.7

#### Date: 8/16/2021

### :bug: Bug Fixes

-   Fixed an issue where remote whispers could cause CasualOS to think it was loaded before it actually was.
    -   This would in turn cause CasualOS to think that ab-1 was not installed and led to ab-1 getting duplicated which could then cause the auxCode to be loaded again.

## V2.0.6

#### Date: 8/11/2021

### :rocket: Improvements

-   Added the `formAnimationAddress` tag to allow specifying a separate GLTF/GLB URL that should be used for animations.
    -   This allows dynamically loading animations instead of requiring that all animations be built into the `formAddress` GLTF mesh.

### :bug: Bug Fixes

-   Fixed an issue where setting the `mapPortal` tag on the `configBot` to `null` would not close the map portal.
-   Fixed an issue where the camera would rotate somewhat randomly when facing straight down using touch controls.

## V2.0.5

#### Date: 7/27/2021

### :rocket: Bug Fixes

-   Fixed an issue where async scripts did not support JSX syntax highlighting.

## V2.0.4

#### Date: 7/27/2021

### :rocket: Improvements

-   Added the ability to download a PDF with embedded bot data by specifying a filename with a `.pdf` extension to `os.downloadBots()`.
-   Added the `os.parseBotsFromData(data)` function.
    -   This function can parse a list of bot mods from JSON or from the contents of a PDF that was created with `os.downloadBots()`.
    -   It returns a list of bot mods (i.e. mods that have the structure of bots) which can in turn be passed to `create()` to add them to the server.
-   Added the `os.unregisterApp(appID)` function to allow removing apps after they have been registered.
-   Added the ability to use [JSX](https://reactjs.org/docs/introducing-jsx.html) for Apps instead of the `html` string helper.
    -   JSX allows you to use a HTML-like language directly inside listeners. This provides some nice benefits including proper syntax highlighting and error messages.
    -   For example:
        ```javascript
        let result = <h1>Hello, World!</h1>;
        ```
    -   Due to convienience this will probably become the preferred way to write HTML for apps, however the `html` string helper will still be available.

## V2.0.3

#### Date: 7/19/2021

### :boom: Breaking Changes

-   "Custom Portals" are now called "Executables"
    -   This is because portals should deal almost exclusively with bots and heavily interface with CasualOS.
    -   "Custom Portals" (as they were called) made this difficult and are better explained as a way to create arbitrary web programs (i.e. executables).
    -   The new "Apps" (`os.registerApp()` and `os.compileApp()`) features make it easier to create custom portals since they can leverage bots and listen tags directly.
-   Renamed `portal.open()` to `os.registerExecutable()`.
-   Renamed `portal.buildBundle()` to `os.buildExecutable()`.
-   Renamed `portal.registerPrefix()` to `os.registerTagPrefix()`.
-   Changed the menuPortal to always be anchored to the bottom of the screen instead of to the miniPortal.

### :rocket: Improvements

-   Added the `os.registerApp(name, bot)` and `os.compileApp(name, content)` functions.
    -   `os.registerApp()` takes an app name and a bot and sets up a space for adding content to the CasualOS frontend.
    -   Calling `os.registerApp()` will also make the given bot available globally as `{name}Bot`.
    -   `os.registerApp()` returns a promise that resolves when the app has been setup and can accept content. Additionally, `onAppSetup` will be whispered to the bot that was specified for the app.
    -   `os.compileApp()` is used to provide content to an app. You can call this as many times as you want and the app will only update when you call `os.compileApp()` for it.
    -   See the docs for more information.
-   Added the `html` string helper.
    -   This can be used to produce HTML from a string for `os.compileApp()` by placing it before a string that uses backtick characters (`` ` ``).
    -   e.g.
        ```javascript
        let result = html`<h1>Hello, World!</h1>`;
        ```
    -   See the docs for more information.
-   Added the `watchBot(bot, callback)` and `watchPortal(portal, callback)` helper functions.
    -   `watchBot()` can be used to watch a given bot (or list of bots) for changes and triggers the given callback function when the bot(s) change.
    -   `watchPortal()` can be used to watch the given portal for changes and triggers the given callback function when the portal changes.
        -   Specifically, `watchPortal()` tracks when the portal is changed (by watching the portal tag on the `configBot`), when bots are added, removed, or updated in the portal, and when the portal bot changes.
-   Improved the bot dragging logic to support using `os.replaceDragBot(null)` to stop dragging a bot.

### :bug: Bug Fixes

-   Fixed an issue where dragging a bot whose position was animated in tempLocal space would produce no visible effect.
-   Fixed an issue where GLB models compressed with a newer version of Draco could not be loaded.
    -   You may have to refresh the browser tab 1 extra time after getting the update for this change to take effect. This is because the Draco library is cached by the web browser and updates to the library are checked in the background while the old version is being used.
-   Fixed an issue where bots in the mapPortal that had LOD listeners would not function correctly unless they had a label.

## V2.0.2

#### Date: 7/6/2021

### :rocket: Improvements

-   Improved the miniPortal to support the `portalCameraZoom`, `portalCameraRotationX` and `portalCameraRotationY` tags.
-   Added the `priorityShout()` function to make it easy to run a set of shouts until a bot returns a value.
-   Added the ability to control the foreground and background colors of the chat bar via the `foregroundColor` and `backgroundColor` options in `os.showChat()`.
-   Added the `date` type for `os.showInput()` to make entering days easier.

### :bug: Bug Fixes

-   Fixed an issue where camera position offsets would continuously be applied to the camera.
-   Fixed an issue where the menu would be positioned incorrectly if the meet portal was anchored to the top of the screen.
-   Fixed an issue where clicking on the grid with a controller in XR would crash CasualOS.
-   Fixed an issue where the transformer tag did not work correctly for bots in the mapPortal.
-   Fixed an issue where dragging an object that gets destroyed in an onPointerDown would freeze the UI.

## V2.0.1

#### Date: 6/9/2021

### :rocket: Improvements

-   Changed the default mapPortal basemap to `dark-gray`.
-   Changed the mapPortal to default to viewing Veterans Memorial Park in Grand Rapids.
    -   This makes it easier to start using AB-1 once the map portal is loaded.

### :bug: Bug Fixes

-   Fixed an issue where calling `os.focusOn()` with a position and no portal would default to the map portal.
-   Fixed an issue where calling `os.focusOn()` for the map portal before it was finished loading would error.

## V2.0.0

#### Date: 6/7/2021

### :bug: Improvements

-   Added the `mapPortal`.
    -   The map portal provides a 3D representation of the entire Earth and allows placing bots anywhere on it.
    -   Bots that are in the map portal use Longitude and Latitude for their X and Y coordinates.
    -   The map can additionally be customized by setting the `mapPortalBasemap` tag on the `mapPortalBot`. See the documentation for more information.
    -   Based upon [ArcGIS](https://www.arcgis.com/index.html).

### :bug: Bug Fixes

-   Fixed an issue where trying to focus on a position in the miniPortal would not work.

## V1.5.24

#### Date: 5/24/2021

### :rocket: Improvements

-   Improved the miniPortal to enable resizing it by dragging the top of the miniPortal instead of just at the corners.
-   Added the `math.normalizeVector()` and `math.vectorLength()` functions.

### :bug: Bug Fixes

-   Fixed an issue where events in some asynchronous scripts would be incorrectly reordered and potentially cause logic issues.

## V1.5.23

#### Date: 5/22/2021

### :boom: Breaking Changes

-   Renamed the `inventoryPortal` to `miniPortal`.
    -   The following were also renamed:
        -   `#inventoryPortalHeight` -> `#miniPortalHeight`
        -   `#inventoryPortalResizable` -> `#miniPortalResizable`
        -   `os.getInventoryPortalDimension()` -> `os.getMiniPortalDimension()`
        -   `os.hasBotInInventory()` -> `os.hasBotInMiniPortal()`
        -   `os.getPortalDimension("inventory")` -> `os.getPortalDimension("mini")`
        -   `os.getCameraPosition("inventory")` -> `os.getCameraPosition("mini")`
        -   `os.getCameraRotation("inventory")` -> `os.getCameraRotation("mini")`
        -   `os.getFocusPoint("inventory")` -> `os.getFocusPoint("mini")`
-   The `miniPortalHeight` tag was changed from being a number between 1 and 10 that represented the number of bots that should fit in the portal. Now it is a number between 0 and 1 that represents the percentage of the screen height it should take. Note that when `#miniPortalWidth` is less than 1 the height of the portal will be more like 80% of the screen height when set to 1. This is because of the mandatory spacing from the bottom of the screen to be somewhat consistent with the spacing on the sides.

### :rocket: Improvements

-   Added the `#miniPortalWidth` tag.
    -   Possible values are between 0 and 1.
    -   Represents the percentage of the screen width that the mini portal should take.
    -   When set to 1, the mini portal will appear docked and there will be no spacing between the bottom of the screen and the mini portal.

### :bug: Bug Fixes

-   Fixed a bunch of issues with zooming, rotating, and resizing the mini portal.

## V1.5.22

#### Date: 5/20/2021

### :rocket: Improvements

-   Added the `os.enableCustomDragging()` function to disable the default dragging behavior for the current drag operation.
    -   This is useful for custom dragging behavior that is associated with a bot like scaling the bot or rotating it.

### :bug: Bug Fixes

-   Fixed an issue where `os.focusOn()` would not work with bots in the inventory portal.

## V1.5.21

#### Date: 5/18/2021

### :rocket: Improvements

-   Improved `os.focusOn()` to support focusing on menu bots that have `#form` set to `input`.
-   Added the ability to snap dragged to a specific axis.

    -   These are special snap target objects that have the following form:

    ```typescript
    let snapAxis: {
        /**
         * The direction that the axis travels along.
         */
        direction: { x: number; y: number; z: number };

        /**
         * The center point that the axis travels through.
         */
        origin: { x: number; y: number; z: number };

        /**
         * The distance that the bot should be from any point along the
         * axis in order to snap to it.
         */
        distance: number;
    };
    ```

### :bug: Bug Fixes

-   Fixed an issue where the "tag has already been added" dialog displayed behind the sheet portal.

## V1.5.20

#### Date: 5/17/2021

### :bug: Bug Fixes

-   Fixed an issue where `@onInputTyping` was incorrectly shouted instead of whispered.

## V1.5.19

#### Date: 5/13/2021

### :rocket: Improvements

-   Added the `labelPaddingX` and `labelPaddingY` tags to allow controlling the padding along the width and height of labels separately.
-   Added the ability to use a URL for the `cursor` and `portalCursor` tags.
-   Added the `cursorHotspotX`, `cursorHotspotY`, `portalCursorHotspotX`, and `portalCursorHotspotY` tags to allow specifying the location that clicks should happen at in the custom cursor image. For example, a cursor that is a circle would have the hotspot in the middle but the default cursor has the hotspot at the top left.

## V1.5.18

#### Date: 5/11/2021

### :rocket: Improvements

-   Added the `AB1_BOOTSTRAP_URL` environment variable to control the URL that ab-1 gets loaded from.

## V1.5.17

#### Date: 5/10/2021

### :rocket: Improvements

-   Added the `cursor` and `portalCursor` tags.
    -   The `cursor` tag specifies the mouse cursor that should be shown when the bot is being hovered.
    -   The `portalCursor` tag specifies the mouse cursor that should be used by default for the page portal.
    -   See the documentation for a list of possible options.
-   Added the `labelPadding` tag to control how much space is between the edge of the bot and edge of the label.

## V1.5.16

#### Date: 5/7/2021

### :bug: Bug Fixes

-   Fixed an issue where it was no longer possible to cancel `setInterval()` with `clearTimeout()` and cancel `setTimeout()` with `clearInterval()`.
    -   They are not meant to be used together but because of an artifact of web browsers it needs to be supported.

## V1.5.15

#### Date: 5/7/2021

### :bug: Bug Fixes

-   Fixed an issue where it was impossible to clear intervals/timeouts from a bot other than the one it was created from.

## V1.5.14

#### Date: 5/7/2021

### :rocket: Improvements

-   Added the ability to clear bot timers using `clearInterval()` and `clearTimeout()`.
    -   `clearInterval(timerId)` is useful for clearing intervals created by `setInterval()`.
    -   `clearTimeout(timerId)` is useful for clearing timeouts created by `setTimeout()`

## V1.5.13

#### Date: 5/3/2021

### :bug: Bug Fixes

-   Fixed an issue where the meet portal could stay open if the portal was cleared before it was fully loaded.

## V1.5.12

#### Date: 5/2/2021

### :bug: Bug Fixes

-   Fixed an issue where `@onSubmit` was shouted to every bot instead of whispered to the bot that the input was submitted on.

## V1.5.11

#### Date: 4/27/2021

### :rocket: Improvements

-   Overhauled the `shared`, `tempShared`, and `remoteTempShared` spaces to use a faster and more efficient storage mechanism.
    -   There is now a new configuration environment variable `SHARED_PARTITIONS_VERSION` which controls whether the new spaces are used. Use `v1` to indicate that the old causal repo based system should be used and use `v2` to indicate that the new system should be used.
-   Added the `math.areClose(first, second)` function to determine if two numbers are within 2 decimal places of each other.
    -   For example, `math.areClose(1, 1.001)` will return true.
-   Improved the `atPosition()` and `inStack()` bot filters to use `math.areClose()` internally when comparing bot positions.
-   Improved handling of errors so they have correct line and column numbers in their stack traces.
    -   Currently, this only functions correctly on Chrome-based browsers (Chrome, Edge, Opera, etc.). Part of this is due to differences between how web browsers generate stack traces and part is due to what browsers support for dynamically generated functions.

### :bug: Bug Fixes

-   Fixed an issue with labels where an error could occur if the label text was updated while it was being rendered.
-   Fixed an issue where `clearAnimations()` would error if given a null bot.
-   Fixed an issue where autocomplete would not work correctly for properties on top level variables.

## V1.5.10

#### Date: 4/8/2021

### :boom: Breaking Changes

-   Renamed `onStreamData` to `onSerialData`.
-   Serial functions now require a "friendly" name to keep track of each device: `serialConnect`, `serialStream`, `serialOpen`, `serialUpdate`, `serialWrite`, `serialRead`, `serialClose`, `serialFlush`,`serialDrain`, `serialPause`, `serialResume`
-   `serialStream` now requires a bot id to send the stream to that bot.

### :rocket: Improvements

-   Improved the IDE Portal to support showing all tags by setting the `idePortal` tag on the config bot to `true`.
-   Added a search tab to the IDE Portal which makes it easy to search within tags that are loaded in the IDE Portal.
    -   It can be focused from the idePortal by using the `Ctrl+Shift+F` hotkey.
-   Added the `sheetPortalAddedTags` tag for the `sheetPortalBot` which specifies additional tags that should always be shown in the sheet portal.
-   Added support for auxcli v2.0.0 to retain current functionality.
-   Added support for multiple serial connections simultaneously.

### :bug: Bug Fixes

-   Fixed an issue where the `url` tag would not be created on initial load unless the URL was updated.

## V1.5.9

#### Date: 4/7/2021

### :rocket: Improvements

-   Added the ability to jump to a tag while in the IDE Portal using `Ctrl+P`.

### :bug: Bug Fixes

-   Fixed an issue where the `imuPortal` would return values that were incorrect for usage on the camera.
    -   Now, the `imuPortal` sets the `deviceRotationX`, `deviceRotationY`, `deviceRotationZ` and `deviceRotationW` values which is the rotation of the device represented as a quaternion.
    -   The `pagePortal` also now supports setting `cameraRotationOffsetW` to indicate that the offset should be applied as a quaternion.
    -   Try the `imuExample01` auxCode for an example.
-   Fixed an issue where CasualOS would fail to load on browsers that do not support speech synthesis.
-   Fixed an issue where bot updates that were executed via `action.perform()` would be treated like they were being performed by the user themselves.
    -   In particular, this issue affected text edits which were originally created by the multiline text editor but were then replayed via `action.perform()`.
    -   The effect of this bug would be that while the data was updated correctly, the multiline text editor would ignore the new data because it assumed it already had the changes.

## V1.5.8

#### Date: 4/5/2021

### :rocket: Improvements

-   Added the ability to see the full text of script errors by using the "Show Error" button in the multiline editor.

### :bug: Bug Fixes

-   Fixed an issue where the `imuPortal` would only open when set to a string value. Now it also supports `true` and non 0 numerical values.

## V1.5.7

#### Date: 4/2/2021

### :rocket: Improvements

-   Improved `imuPortal` to support Safari on iOS.
-   Added the `crypto.isEncrypted(cyphertext)`, `crypto.asymmetric.isEncrypted(cyphertext)`, and `crypto.asymmetric.isKeypair(keypair)` functions.
    -   These can help in determining if a string is supposed to be a asymmetric keypair or if it has been encrypted with symmetric or asymmetric encryption.

### :bug: Bug Fixes

-   Fixed an issue where the configBot would appear to be in the `shared` space but was actually in the `tempLocal` space.

## V1.5.6

#### Date: 4/1/2021

### :rocket: Improvements

-   Added the "bots" snap target for `os.addDropSnap()` and `os.addBotDropSnap()`.
    -   This will cause the dragged bot to snap to other bots.
-   Added the `experiment.speakText(text, options?)` and `experiment.getVoices()` functions.
    -   See the documentation for more information.
-   Added the `os.getGeolocation()` function.
    -   Returns a promise that resolves with the geolocation of the device.
-   Added the `imuPortal` to be able to stream IMU data into CasualOS.
    -   When defined on the config bot, the `imuPortalBot` will be updated with IMU data from the device.
    -   The following tags are used:
        -   `imuSupported` - Whether reading from the IMU is supported. This will be shortly after the `imuPortal` is defined.
        -   `deviceRotationX`, `deviceRotationY`, `deviceRotationZ` - The X, Y, and Z values that represent the orientation of the device.
-   Added the `portalCameraType` tag to allow switching between `perspective` and `orthographic` projections.
    -   Camera projections act similarly to real world camera lenses except that they avoid certain limitations like focal lengths.
    -   `orthographic` - This projection preserves parallel lines from the 3D scene in the output 2D image. As a result, same-sized objects appear the same size on the screen, regardless of how far away they are from the camera.
    -   `perspective` - This projection makes same-sized objects appear larger or smaller based on how far away they are from the camera. Closer objects appear larger and vice versa.
-   Added the `os.enablePointOfView(center?)` and `os.disablePointOfView()` functions.
    -   These are similar to `os.enableVR()` or `os.enableAR()` and can be used to give the player a "ground level" perspective in the page portal.
    -   `os.enablePointOfView(center?)` - Enables POV mode by moving the camera to the given position, setting the camera type to `perspective`, and changing the controls so that it is only possible to rotate the camera.
    -   `os.disablePointOfView()` - Disables POV mode by resetting the camera, camera type, and controls.

### :bug: Bug Fixes

-   Fixed an issue where tag edits would appear duplicated when running CasualOS in the non-collaborative mode.

## V1.5.5

#### Date: 3/25/2021

### :rocket: Improvements

-   Changed CasualOS to not show the `server` URL parameter when loaded in non-collaborative mode.
-   CasualOS will now throw an error when trying to save a bot to a tag during creation.

## V1.5.4

#### Date: 3/25/2021

### :rocket: Improvements

-   Improved `os.download()` to add the correct file extension if one is omitted from the given filename.
-   Added the 📖 emoji has a builtin tag prefix.
    -   This is a useful default prefix for custom portals.
-   Added the ability to load CasualOS in a non-collaborative mode.
    -   This will make the shared spaces (`shared`, `tempShared`, and `remoteTempShared`) act like they are `tempLocal` spaces.
    -   As a result, CasualOS needs no persistent network connection to run an experience when loaded in this mode.
-   Added the `os.isCollaborative()` function to get whether CasualOS was loaded in a collaborative mode or non-collaborative mode.

### :bug: Bug Fixes

-   Fixed the "Docs" link when linking to a listen tag.

## V1.5.3

#### Date: 3/23/2021

### :boom: Breaking Changes

-   Removed bot stacking.
    -   Bots will no longer automatically stack on each other based on position. Instead, they need to be stacked manually.
    -   The `{dimension}SortOrder` tags still exist and are used by the menu portal to order bots.
-   Drag events are now sent for bots that are not draggable.
    -   This means you can set `#draggable` to false and still get a `@onDrag` or `@onAnyBotDrag` event for it.
    -   This change makes it easier to write your own custom dragging logic because it prevents the bot(s) from being automatically moved but still sends the correct events.
    -   If you don't want drag events sent to a bot, you can make it not pointable or you can use your own custom logic on `@onDrag`/`@onDrop`.
-   The `#draggableMode` and `#positioningMode` tags have been removed.
    -   `#draggableMode` can be emulated by setting `#draggable` to false and adding custom `@onDrag` events to limit which dimensions the bot can be moved to.
    -   `#positioningMode` has been replaced with the `os.addDropSnap()` and `os.addBotDropSnap()` functions.

### :rocket: Improvements

-   Added the `@onAnyBotDropEnter` and `@onAnyBotDropExit` shouts.
-   Added the `@onAnyBotPointerDown` and `@onAnyBotPointerUp` shouts.
-   Added the `os.addDropSnap(...targets)` and `os.addBotDropSnap(bot, ...targets)` functions.
    -   These can be used to customize the behavior of a drag operation.
    -   Each function accepts one or more "targets" which are positions that the bot can be dropped at. There are 4 possible values:
        -   `"ground"` - The bot will snap to the ground as it is being dragged. (Default when not in VR)
        -   `"grid"` - The bot will snap to individual grid tiles as it is being dragged.
        -   `"face"` - The bot will snap to the face of other bots as it is being dragged.
        -   A snap point object. The bot will snap to the point when the mouse is within a specified distance. It should be an object with the following properties:
            -   `position` - An object with `x`, `y`, and `z` values representing the world position of the snap point.
            -   `distance` - The distance that the pointer ray should be from the position in order to trigger snapping to the position.
    -   The `os.addBotDropSnap(bot, ...targets)` function accepts a bot as its first parameter which limits the specified snap targets to when the given bot is being dropped on.
-   Added the `experiment.beginRecording(options?)` and `experiment.endRecording()` functions.
    -   These can be used to record both audio and video at the same time.
    -   See the documentation for more details.

### :bug: Bug Fixes

-   Fixed an issue where dragging a parent bot onto a child bot would cause the bot to rapidly snap back and forth.
-   Fixed an issue where negative sort orders could not be used on menu bots.

## V1.5.2

#### Date: 3/18/2021

### :bug: Bug Fixes

-   Fixed an issue where `os.focusOn()` would not function when using positions because inventory and page portals would fight over control of the animation operation.

## V1.5.1

#### Date: 3/17/2021

### :rocket: Improvements

-   Improved `os.focusOn()` to be canceled by `os.goToDimension()` and future calls to `os.focusOn()`.
    -   Additionally, calling `os.focusOn(null)` will cancel the current focus operation without queuing another one.

## V1.5.0

#### Date: 3/17/2021

### :boom: Breaking Changes

-   Changed the `#portalCameraRotationX` and `#portalCameraRotationY` tags to use radians instead of degrees.

### :rocket: Improvements

-   Added the `cameraZoom` and `cameraZoomOffset` tags.
-   Added the `os.focusOn(botOrPosition, options?)` function.
    -   Works similarly to `os.tweenTo()` and `os.moveTo()` except that it takes an options object instead of a bunch of parameters.
    -   Notable improvements includes that it can accept a position instead of a bot, it supports different easing types, and it will return a promise which completes when the camera movement is finished.
    -   Additionally the rotation values are in radians instead of degrees.
-   `os.focusOn()` and `os.tweenTo()` now use quadratic easing by default.
    -   Additionally `os.focusOn()` supports specifying the easing type just like `animateTag()`.
-   `os.tweenTo()` and `os.moveTo()` are now deprecated and should no longer be used. They will be removed in a future release of CasualOS.
    -   To encourage migration, they have been removed from the documentation and autocomplete.
-   Added the `experiment.beginAudioRecording()` and `experiment.endAudioRecording()` functions to experiment with audio recording.
    -   See the documentation for more information.

### :bug: Bug Fixes

-   Fixed an issue where camera offsets would not be taken into account when calculating the camera focus point.
    -   This fixes issues with the focus point becoming more and more wrong as offsets are applied to the camera.
    -   However, any calculations which try to calculate a camera position offset from the focus point must now subtract the current offset from the focus point to get the correct result. The example auxCode (`cameraMovementExample`) has been updated to reflect this change (version 2 and later).

## V1.4.11

#### Date: 3/12/2021

### :rocket: Improvements

-   Added the `math.scaleVector(vector, scale)` function to make multiplying vectors by scalar values easy.

### :bug: Bug Fixes

-   Fixed an issue where the `@onServerJoined` event could be sent before all data was loaded.
    -   This could happen if one player was changing data while another player was joining the server.
-   Fixed an issue where custom portals would not open if the portal tags were not defined when the portal is opened.
-   Fixed an issue where custom portals would always have default styling for their first load.

## V1.4.10

#### Date: 3/9/2021

### :rocket: Improvements

-   Improved `animateTag()` to support animating multiple tags at once by accepting an object for the `fromValue` and `toValue` options properties.
    -   Instead of calling `animateTag(bot, tag, options)`, omit the `tag` argument and call `animateTag(bot, options)`. This will indicate that you want to animate multiple tags at once over the same duration.
    -   The animations that get triggered are grouped together, so cancelling one will cancel them all.
-   Improved `clearAnimations()` to support accepting a list of tags to cancel.
-   Added several 3D math functions:
    -   `getBotPosition(bot, dimension)` - Gets the 3D position of a bot in the given dimension.
    -   `math.addVectors(...vectors)` - Adds the given vectors together and returns the result.
    -   `math.subtractVectors(...vectors)` - Subtracts the given vectors and returns the result.
    -   `math.negateVector(vector)` - Mathematically negates the given vector and returns the result.
-   Added the `os.getFocusPoint(portal?)` function to get the focus point that the camera is looking at.
    -   This value is the same as the one highlighted by the `#portalShowFocusPoint` tag.
    -   It is also backed up by `cameraFocusX`, `cameraFocusY`, `cameraFocusZ` tags on the portal bot.

## V1.4.9

#### Date: 3/3/2021

### :rocket: Improvements

-   Changed the color of the progress spinner and progress bar on the loading dialog to gray.

### :bug: Bug Fixes

-   Fixed an issue where hover events could be sent for bots when the mouse was not directly over the game view.
-   Fixed a couple issues where keyboard events were propagating outside the sheet and IDE portals.
-   Fixed an issue where local variables in the top scope would not be included in the code editor autocomplete box.

## V1.4.8

#### Date: 3/3/2021

### :boom: Breaking Changes

-   `onRemoteData` now uses `that.remoteId` instead of `that.playerId`.
-   Renamed the `portalPlayerZoom`, `portalPlayerRotationX` and `portalPlayerRotationY` tags to `portalCameraZoom` and `portalCameraRotationX` and `portalCameraRotationY`.
-   Renamed the `player` and `otherPlayers` spaces to `tempShared` and `remoteTempShared`.

### :rocket: Improvements

-   Added the `@onError` listen tag.
    -   It is a shout and is triggered when an unhandled error occurs in a listen tag.
-   Improved CasualOS to now include the Bot ID and tag name in internal console logs for unhandled errors.
-   Added perferred alternatives for the following functions and listen tags:
    -   `server.serverPlayerCount()` is now `server.serverRemoteCount()`.
    -   `server.totalPlayerCount()` is now `server.totalRemoteCount()`.
    -   `server.stories()` is now `server.servers()`.
    -   `server.players()` is now `server.remotes()`.
    -   `sleep()` is now `os.sleep()`
    -   `onServerSubscribed` is now `onServerJoined`.
    -   `onServerUnsubscribed` is now `onServerLeave`.
    -   `onPlayerPortalChanged` is now `onPortalChanged`.
    -   `onRemotePlayerSubscribed` is now `onRemoteJoined`
    -   `onRemotePlayerUnsubscribed` is now `onRemoteLeave`.
    -   Additionally, the `that.playerId` has been changed to `that.remoteId` in the new listen tags.
    -   Note that the original tags and functions remain the same but will be removed at some point in the future.
-   Added the `web.get()`, `web.post()`, and `web.hook()` functions as future replacements for the `webhook()` and `webhook.post()` functions.

### :bug: Bug Fixes

-   Fixed an issue where portal bots may not be defined before `@onServerSubscribed` is triggered.
-   Fixed an issue where the `white-space` CSS property could not be used on menu bots.

## V1.4.7

#### Date: 2/26/2021

### :boom: Breaking Changes

-   Renamed all the `player` functions to `os`.
    -   Instead of `player.toast()` you should now do `os.toast()`.
-   Removed the `configBot` and `configTag` variables.
-   Removed the portal config bot tags and replaced them with variables.
    -   e.g. `pagePortalConfigBot` can now be accessed with the `pagePortalBot` variable.
    -   You can now set the page portal color by doing `pagePortalBot.tags.portalColor = "green"`.
    -   By default a `tempLocal` bot will be created for each builtin portal.
    -   You can also provide your own bot by calling `portal.open(portalName, bot)`.
-   Changed the `portal.open()` function to take a bot as a parameter.
    -   It should now be called like `portal.open(name, bot, tag?, options?)`.
    -   After callilng this, the given bot will be available globally at `{name}Bot`.
    -   For example `portal.open("myPortal", bot, "main")` will make `bot` available as `myPortalBot`.
-   Removed `player.getBot()` and replaced it with `configBot`.
-   Renamed the `creator` variable to `creatorBot`.
-   Added the `thisBot` variable as a preferred alternative to `this` and `bot`.
-   Moved the page and inventory camera tags to their portal config bots from the player bot.
    -   e.g. `pageCameraPositionX` used to be on the player bot (now the config bot) but is now on the page portal bot.
-   Changed the behavior of the `transformer` tag to use the page and inventory portal bots instead of the config bot (previously the player bot).
-   Renamed the `pageCameraPosition{X,Y,Z}` and `inventoryCameraPosition{X,Y,Z}` tags to `cameraPosition{X,Y,Z}`.
-   Renamed the `pageCameraRotation{X,Y,Z}` and `inventoryCameraRotation{X,Y,Z}` tags to `cameraRotation{X,Y,Z}`.
-   Renamed the `pagePixelHeight` and `pagePixelWidth` tags to `pixelHeight` and `pixelWidth`.

### :bug: Bug Fixes

-   Fixed an issue where variables from other listen tags would appear as autocomplete options.

## V1.4.6

#### Date: 2/23/2021

### :bug: Bug Fixes

-   Fixed an issue where the circle wipe element would not cover modals like `player.showHtml()` or `player.showInput()`.
-   Fixed an issue where calling `player.showInput()` in sequence would show the first input but not the second input.

## V1.4.5

#### Date: 2/23/2021

### :rocket: Improvements

-   Changed the ab-1 bootstrap URL to `https://bootstrap.casualos.com/ab1.aux`.
-   Updated to three.js r125.
    -   This fixes WebXR for Chrome 88 and later.
-   Added the ability to disable hover states on menu item buttons using the `menuItemHoverMode` tag. It has three possible options:
    -   `auto` - The bot will appear hoverable based on if it has a `@onClick` tag. (Default)
    -   `hover` - The bot will appear hoverable.
    -   `none` - The bot will not appear hoverable.
    -   None of these options affect the existing functionality of any listen tags on menu bots.
-   Added an initial version of the `idePortal` (IDE portal).
    -   The IDE portal makes it easier to jump between tags to edit them in the multiline tag editor.
    -   Setting the `idePortal` tag to a prefix (like 📖) will load every tag that starts with the prefix into the IDE portal and let you jump between them as if they are files in a text editor.
    -   Currently it is pretty limited, but can be very useful for custom portals.

### :bug: Bug Fixes

-   Fixed an issue where it was not possible to enter numbers in menu bot input boxes.

## V1.4.4

#### Date: 2/18/2021

### :rocket: Improvements

-   Added additional crypto functions to support asymmetric encryption and decryption.
    -   `crypto.asymmetric.keypair(secret)` - Creates a keypair that can be used for asymmetric encryption and decryption.
    -   `crypto.asymmetric.encrypt(keypair, data)` - Encrypts some data using the given keypair.
    -   `crypto.asymmetric.decrypt(keypair, secret, data)` - Decrypts some data using the given keypair and secret.
    -   Check the documentation for more info.
-   Added a better error message when trying to save a bot to a tag value.
-   Added the `dimension` bot form as a preferred alias to `portal`.

## V1.4.3

#### Date: 2/17/2021

### :rocket: Improvements

-   Added the ability to interface with CasualOS from inside a custom portal.
    -   CasualOS-related functionality is available by importing functions and objects from the `casualos` module.
    -   Among the available functionality is `onBotsDiscovered`, `onBotsRemoved`, `onBotsUpdated`, `createBot()`, `destroyBot()`, and `updateBot()`.
    -   Additionally autocomplete is available for the available features.

### :bug: Bug Fixes

-   Fixed an issue where webhook errors could not be caught on Safari based browsers.

## V1.4.2

#### Date: 2/11/2021

### :rocket: Improvements

-   Added the ability to zoom by scrolling.
    -   Previously this was possible by holding the Ctrl button down.
-   Added the `#portalCameraControls` tag to allow disabling moving the camera.
    -   Can be set on the portal config bot for the page and inventory portals.
    -   Supported values are:
        -   `player` - Allows the player to move the camera around like normal. (Default)
        -   `false` - Disables camera movement in the portal.

### :bug: Bug Fixes

-   Fixed an issue where the inventory portal color could not be set when the page portal is using an image for the background.

## V1.4.1

#### Date: 2/10/2021

### :rocket: Improvements

-   Added the `player.openCircleWipe()` and `player.closeCircleWipe()` functions.
    -   These are useful for hiding the page portal while transitioning between scenes.
    -   See the documentation for usage information.
-   Added "cube", "helix", and "egg" as additional options for the `#formAddress` tag on menu bots.
-   Added the `input` form for menu bots.
    -   Setting `#form` to "input" on a bot that is in the menu portal will give it an input box that can be typed in.
    -   Typing in the box will send `@onInputTyping` whispers to the bot. And submitting the data by hitting enter or the send button will send a `@onSubmit` whisper to the bot.
    -   Additionally, the text in the input will be stored in the `tempLocal` `#menuItemText` tag.
-   Adjusted the chat bar to be inset in the page portal to give it the feel of being part of the page portal.
-   Added the `#menuPortalStyle` tag to allow customizing the menu portal with CSS.
    -   This works similarly to `#menuItemStyle` except that it applies to the entire menu portal instead of just one item.
    -   Set it on the `#menuPortalConfigBot`.
-   Added the `#portalBackgroundAddress` tag to allow specifying a custom image for the page portal background.
    -   Does not work in VR.

## V1.4.0

#### Date: 2/8/2021

### :rocket: Improvements

-   Added an initial implementation of custom portals.
    -   Custom portals are a way to write scripts that can interact directly with the web browser. This gives you the ability to do anything that is possible from inside a web browser.
    -   The following functions are now available:
        -   `portal.open(portalID, tag, options?)`
        -   `portal.registerPrefix(prefix)`
        -   `portal.buildBundle(tag)`
        -   See the documentation for usage information.
-   Added the `player.download(data, filename, mimeType?)` function.
    -   Useful for downloading arbitrary data in any format you want.
    -   See the documentation for more information.

### :bug: Bug Fixes

-   Fixed an issue that broke bots in the `player` space when a `tempLocal` tag mask was put on them.
-   Fixed an issue that prevented tag masks from being placed on new bots.

## V1.3.14

#### Date: 1/25/2021

### :rocket: Improvements

-   Updated the Terms of Service and Privacy Policy documents.

### :bug: Bug Fixes

-   Fixed an issue where animations would not run while in VR/AR.

## V1.3.13

#### Date: 1/18/2021

### :rocket: Improvements

-   Added the `player.showUploadFiles()` function.
    -   Shows a dialog that can be used to upload arbitrary files.
    -   Returns a promise that resolves with the list of files that were uploaded.
    -   See the documentation for more info.
-   Added the `portal` form.
    -   Displays an entire dimension in place of the bot form.
    -   When set, `#formAddress` will be used as the dimension that should be loaded.

### :bug: Bug Fixes

-   Fixed an issue where bot labels would flicker when scaling the bot.
-   Fixed an issue where tag masks would be incorrectly recorded by the UI as being removed in some cases.
-   Fixed an issue where lines would render incorrectly on the first frame they were setup on.

## V1.3.12

#### Date: 1/13/2021

### :rocket: Improvements

-   Added the Terms of Service and Privacy Policy documents.
    -   The Terms of Service are available at `/terms` (or at `/terms-of-service.txt`).
    -   The Privacy Policy is available at `/privacy-policy` (or at `/privacy-policy.txt`).
-   Added the ability to keep track of the number of `setTimeout()` and `setInterval()` timers that are currently active via the `numberOfActiveTimers` property returned from `perf.getStats()`.
-   Added the `animateTag(bot, tag, options)` and `clearAnimations(bot, tag?)` functions.
    -   `animateTag(bot, tag, options)` - Iteratively changes a tag mask value over time based on the options you provide.
        -   `bot` is the bot or list of bots that should be animated.
        -   `tag` is the tag that should be animated.
        -   `options` is an object that specifies how the tag should be animated. It has the following properties:
            -   `fromValue` - The starting value for the animation.
            -   `toValue` - The ending value.
            -   `duration` - The number of seconds that it should take for the tag to go from the starting value to the ending value.
            -   `easing` - The options for easing the animation.
            -   `tagMaskSpace` - The space that the tag should be changed in. If set to `false` then the tag on the bot will be directly edited.
    -   `clearAnimations(bot, tag?)` - Cancels animations on a bot.
        -   `bot` - The bot or list of bots that should have their animations canceled.
        -   `tag` - Is optional and is the tag that the animations should be canceled for.

### :bug: Bug Fixes

-   Fixed issues with `#labelFontSize = auto` when `#labelPosition != front` or when the bot is rotated.
-   Fixed an issue where non-ASCII characters were being corrupted on download.

## V1.3.11

#### Date: 1/5/2021

### :rocket: Improvements

-   Greatly improved the default layouting behaviour of labels.
    -   Added the `#labelFontSize` tag to control the sizing of the characters in a label. Unlike `#labelSize`, changing this value will cause the label to layout again which will affect word wrapping. Possible values are:
        -   `auto` - Specifies that the system should try to find a font size that fits the text onto the bot. (default)
        -   Any Number - Specifies a specific font size. (1 is previous default)
    -   Added the `#labelWordWrapMode` tag to control the word wrapping behavior of labels. Possible values are:
        -   `breakCharacters` - Specifies that the system should insert line breaks inside words if needed.
        -   `breakWords` - Specifies that the system should insert line breaks between words if needed.
        -   `none` - Specifies that the system should not insert line breaks.
-   Added the ability to control the color of the placeholder text in the chat bar.
    -   Use the `placeholderColor` option when calling `player.showChat()`.

### :bug: Bug Fixes

-   Fixed an issue where atoms that were received before their cause would be discarded.

## V1.3.10

#### Date: 12/29/2020

### :rocket: Improvements

-   Added a button to the Multiline tag editor to make it easy to turn a tag into a Mod tag.

### :bug: Bug Fixes

-   Fixed an issue where script compilation errors would not be handled correctly and would prevent those changes from being communicated to the multiline code editor.

## V1.3.9

#### Date: 12/28/2020

### :boom: Breaking Changes

-   Formulas have been removed and replaced with Mod tags.
    -   Mod tags are tags that start with the DNA Emoji (🧬) and contain JSON data.
    -   Because Mod tags are JSON data, they do not support programmatic computations.
    -   We are making this change because while formulas are powerful, inprecise use of them can result in large slowdowns which is a bad user experience.
    -   The tag data must be valid JSON, so that means using double-quotes `"` for strings and wrapping property names in double-quotes.
        -   Before:
            ```
            =({ color: 'blue', number: 99, toggle: true })
            ```
            After:
            ```
            🧬{ "color": "blue", "number": 99, "toggle": true }
            ```
        -   Before:
            ```
            =([ 1 + 2 ])
            ```
            After:
            ```
            🧬3
            ```
-   Array-like values in tags are now considered strings.
    -   Previously a value like `[1, 2, 3]` was parsed into an array automatically.
    -   This was a little used feature and caused issues for people who simply wanted to store JSON data in a tag.
    -   Now, a value like `[1, 2, 3]` will no longer be parsed and so will appear as the string: `"[1, 2, 3]"`.
    -   If you want CasualOS to parse a tag value as an array, you can use the Mod tags mentioned above.
-   Removed the `error` space.
    -   Also removed the related functions:
        -   `server.destroyErrors()`
        -   `server.loadErrors()`

### :rocket: Improvements

-   Updated Material Icons to v4.0.0.
-   Added `perf.getStats()` as a way to get some statistics on the performance of the server.
-   Various performance improvements:
    -   `getBot('id', id)` is now works in `O(1)` time.
    -   The `tempLocal` and `local` spaces now handle new and deleted bots in a much more performant manner.
-   Fixed an issue where deleted bots in the `shared` space would be treated like they were not deleted on initial load.

### :bug: Bug Fixes

-   Fixed autofocusing newly created tags in the sheetPortal.

## V1.3.8

#### Date: 12/17/2020

### :bug: Bug Fixes

-   Fixed an issue where selecting a color from a `player.showInput()` modal would not save the selected color.

## V1.3.7

#### Date: 12/17/2020

### :boom: Breaking Changes

-   "story" has been renamed to "server". Below is the list of tags, actions and listeners that have been changed:
    -   `#story` -> `#server`.
    -   `server.setupStory()` -> `server.setupServer()`
    -   `server.restoreHistoryMarkToStory()` -> `server.restoreHistoryMarkToServer()`
    -   `server.storyStatuses()` -> `server.serverStatuses()`
    -   `server.storyPlayerCount()` -> `server.serverPlayerCount()`
    -   `player.downloadStory()` -> `player.downloadServer()`
    -   `player.loadStory()` -> `player.loadServer()`
    -   `player.unloadStory()` -> `player.unloadServer()`
    -   `player.getCurrentStory()` -> `player.getCurrentServer()`
    -   `@onStoryAction` -> `@onServerAction`
    -   `@onStoryStreaming` -> `@onServerStreaming`
    -   `@onStoryStreamLost` -> `@onServerStreamLost`
    -   `@onStorySubscribed` -> `@onServerSubscribed`
    -   `@onStoryUnsubscribed` -> `@onServerUnsubscribed`

## V1.3.6

#### Date: 12/17/2020

### :rocket: Improvements

-   Added the ability to show a password input by using the `secret` type with `player.showInput()`.

### :bug: Bug Fixes

-   Fixed an issue where some bots would not be added to the page portal when created in a big batch.
-   Fixed an issue where the `player.showInput()` dialog would appear fullscreen on mobile devices and prevent people from exiting it.
-   Fixed an issue where `@onChatTyping` would be triggered twice for each keystroke.

## V1.3.5

#### Date: 12/15/2020

### :rocket: Improvements

-   Changed `create()` to prevent creating bots that have no tags.
    -   If a bot would be created with zero tags then an error will be thrown.
-   Added a favicon.

### :bug: Bug Fixes

-   Changed the maximum WebSocket message size to 32KB from 128KB.
    -   This will help ensure that we keep below the [AWS API Gateway maximum frame size of 32 KB](https://docs.aws.amazon.com/apigateway/latest/developerguide/limits.html).
-   Fixed an issue where bots that only had a tag mask would not show up in the sheetPortal.

## V1.3.4

#### Date: 12/10/2020

### :rocket: Improvements

-   Added the `EXECUTE_LOADED_STORIES` environment variable to allow reducing server load due to story scripts.
    -   Defaults to `true`.
    -   Setting to `false` will disable all server-side story features except for webhooks and data portals.
        -   This means that some capabilities like `server.setupStory()` will not work when `EXECUTE_LOADED_STORIES` is false.
-   Added gzip compression for HTML, CSS, and JavaScript returned from the server.
-   Improved how some heavy assets are precached so that they can be loaded quickly.
-   Made the browser tab title use the story ID by default.

### :bug: Bug Fixes

-   Fixed an issue where some `.png` files would not load because they were bundled incorrectly.

## V1.3.3

#### Date: 12/10/2020

### :rocket: Improvements

-   Added support for the `apiary-aws` causal repo protocol.
    -   This enables the CasualOS frontend to communicate with instances of the [CasualOS Apiary AWS](https://github.com/casual-simulation/casual-apiary-aws) project.
    -   Use the `CAUSAL_REPO_CONNECTION_PROTOCOL` and `CAUSAL_REPO_CONNECTION_URL` environment variables to control which protocol and URL the frontend should connect to. See the [README in `aux-server`](./src/aux-server/README.md) for more info.
    -   Note that only the following features are supported for AWS Apiaries:
        -   `server.setupStory()`
        -   `server.totalPlayerCount()`
        -   `server.storyPlayerCount()`
        -   `server.players()`
    -   Webhooks are different when the story is hosted on an Apiary.
        -   They require at least one device to have the story loaded for webhooks to function correctly.
        -   They need to be sent to the Apiary host directly. Generally, this is not the same thing as `auxplayer.com` or `casualos.com` so you may need to ask the Apiary manager for it.
-   Added better support for static builds.
    -   Use the `PROXY_CORS_REQUESTS` environment variable during builds to disable support for proxying HTTP requests through the server.
    -   Use `npm run tar:client` after a build to produce a `./temp/output-client.tar.gz` containing all the client code and assets. This can be deployed to S3 or a CDN for static hosting.
    -   Use `npm run package:config` to produce a `./temp/config.json` which can be used for the `/api/config` request that the client makes at startup. Utilizes the environment variables from [the README in `aux-server`](./src/aux-server/README.md) to build the config.

### :bug: Bug Fixes

-   Fixed an issue where it was not possible to change the color of GLTF meshes that did not have a mesh in the GLTF scene root.
-   Fixed an issue where bots created by the ab1 installer would not receive the `@onStorySubscribed` shout.

## V1.3.2

#### Date: 11/17/2020

### :rocket: Improvements

-   Updated the ab-1 bootstrapper to point to AWS S3 for quick loading.

## V1.3.1

#### Date: 11/16/2020

### :rocket: Improvements

-   Added the ability to use the `color` tag on GLTF meshes to apply a color tint to the mesh.

### :bug: Bug Fixes

-   Fixed an issue that prevented deleting the first character of a script/formula in the multi-line editor.
-   Fixed an issue where tag edits on bots in the tempLocal and local spaces would be applied to the multi-line editor twice.

## V1.3.0

#### Date: 11/11/2020

### :rocket: Improvements

-   Added multi-user text editing.
    -   Work on shared bots when editing a tag value with the multi-line editor.
-   Added the cursor bot form.
    -   Used to add a cursor indicator to the multi-line editor.
    -   Works by setting the `form` tag to "cursor" and placing the bot in the corresponding tag portal dimension.
        -   For example, to put a cursor in the multi-line editor for the `test` tag on a bot you would set `{targetBot.id}.test` to true.
    -   Supported tags are:
        -   `color` - Specifies the color of the cursor.
        -   `label` - Specifies a label that should appear on the cursor when the mouse is hovering over it.
        -   `labelColor` - Specifies the color of the text in the cursor label.
        -   `{dimension}Start` - Specifies the index at which the cursor selection starts (Mirrors `cursorStartIndex` from the player bot).
        -   `{dimension}End` - Specifies the index at which the cursor selection ends (Mirrors `cursorEndIndex` from the player bot).
-   Added the `pageTitle`, `cursorStartIndex`, and `cursorEndIndex` tags to the player bot.
    -   `pageTitle` is used to set the title of the current browser tab.
    -   `cursorStartIndex` contains the starting index of the player's text selection inside the multi-line editor.
    -   `cursorEndIndex` contains the ending index of the player's text selection inside the multi-line editor.
    -   Note that when `cursorStartIndex` is larger than `cursorEndIndex` it means that the player has selected text from the right to the left. This is important because text will always be inserted at `cursorEndIndex`.
-   Added the `insertTagText()`, `deleteTagText()`, `insertTagMaskText()`, and `deleteTagMaskText()` functions to allow scripts to work with multi-user text editing.
    -   `insertTagText(bot, tag, index, text)` inserts the given text at the index into the given tag on the given bot.
    -   `insertTagMaskText(bot, tag, index, text, space?)` inserts the given text at the index into the tag and bot. Optionally accepts the space of the tag mask.
    -   `deleteTagText(bot, tag, index, deleteCount)` deletes the given number of characters at the index from the tag and bot.
    -   `deleteTagMaskText(bot, tag, index, deleteCount, space?)` deletes the given number of characters at the index from the tag and bot. Optionally accepts the space of the tag mask.
-   Added the ability to use the `transformer` tag on the player bot to parent the player to a bot.
-   Added the ability to edit tag masks in the tag portal by setting the `tagPortalSpace` tag on the player bot.

## V1.2.21

#### Date: 11/5/2020

### :rocket: Improvements

-   Updated the MongoDB driver to v3.6.2 and added the `MONGO_USE_UNIFIED_TOPOLOGY` environment variable to control whether the driver uses the new unified topology layer.

## V1.2.20

#### Date: 10/27/2020

### :rocket: Improvements

-   Added support for `@onPointerEnter`, `@onPointerExit`, `@onAnyBotPointerEnter` and `@onAnyBotPointerExit` for bots in the menu portal.

### :bug: Bug Fixes

-   Fixed the multiline code editor to not clip tooltips and the autocomplete box.
-   Fixed the menu portal to not break on Hololens (Servo-based browsers) when a progress bar is placed on a menu item.

## V1.2.19

#### Date: 10/22/2020

### :rocket: Improvements

-   Added the `egg` form for bots.
    -   Displays the bot as an egg like how ab-1 appears as an egg before being activated.
-   Added the `hex` form for bots.
    -   Displays the bot as a hexagon.
-   Added the `pagePixelWidth` and `pagePixelHeight` tags to the player bot.
    -   These indicate the size of the image rendered to the page portal in pixels.

### :bug: Bug Fixes

-   Fixed Draco compression support.

## V1.2.18

#### Date: 10/20/2020

### :bug: Bug Fixes

-   Fixed the code editor.

## V1.2.17

#### Date: 10/20/2020

### :rocket: Improvements

-   Improved bots in the menu portal to support additional tags.
    -   Added the ability to change the height of menu items by using `scale` and `scaleY`.
    -   Added the ability to set an icon for a menu item by using the `formAddress` tag.
    -   Added the ability to set arbitrary CSS styles on a menu bot by using the `menuItemStyle` tag.
        -   This lets you use margins and borders to indicate grouping.
    -   Added the ability to show a pie-chart progress bar on a menu item by using the `progressBar` tags.
    -   Added the ability to use `@onPointerUp` and `@onPointerDown` for menu.

## V1.2.16

#### Date: 10/16/2020

### :rocket: Improvements

-   Added the `transformer` tag.
    -   When set to a bot ID, the bot will inherit the position, rotation, and scale of the specified bot inside the page portal.
    -   This produces a "parenting" effect that is common in most 3D graphics engines.

## V1.2.15

#### Date: 10/12/2020

### :rocket: Improvements

-   Added the `experiment.getAnchorPointPosition()` and `math.getAnchorPointOffset()` functions.
    -   These are useful for determining where a bot would be placed if it had a particular anchor point.
    -   See the [docs](https://docs.casualsimulation.com/docs/actions) for more info.

## V1.2.14

#### Date: 10/7/2020

### :bug: Bug Fixes

-   Fixed an issue where calling `server.setupStory()` twice with the same story name would cause the story to be setup twice.
-   Fixed an issue where bots would be incorrectly removed from the menu portal if they existed in both the old and new dimensions.
-   Greatly reduced the number of scenarios where formulas would be recalculated after any change.

## V1.2.13

#### Date: 9/24/2020

### :boom: Breaking Changes

-   Renamed the `_editingBot` tag to `editingBot`.

### :rocket: Improvements

-   sheetPortal Improvements
    -   Added the `@onSheetTagClick` listener which is triggered when a tag name is clicked.
    -   Added the `@onSheetBotIDClick` listener which is triggered when a Bot ID is clicked.
    -   Added the `@onSheetBotClick` listener which is triggered when a bot visualization is clicked in the sheet.
    -   Added the `sheetPortalShowButton` config bot tag to control whether the button in the bottom right corner of the sheet is shown.
    -   Added the `sheetPortalButtonIcon` config bot tag to control the icon on the button in the bottom right corner of the sheet.
    -   Added the `sheetPortalButtonHint` config bot tag to control the tooltip on the button in the bottom right corner of the sheet.
    -   Added the `sheetPortalAllowedTags` config bot tag to control which tags are allowed to be shown and edited in the sheet portal.
    -   Swapped the position of the new bot and new tag buttons in the sheet.
    -   Added the `editingTag` tag which contains the tag that the player is currently editing.

### :bug: Bug Fixes

-   Fixed an issue where cells in the sheet portal would not cover the entire cell area.
-   Fixed an issue where `clearTagMasks()` would error if given a bot that had no tag masks.

## V1.2.12

#### Date: 9/22/2020

### :rocket: Improvements

-   Added the `helix` form.
    -   Displays a DNA strand mesh whose color can be customized.
-   Added tag masks.
    -   Tag masks are special tags that can live in a separate space from their bot.
    -   This makes it possible to create a temporary tag on a shared bot.
    -   Tag masks do not replace tags. Instead, they exist in addition to normal tags and can be used to temporarily hide a normal tag value.
    -   Like bots, tag masks live in a space. This means that a bot can have multiple masks for a particular tag. Currently the supported spaces are:
        -   `tempLocal`
        -   `local`
        -   `player`/`otherPlayers`
        -   `shared`
    -   New scripting features:
        -   All bots now have a `masks` property which works like `tags` except that it creates tag masks in the `tempLocal` space.
        -   All scripts also have a `masks` property which is a shortcut for `bot.masks`.
        -   `setTagMask(bot, tag, value, space?)` is a new function that is able to set the value of a tag mask on the given bot and in the given space. See the documentation for more info.
        -   `clearTagMasks(bot, space?)` is a new function that is able to clear all the tag masks in the given space from a given bot. See the documentation for more info.
    -   Example use cases:
        -   Local click/hover states.
        -   Animations.
        -   Storing decrypted data.

### :100: Other Changes

-   Pinned the Deno version to `v1.4` so that we can decide when to adopt future Deno updates.

### :bug: Bug Fixes

-   Fixed an issue where `server.setupStory()` would load a simulation and never dispose it.
-   Fixed an issue where wrist portals were not being anchored properly.
-   Fixed an issue where pressing enter to make a new tag would put a new line in the current tag value.

## V1.2.11

#### Date: 9/9/2020

### :bug: Bug Fixes

-   Fixed an issue where zooming was broken when the page portal is not anchored to the top left of the screen.

## V1.2.10

#### Date: 9/8/2020

### :bug: Bug Fixes

-   Fixed an issue with the multiline editor getting cut off inside the tag portal.

## V1.2.9

#### Date: 9/8/2020

### :rocket: Improvements

-   Changed the page portal to resize around the tag portal instead of being hidden behind it.

## V1.2.8

#### Date: 9/8/2020

### :boom: Breaking Changes

-   Changed `experiment.localPositionTween()` and `experiment.localRotationTween()` to take different arguments and return a promise.
    -   the 4th parameter is now an options object instead of the easing options.
    -   This options object is able to accept easing and duration values.
    -   Additionally the functions now return promises.
    -   See the docs for examples.

### :bug: Bug Fixes

-   Fixed an issue where `experiment.localPositionTween()` and `experiment.localRotationTween()` may not execute if triggered during `@onCreate()`.

## V1.2.7

#### Date: 9/4/2020

### :boom: Breaking Changes

-   Changed `@onListen` to only be sent to bots which have a listener for the shout/whisper.
    -   Previously `@onListen` would be sent to all bots that were targeted by the shout/whisper.
-   Changed `shout()` and `whisper()` to cost 1 energy point.
    -   This helps prevent infinite loops.
    -   The energy point is only deducted if a bot has a listener for the event.

### :bug: Bug Fixes

-   Fixed an issue where `onBotAdded`, `onAnyBotsAdded`, `onAnyBotsRemoved`, `onBotChanged`, and `onAnyBotsChanged` would reset the energy counter.

## V1.2.6

#### Date: 9/4/2020

### :bug: Bug Fixes

-   Fixed an issue where whispering to a bot that is null or undefined would end up sending a shout to all bots.

## V1.2.5

#### Date: 8/31/2020

### :rocket: Improvements

-   Added the `pageCameraPositionOffset[X,Y,Z]`, `inventoryCameraPositionOffset[X,Y,Z]`, `pageCameraRotationOffset[X,Y,Z]`, and `inventoryCameraRotationOffset[X,Y,Z]` tags.
    -   These can be used to move the camera apart from the player's input.
    -   The position offset tags are especially useful for warping the player around in VR.
-   Added the ability to use the dynamic `import()` keyword to import arbitrary JavaScript modules.
    -   Useful with https://www.skypack.dev/ to import modules from [NPM](https://www.npmjs.com/).
-   Added the ability to use `player.replaceDragBot()` even when not dragging.
-   Improved the camera zoom functionality to zoom the camera towards and away from the mouse.
-   Added the `experiment.localPositionTween()` and `experiment.localRotationTween()` functions.
    -   Locally animates a bot's position/rotation using the given easing type.
    -   During the animation, changes to the bot position will be ignored.
    -   Once the animation is done, changes to the bot will reset the position/rotation to the value that is currently stored.
    -   Check out the docs for detailed usage information and examples.

### :bug: Bug Fixes

-   Fixed the dataPortal to always return raw tag values unless they are formulas.
    -   Issue with returning incorrect JSON data was caused by the built-in CasualOS array parsing.
    -   This fixes it by skipping any parsing of the data.
-   Fixed an issue where keyboard states would not be reset when the player removed focus from the story.
-   Fixed an issue where `server.setupStory()` would crash the deno process due to incorrectly handling deserialized data.

## V1.2.4

#### Date: 8/26/2020

### :rocket: Improvements

-   Added the `tagPortalShowButton` tag to control whether a button should be shown in the tag portal.
    -   The button is placed at the lower right hand side of the tag portal.
    -   Clicking the button will trigger a `@onClick` on the tag portal config bot.
    -   Two additional tags can be used to customize the button:
        -   `tagPortalButtonIcon` is the icon that is shown on the button and can be set to any [Material Icon](https://material.io/resources/icons/?style=baseline).
        -   `tagPortalButtonHint` is the text that should be shown in the tooltip for the button.
-   Added the `frustum` form.
-   Improved `player.showInput()` to automatically save and close when a color is selected from the color picker.
    -   Applies to the `basic` and `swatch` subtypes but not `advanced`.
-   Improved the multiline editor to have a "Docs" button that links to the documentation for the current tag.
-   Improved the tag portal to support using `@` and `#` symbols at the beginning of the tag.
    -   Implemented for consistency with functions like `getBot()`, `getTag()`, etc.
-   Added the `@onAnyBotPointerEnter` and `@onAnyBotPointerExit` listen tags.
    -   These are shouts that happen whenever a `@onPointerEnter` or `@onPointerExit` whisper occurs.
-   Added the `player.getPointerDirection()`, `math.getForwardDirection()` and `math.intersectPlane()` functions.
    -   These are useful for calculating where a pointer is pointing.
-   Added the ability to store uncommitted atoms in MongoDB.
    -   Can be configred with the `STAGE_TYPE` environment variable. Can be set to either `redis` or `mongodb`. Currently defaults to `redis` until a migration path is implemented.
-   Added a bunch of extra GPIO-related functions.
    -   `server.rpioReadpad()`
    -   `server.rpioWritepad()`
    -   `server.rpioPud()`
    -   `server.rpioPoll()`
    -   `server.rpioI2CBegin()`
    -   `server.rpioI2CSetSlaveAddress()`
    -   `server.rpioI2CSetBaudRate()`
    -   `server.rpioI2CSetClockDivider()`
    -   `server.rpioI2CRead()`
    -   `server.rpioI2CWrite()`
    -   `server.rpioI2CEnd()`
    -   `server.rpioPWMSetClockDivider()`
    -   `server.rpioPWMSetRange()`
    -   `server.rpioPWMSetData()`
    -   `server.rpioSPIBegin()`
    -   `server.rpioSPIChipSelect()`
    -   `server.rpioSPISetCSPolarity()`
    -   `server.rpioSPISetClockDivider()`
    -   `server.rpioSPISetDataMode()`
    -   `server.rpioSPITransfer()`
    -   `server.rpioSPIWrite()`,
    -   `server.rpioSPIEnd()`

### :bug: Bug Fixes

-   Fixed to safely allow editing multiline scripts in the sheet cells.
-   Fixed an issue with the tag portal where it would not respond to changes with the `tagPortal` tag if it was already set.
-   Fixed an issue with the Deno sandbox where it wouldn't load due to missing dependencies.
-   Fixed an issue where 3D content would not occlude iframe forms.
    -   Only fixed for non-Safari web browsers.

## V1.2.3

#### Date: 8/20/2020

### :rocket: Improvements

-   Added the tag portal.
    -   The tag portal is similar to the sheet portal but it shows only the multiline editor for the specified bot ID and tag.
    -   Set the `tagPortal` tag on the player bot to a string with a Bot ID and a tag name separated by a period (`.`).
-   Improved `player.playSound(url)` to return a promise that resolves with a sound ID.
    -   This sound ID can be used with `player.cancelSound(soundID)` to stop the sound from playing.
-   Added the `player.bufferSound(url)` and `player.cancelSound(soundID)` functions.
    -   `player.bufferSound(url)` can be used to pre-load a sound so that there will be no delay when using `player.playSound()`.
        -   Returns a promise that resolves once the sound has been loaded.
    -   `player.cancelSound(soundID)` can be used to stop a sound that is already playing.
        -   Returns a promise that resolves once the sound has been canceled.

### :bug: Bug Fixes

-   Fixed an issue where actions that were created in an async script would not be dispatched until the script finished.

## V1.2.2

#### Date: 8/14/2020

### :boom: Breaking Changes

-   Changed `crypto.encrypt()` and `crypto.decrypt()` to return the result directly instead of returning a promise.

### :rocket: Improvements

-   Added the `crypto.createCertificate()`, `crypto.signTag()`, and `crypto.verifyTag()`, `crypto.revokeCertificate()` functions to help with creating certificate chains and signing and validating tag data. Check the docs for detailed usage information.
-   Added an indicator to the multi-line editor that is shown when a tag value is verified.
-   Added the ability to force all scripts to be verified in order to be executed using the `forceSignedScripts` query parameter.
    -   When the query param is set to `true`, all scripts must have a valid signature in order to be executed.
    -   This allows running in a trusted execution environment - thereby preventing unauthorized scripts from running.
-   Replaced builder with ab-1.
    -   ab-1 is a new version of builder which is designed to be easy to extend and improve.
-   Added the `adminSpace.setPassword(oldPassword, newPassword)` function.
    -   Allows changing the password that is used to unlock admin space.
    -   The first parameter is the old password that was used to unlock the space.
    -   The second parameter is the new password that should be used to unlock the space.
-   Added several functions to allow using the GPIO pins on Rasberry Pi.
    -   Currently, all of these functions are experimental and only work on Raspberry Pi.
    -   See the documentation for more information.
    -   `server.exportGpio(pin, mode)`
    -   `server.unexportGpio(pin, mode)`
    -   `server.setGpio(pin, value)`
    -   `server.getGpio(pin)`
    -   `server.rpioInit(options)`
    -   `server.rpioExit()`
    -   `server.rpioOpen(pin, mode, options)`
    -   `server.rpioMode(pin, mode, options)`
    -   `server.rpioRead(pin)`
    -   `server.rpioReadSequence(pin, length)`
    -   `server.rpioWrite(pin, value)`
    -   `server.rpioWriteSequence(pin, buffer)`
    -   `server.rpioClose(pin, options)`

### :bug: Bug Fixes

-   Fixed an issue where using `player.showInput()` with an existing value would not prefill the text box with the existing value.
-   Fixed a performance issue where formulas which were recalculated after every change had a factorial (!) performance cost.
    -   Was caused by two things:
        1.  Some formulas don't have enough information to determine what tags they are dependent on. In these cases, we callback to using an "all" dependency which means that the formula will be recalculated whenever any tag changes.
        2.  These "all" dependencies were included when searching for nested dependencies which meant that we were resolving every "all" dependency for every other "all" dependency. This gives us the effect of searching every possible combination of dependencies instead of only the ones we need, which has a factorial cost.

## V1.2.1

#### Date: 8/4/2020

### :rocket: Improvements

-   Added a server sandbox based on [Deno](https://deno.land/).
    -   Security feature to prevent scripts that are running on the server from harming the underlying system or other stories.
    -   It additionally prevents scripts from accessing random Node.js modules by using `require("module")`.
    -   Finally, it prevents a script from denying service to other stories because the sandbox is run inside a separate process.
-   Improved the sheet portal to display scripts with a monospace font in the sheet cells.
-   Improved the documentation to clarify some things and also mension that bots can be made transparent with the "clear" color.
-   Improved the multi-line text editor to support syntax highlighting for HTML, CSS, and JSON based on whether the tag ends with `.html`, `.css` or `.json`.

### :bug: Bug Fixes

-   Fixed the `lineTo` tag to support arrays of bots and arrays of bot IDs in addition to individual bots and bot IDs.
-   Fixed an issue where deleting a tempLocal bot that was updated in the same script would crash the runtime.
-   Fixed an issue with the `player.showInput()` modal where Android devices using the Google GBoard keyboard wouldn't send input correctly.
-   Fixed an issue where a `@onPlayerPortalChanged` event would be incorrectly triggered after reconnecting to the server.
-   Fixed an issue where the iframe form on iOS 14 Beta 3 would cause the entire scene to disappear.
-   Fixed an issue where loading an image could fail if `formAddress` tag was changed while the image was downloading.
-   Fixed an issue where submitting HTML forms from inside an iframe form was not allowed.

## V1.2.0

### Date: 7/17/2020

### Changes:

-   :rocket: Improvements

    -   Added the `MONGO_USE_NEW_URL_PARSER` environment variable parameter to control whether CasualOS uses the new MongoDB URL Parser. (Defaults to false)
    -   Added a popup to notify the user that data might be lost if they attempt to close the tab while not connected to the server.
    -   Added the following cryptographic functions:
        -   `crypto.sha256(data)`
            -   Calculates the [SHA-256](https://en.wikipedia.org/wiki/SHA-2) hash of the given data.
            -   `data` is the data to calculate the hash of.
            -   Supports strings, numbers, booleans, objects, arrays, and bots.
        -   `crypto.sha512(data)`
            -   Calculates the [SHA-512](https://en.wikipedia.org/wiki/SHA-2) hash of the given data.
            -   `data` is the data to calculate the hash of.
            -   Supports strings, numbers, booleans, objects, arrays, and bots.
        -   `crypto.hmacSha256(key, data)`
            -   Calculates the [HMAC](https://en.wikipedia.org/wiki/HMAC) [SHA-256](https://en.wikipedia.org/wiki/SHA-2) hash of the given data.
            -   `key` is the password that should be used for the message authentication code.
            -   `data` is the data to calculate the HMAC of.
            -   Supports strings, numbers, booleans, objects, arrays, and bots.
        -   `crypto.encrypt(password, data)`
            -   Encrypts the given data with the given password and returns the result as a promise.
            -   `password` is the password to use for encrypting the data.
            -   `data` is the data that should be encrypted.
        -   `crypto.decrypt(password, data)`
            -   Decrypts the given data with the given password and returns the result as a promise.
            -   Only works if the given data is the output of `crypto.encrypt()`.
            -   `password` is the password that was used to encrypt the data.
            -   `data` is the data that should be decrypted.

-   :bug: Bug Fixes
    -   Fixed a race condition where concurrently updating a tag in a script and triggering a dependency update on that same tag could cause the runtime to crash.

## V1.1.18

### Date: 7/10/2020

### Changes:

-   :rocket: Improvements

    -   Improved the `player.run()` function to return a promise that can be awaited to get the result of the script (or wait until the script has been executed).
    -   Improved the `server.loadErrors()` function to return a promise that can be awaited to get the list of bots that were loaded.
    -   Improved the `server.destroyErrors()` function to return a promise that resolves once the error bots are destroyed.
    -   Improved the `server.loadFile()` function to return a promise that resolves once the file is loaded.
    -   Improved the `server.saveFile()` function to return a promise that resolves once the file is saved.
    -   Improved the `server.setupStory()` function to return a promise that resolves once the story is setup.
    -   Improved the `server.browseHistory()` function to return a promise that resolves once the history is loaded.
    -   Improved the `server.markHistory()` function to return a promise that resolves once the history is saved.
    -   Improved the `server.restoreHistoryMark()` function to return a promise that resolves once the history is restored.
    -   Improved the `server.restoreHistoryMarkToStory()` function to return a promise that resolves once the history is restored.
    -   Added the `@onBotAdded` and `@onAnyBotsAdded` listen tags.
        -   These are triggered whenever a bot is added to the local story.
        -   Note that this is different from `@onCreate` because you will be notified whenever a bot is added to the state even if it has already been created.
        -   An example of this are bots in the `otherPlayers` space. You cannot create bots in this space but you will be notified via `@onBotAdded` and `@onAnyBotsAdded`.
        -   `@onBotAdded` is triggered on the bot that was added. There is no `that`.
        -   `@onAnyBotsAdded` is triggered on every bot whenever one or more bots are added.
            -   `that` is an object with the following properties:
                -   `bots` - The array of bots that were added.
    -   Added the `@onAnyBotsRemoved` listen tags.
        -   These are triggered whenever a a bot is removed from the local story.
        -   Note that this is different from `@onDestroy` because you will be notified whenever a bot is removed from the state even if it has not been explicitly destroyed.
        -   An example of this are bots in the `otherPlayers` space. When another player disconnects no `@onDestroy` is fired but you will get a `@onAnyBotsRemoved`.
        -   `@onAnyBotsRemoved` is triggered on every bot whenever one or more bots are removed.
            -   `that` is an object with the following properties:
                -   `botIDs` - The array of bot IDs that were removed.
    -   Added the `@onBotChanged` and `@onAnyBotsChanged` listen tags.
        -   These are triggered whenever a bot is changed in the local story.
        -   Note that you will be notified whenever a bot is changed in the state even if it was changed by another player.
        -   An example of this are bots in the `otherPlayers` space. You cannot update bots in this space but you will be notified via `@onBotChanged` and `@onAnyBotsChanged`.
        -   `@onBotChanged` is triggered on the bot that was changed.
            -   `that` is an object with the following properties:
                -   `tags` - The list of tags that were changed on the bot.
        -   `@onAnyBotsAdded` is triggered on every bot whenever one or more bots are added.
            -   `that` is an array containing objects with the following properties:
                -   `bot` - The bot that was updated.
                -   `tags` - The tags that were changed on the bot.
    -   Added several tags to the player bot:
        -   These tags are updated by CasualOS and can be used to query the current state of the input system.
        -   Camera Tags
            -   These tags contain the position and rotation of the player's camera.
            -   You can use this to communicate where the player is to other players.
            -   `pageCameraPositionX`
            -   `pageCameraPositionY`
            -   `pageCameraPositionZ`
            -   `inventoryCameraPositionX`
            -   `inventoryCameraPositionY`
            -   `inventoryCameraPositionZ`
            -   `pageCameraRotationX`
            -   `pageCameraRotationY`
            -   `pageCameraRotationZ`
            -   `inventoryCameraRotationX`
            -   `inventoryCameraRotationY`
            -   `inventoryCameraRotationZ`
        -   Pointer Tags
            -   These tags contain the position and rotation of the player's pointers.
            -   You can use this to tell where the VR controllers are or where the mouse is pointing.
            -   `mousePointerPositionX`
            -   `mousePointerPositionY`
            -   `mousePointerPositionZ`
            -   `mousePointerRotationX`
            -   `mousePointerRotationY`
            -   `mousePointerRotationZ`
            -   `mousePointerPortal`
            -   `rightPointerPositionX`
            -   `rightPointerPositionY`
            -   `rightPointerPositionZ`
            -   `rightPointerRotationX`
            -   `rightPointerRotationY`
            -   `rightPointerRotationZ`
            -   `rightPointerPortal`
            -   `leftPointerPositionX`
            -   `leftPointerPositionY`
            -   `leftPointerPositionZ`
            -   `leftPointerRotationX`
            -   `leftPointerRotationY`
            -   `leftPointerRotationZ`
            -   `leftPointerPortal`
        -   Button Tags
            -   These tags contain the state of the different buttons.
            -   Possible values are:
                -   `null` - Button is not pressed.
                -   `down` - Button was just pressed.
                -   `held` - Button is being held down.
            -   `mousePointer_left`
            -   `mousePointer_right`
            -   `mousePointer_middle`
            -   `leftPointer_primary`
            -   `leftPointer_squeeze`
            -   `rightPointer_primary`
            -   `rightPointer_squeeze`
            -   `keyboard_[key]`
                -   Replace `[key]` with the key that you want the state of.
                -   For example use `keyboard_a` to get the state of the `a` key.
    -   Added the `player.getCameraPosition(portal?)` function.
        -   `portal` is optional and is the portal (`page` or `inventory`) that the camera position should be retrieved for.
        -   Returns an object with the following properties:
            -   `x`
            -   `y`
            -   `z`
    -   Added the `player.getCameraRotation(portal?)` function.
        -   `portal` is optional and is the portal (`page` or `inventory`) that the camera rotation should be retrieved for.
        -   Returns an object with the following properties:
            -   `x`
            -   `y`
            -   `z`
    -   Added the `player.getPointerPosition(pointer?)` function.
        -   `pointer` is optional and is the pointer (`mouse`, `left` or `right`) that the position should be retrieved for.
        -   Returns an object with the following properties:
            -   `x`
            -   `y`
            -   `z`
    -   Added the `player.getPointerRotation(pointer?)` function.
        -   `pointer` is optional and is the pointer (`mouse`, `left` or `right`) that the rotation should be retrieved for.
        -   Returns an object with the following properties:
            -   `x`
            -   `y`
            -   `z`
    -   Added the `player.getInputState(controller, button)` function.
        -   `controller` is the controller (`mousePointer`, `leftPointer`, `rightPointer`, `keyboard` or `touch`) that the button state should be retrieved from.
        -   `button` is the name of the button that should be retrieved.
        -   Returns a string containing the state of the button or `null` if the button is not pressed.
            -   `"down"` means that the button just started to be pressed.
            -   `"held"` means that the button is being held down.
            -   `null` means that the button is not pressed.
    -   Added the `player.getInputList()` function.
        -   Returns a list of available inputs that can be used by the `player.getInputState()` function.

-   :bug: Bug Fixes
    -   Fixed an issue where toasting recursive objects could break CasualOS.
        -   Fixed by storing a map of previously converted objects to avoid reconverting them infinitely.
        -   Also improved to gracefully handle objects that are nested too deeply.
    -   Fixed an issue with the show input modal where it incorrectly errored sometimes.

## V1.1.17

### Date: 7/3/2020

### Changes:

-   :bug: Bug Fixes
    -   Fixed an issue where the web browser service worker would incorrectly intercept requests for data portals.

## V1.1.16

### Date: 7/2/2020

### Changes:

-   :rocket: Improvements
    -   Added the ability to respond to webhooks by returning data from `@onWebhook`.
        -   If the returned value is a string, then it will be used for the response.
        -   If the returned value is an object, then it should have the following properties:
            -   `data` - The value that should be used as the body of the response.
            -   `headers` - An object that contains the HTTP headers that should be set on the response. (Optional)
            -   `status` - The numerical status code that should be set on the response. (Optional) If omitted, status code 200 will be used.
    -   Added the `dataPortal`.
        -   This is a special portal that only works on web requests and must be specified in the URL.
        -   Setting it to a Bot ID will return the JSON of the bot with the given ID.
        -   Setting it to a tag will return all the values corresponding to the given tag.
        -   Using a tag with a common extension (like `.html`) will tag the data as the corresponding content type so that normal software know how to interpret the data.

## V1.1.15

### Date: 7/2/2020

### Changes:

-   :rocket: Improvements

    -   Added player space to the server.
        -   This lets you send remote whispers to the `server` player.
    -   Added the `server.storyStatuses()` function.
        -   Returns a promise that resolves with a list of stories and the last time each story was updated.
    -   Added the `@onRemotePlayerSubscribed` and `@onRemotePlayerUnsubscribed` listen tags.
        -   They are triggered on _every_ other player when a player joins or leaves the story.
        -   Additionally, they are triggered whenever connection to the other players is lost.
        -   `that` is an object with the following properties:
            -   `playerId` - The ID of the player that joined/left the story.
    -   Added the `uuid()` function.
        -   This function generates and returns a random [UUID](https://en.wikipedia.org/wiki/Universally_unique_identifier).
        -   Useful for creating unique identifiers.

-   Bug Fixes
    -   Fixed an issue where remote shouts would be sent to yourself twice.
    -   Fixed an issue where labels would not always follow the `labelAlignment` tag when the text in the label was small enough to fit within the bot.

## V1.1.14

### Date: 6/29/2020

### Changes:

-   :rocket: Improvements

    -   Improved how the meet portal, page portal, and sheet portal work together to make space for each other.
    -   Added the `left` and `right` options for `meetPortalAnchorPoint`.
    -   Changed the `top` and `bottom` options for `meetPortalAnchorPoint` to occupy half of the screen.
    -   Added the `server.players()` function to get the list of player IDs that are connected to the current story.
        -   Returns a promise that resolves with the list of player IDs.
    -   Added the `remoteWhisper(players, name, arg)` function to make sending messages to other players easy.
        -   Takes the following arguments:
            -   `players` is the player ID or list of player IDs that should receive the shout.
            -   `name` is the name of the message.
            -   `arg` is the data that should be included.
        -   This will trigger a `@onRemoteWhisper` shout on all the specified players.
    -   Added the `remoteShout(name, arg)` function to make sending messages to all players easy.
        -   Takes the following arguments:
            -   `name` is the name of the message.
            -   `arg` is the data that should be included.
    -   Added the `@onRemoteWhisper` listen tag that is shouted when a `remoteWhisper()` or `remoteShout()` is sent to the local player.
        -   `that` is an object with the following properties:
            -   `name` - The name of the shout that was sent.
            -   `that` - The data which was sent.
            -   `playerId` - The ID of the player that sent the shout.

-   Bug Fixes
    -   Fixed an issue that prevented using `lineStyle` in place of `auxLineStyle`.

## V1.1.13

### Date: 6/25/2020

### Changes:

-   :rocket: Improvements

    -   Added the `meetPortal`.
        -   This is a special portal that, instead of loading bots, loads a [Jitsi Meet](https://meet.jit.si/) meeting with the given room code.
        -   All rooms are publicly accessible (but not searchable), so longer room codes will be more private.
        -   You can use the `meetPortalConfigBot` option to reference the bot that should be used to configure the meet portal.
        -   The following options are available:
            -   `meetPortalVisible` - Whether the meet portal should be visible. This allows you to be joined to a meet while keeping your screen on the page portal. (Defaults to true)
            -   `meetPortalAnchorPoint` - The anchor point that the meet portal should use. Possible options are:
                -   `fullscreen` - The meet portal should take the entire screen. (Default)
                -   `top` - The meet portal should take the top of the screen.
                -   `topRight` - The meet portal should take the top-right corner of the screen.
                -   `topLeft` - The meet portal should take the top-left corner of the screen.
                -   `bottom` - The meet portal should take the bottom of the screen.
                -   `bottomRight` - The meet portal should take the bottom-right corner of the screen.
                -   `bottomLeft` - The meet portal should take the bottom-left corner of the screen.
                -   `[top, right, bottom, left]` - The meet portal should use the given values for the CSS top, right, bottom, and left properties respectively.
            -   `meetPortalStyle` - The CSS style that should be applied to the meet portal container.
                -   Should be a JavaScript object.
                -   Each property on the object will map directly to a CSS property.
                -   Useful for moving the meet portal to arbitrary positions.

-   :bug: Bug Fixes

    -   Fixed an issue where the Hololens 2 would not be able to enter AR/VR because a controller's (hand) position would sometimes be null.
    -   Fixed an issue where loading without a story would create a new random story but then immediately unload it.
    -   Fixed an issue where local bots from other stories would be loaded if the current story name happened to be a prefix of the other story name.
    -   Fixed the input modal background.
    -   Fixed the TypeScript definitions for the `player.showInput()` function.

## V1.1.12

### Date: 6/18/2020

### Changes:

-   :bug: Bug Fixes

    -   Fixed an issue where Servo-based browsers would run into a race condition during initialization.

## V1.1.11

### Date: 6/18/2020

### Changes:

-   :rocket: Improvements
    -   Added a reflog and sitelog for stories so that it is possible to track the history of a story branch and which sites have connected to it.
        -   This will make it easier for us to recover from data loss issues in the future since we'll be able to lookup data like the last commit that a branch pointed at or which atoms were added to a branch.
-   :bug: Bug Fixes

    -   Fixed an issue where all bots would appear to be in the `shared` space even though they were not.
    -   Fixed issues with loading on Servo-based browsers.
        -   The issues were mostly related to Servo having not implemented IndexedDB yet.
    -   Fixed an issue where some temporary branches would show up in `server.stories()`.

## V1.1.10

### Date: 6/16/2020

### Changes:

-   :bug: Bug Fixes

    -   Fixed an issue where an incorrectly formatted event would crash the server.
    -   Fixed an issue where the server would incorrectly store atoms added to a temporary branch.

## V1.1.9

### Date: 6/16/2020

### Changes:

-   :rocket: Improvements
    -   Added the `player` and `otherPlayers` spaces.
        -   These spaces are special and interact with each other.
        -   Both the `player` space and `otherPlayers` space are shared but the lifetime of the bots is temporary. In this sense, the bots act like temporary shared bots.
        -   However, bots created in the `player` space will show up in the `otherPlayers` space to other players and vice versa.
        -   This means you can share temporary bots with other players by using the `player` space and see the temporary bots shared by other players by inspecting the `otherPlayers` space.
        -   Important Notes:
            -   The `player` space only contains bots that you create while `otherPlayers` contains bots that other players have created.
            -   You can create, edit, and destroy bots in the `player` space, but not in the `otherPlayers` space.
            -   When you close your session (exit the browser or close the tab), all of your `player` bots will be automatically destroyed. This will also automatically remove them from any `otherPlayers` spaces that they may be in.
-   :bug: Bug Fixes

    -   Fixed an issue where using a single minus sign in a tag would be interpreted as a number.
    -   Fixed an issue where some tags would not be included in the JSON output of a bot.

## V1.1.8

### Date: 6/12/2020

### Changes:

-   :rocket: Improvements

    -   Changed what words the story name auto-generation will use.

## V1.1.7

### Date: 6/11/2020

### Changes:

-   :rocket: Improvements

    -   Added the ability to auto-generate a story name when loading CasualOS without a story.

-   :bug: Bug Fixes
    -   Fixed an issue where objects that have an `id` property that is not a string would break the sheet.

## V1.1.6

### Date: 6/11/2020

### Changes:

-   :boom: Breaking Changes

    -   Renamed all the history tags to not have the `aux` prefix.

-   :rocket: Improvements

    -   Added the `server.storyPlayerCount()` function.
        -   Returns a promise that resolves with the number of players currently connected to the current story.
        -   Optionally accepts a parameter which indicates the story to check.
    -   Added the `server.totalPlayerCount()` function.
        -   Returns a promise that resolves with the total number of players connected to the server.
    -   Added the `server.stories()` function.
        -   Returns a promise that resolves with the list of stories that are on the server.

-   :bug: Bug Fixes
    -   Removed the globals bot tags from the documentation since they no longer exist.

## V1.1.5

### Date: 6/9/2020

### Changes:

-   :boom: Breaking Changes

    -   The following tags have been renamed:
        -   Renamed all the tags so that they no longer have the `aux` prefix. However, any tag not listed below should continue to work with the `aux` prefix without any changes.
        -   Renamed `auxUniverse` to `story`.
        -   Renamed `auxCreator` to `creator`.
            -   Note that the `creator` variable in scripts remains the same.
        -   Renamed `auxConfigBot` to `configBot`.
            -   Note that the `config` variable in scripts remains the same.
        -   Renamed `auxGLTFVersion` to `gltfVersion`.
        -   Renamed `auxPagePortal` to `pagePortal`.
        -   Renamed `auxSheetPortal` to `sheetPortal`.
        -   Renamed `auxInventoryPortal` to `inventoryPortal`.
        -   Renamed `auxMenuPortal` to `menuPortal`.
        -   Renamed `auxLeftWristPortal` to `leftWristPortal`.
        -   Renamed `auxRightWristPortal` to `rightWristPortal`.
        -   Renamed `auxPagePortalConfigBot` to `pagePortalConfigBot`.
        -   Renamed `auxSheetPortalConfigBot` to `sheetPortalConfigBot`.
        -   Renamed `auxInventoryPortalConfigBot` to `inventoryPortalConfigBot`.
        -   Renamed `auxMenuPortalConfigBot` to `menuPortalConfigBot`.
        -   Renamed `auxLeftWristPortalConfigBot` to `leftWristPortalConfigBot`.
        -   Renamed `auxRightWristPortalConfigBot` to `rightWristPortalConfigBot`.
        -   Renamed `_auxEditingBot` to `_editingBot`.
    -   Renamed "universe" to "story". The following tags and functions have been affected:
        -   `auxUniverse` -> `story`
        -   `onUniverseAction` -> `onStoryAction`
        -   `onUniverseStreaming` -> `onStoryStreaming`
            -   The `universe` property has been renamed to `story`
        -   `onUniverseStreamLost` -> `onStoryStreamLost`
            -   The `universe` property has been renamed to `story`
        -   `onUniverseSubscribed` -> `onStorySubscribed`
            -   The `universe` property has been renamed to `story`
        -   `onUniverseUnsubscribed` -> `onStoryUnsubscribed`
            -   The `universe` property has been renamed to `story`
        -   `player.downloadUniverse()` -> `player.downloadStory()`
        -   `player.loadUniverse()` -> `player.loadStory()`
            -   The action type has been renamed from `load_universe` to `load_story`.
        -   `player.unloadUniverse()` -> `player.unloadStory()`
            -   The action type has been renamed from `unload_universe` to `unload_story`.
        -   `player.getCurrentUniverse()` -> `player.getCurrentStory()`
        -   `player.checkout()`
            -   The `processingUniverse` property has been renamed to `processingStory`.
        -   `player.showJoinCode()`
            -   The `universe` property on the `show_join_code` action has been renamed to `story`
        -   `server.restoreHistoryMark()`
            -   The `universe` property on the `restore_history_mark` action has been renamed to `story`.
        -   `server.restoryHistoryMarkToUniverse()` -> `server.restoreHistoryMarkToStory()`
        -   `server.setupUniverse()` -> `server.setupStory()`
            -   The action type has been renamed from `setup_universe` to `setup_story`.

-   :rocket: Improvements

    -   Improved MongoDB to store all atoms for a commit inside the same document. This should improve loading performance since MongoDB will only need to make 1 lookup per universe instead of 1 lookup per atom per universe.
    -   Added admin space.
        -   Admin space is a space that is shared between all universes on the same auxPlayer.
        -   It is locked by default, which means that bots that are in it cannot be created, updated, or destroyed.
        -   You can unlock admin space by using the `adminSpace.unlock(password)` function.
            -   It returns a Promise that resolves once the space is unlocked. If the space was unable to be unlocked, then the promise will reject with an error.
            -   `password` is the password that should be used to unlock the admin space. If incorrect, admin space will remain locked.
    -   Removed the CasualOS tagline from the loading popup.
    -   Improved the `webhook()` and `webhook.post()` functions to return promises.
        -   The promise can be awaited and resolves with the an an object with the following properties:
            -   `data` - The data returned from the webhook. If the returned data was JSON, then this will be an object. Otherwise, it will be a string.
            -   `status` - The numerical HTTP status code that was returned.
            -   `statusText` - The name of the HTTP status code that was returned.
            -   `headers` - The HTTP headers that were included in the response.
    -   Improved the `neighboring()` function to allow omitting the `direction` parameter.
        -   When omitted, all supported directions will be included.
        -   Currently, the supported directions are `front`, `right`, `back`, and `left`.
        -   If an unsupported direction is given, then no bots will be included.
    -   Updated the Documentation website to the [latest version of Docusaurus](https://github.com/facebook/docusaurus/releases/tag/v2.0.0-alpha.56).
    -   Added the `renameTag(bot, originalTag, newTag)` function which makes it easy to rename a tag on a bot or list of bots.
        -   `bot` is the bot or list of bots that should have the tag renamed.
        -   `originalTag` is the name of the tag that should be renamed.
        -   `newTag` is the new name that the tag should have.

-   :bug: Bug Fixes
    -   Fixed an issue where destroying an already destroyed bot would incorrectly destroy an unrelated bot.
    -   Fixed an issue where using `player.run()` to execute an invalid script would cause other actions to fail.
    -   Added some extra spacing to labels to help prevent Z-fighting.
    -   Fixed toasting bots by converting them to copiable values. This will also allow toasting unconventional arguments like function and error objects.
    -   Fixed an issue where the menu would stop repositioning after the inventory portal had been hidden.
    -   Fixed an issue where tapping on the screen while in AR would crash the session.
    -   Fixed an issue where labels would be positioned incorrectly if `#anchorPoint` was set to something other than `bottom`.

## V1.1.4

### Date: 5/18/2020

### Changes:

-   :bug: Bug Fixes
    -   Fixed an issue where Builder could not be created/updated due to being unable to load .aux files with a version field.

## V1.1.3

### Date: 5/18/2020

### Changes:

-   :bug: Bug Fixes
    -   Fixed inconsistent menu item names in Builder.

## V1.1.2

### Date: 5/18/2020

### Changes:

-   :rocket: Improvements

    -   Added the `#auxLabelFontAddress` tag to allow specifying a custom font for a label.
        -   Supports any URL and also the following values:
            -   `roboto` - Specifies that the Roboto font should be used. (default)
            -   `noto-sans-kr` - Specifies that the Noto Sans KR font should be used. This is a Korean-specific font.
        -   Supports [WOFF](https://en.wikipedia.org/wiki/Web_Open_Font_Format) and [OTF](https://en.wikipedia.org/wiki/OpenType) files.
    -   Sheet Changes
        -   Removed the tag filters.
        -   Moved the "Close Sheet" button to be a floating button that is at the lower right corner of the sheet.
        -   Changed the "Close Sheet" button icon and changed the tooltip text to "Page Portal".
        -   Made the `#id` tag not clickable.
    -   Builder Changes
        -   Renamed the "Sheet" and "Sheet New Tab" menu items to "Sheet Portal" and "Sheet Portal New Tab".
        -   Made the chat bar not automatically show when opening a menu.

-   :bug: Bug Fixes
    -   Fixed an issue where updating a bot would not update its raw tags.

## V1.1.1

### Date: 5/7/2020

### Changes:

-   :rocket: Improvements

    -   Added the `#auxPortalDisableCanvasTransparency` tag to allow choosing between transparency for iframes and more correct 3D rendering.

        -   Set this to `true` on the page portal config bot to disable transparency on the canvas element. This will make all 3D models that use alpha textures work better with alpha cutoff.
        -   Note that setting to `true` will make all iframe forms unusable.
        -   Defaults to `false`.

    -   Added the ability to store universe data in CassandraDB.

        -   Note that support for CassandraDB is experimental and probably won't be supported in the future.
        -   If the required environment variables are not specified, then Cassandra support will be disabled.
        -   Use the following environment variables to enable Cassandra support:
            -   `CASSANDRA_AWS_REGION` - This is the AWS region that the Amazon Keyspaces instance is hosted in.
            -   `CASSANDRA_CONTACT_POINTS` - This is the comma-separated list of hostnames that the Cassandra client to connect to on first load. (Required if `CASSANDRA_AWS_REGION` is not specified)
            -   `CASSANDRA_LOCAL_DATACENTER` - This is the name of the data center that the AUX Server is booting up in. (Required if `CASSANDRA_AWS_REGION` is not specified)
            -   `CASSANDRA_KEYSPACE` - This is the name of the keyspace that should be used by the client. (Required for Cassandra)
            -   `CASSANDRA_CREATE_KEYSPACE` - This is a `true`/`false` value indicating whether the client should create the keyspace if it doesn't exist. (Optional)
            -   `CASSANDRA_CERTIFICATE_AUTHORITY` - This is the path to the public key file (PEM format) that should be used. Only required if connecting to a Cassandra server which uses a self-signed certificate.

-   :bug: Bug Fixes
    -   Fixed an issue where loading a GLTF would error if the bot was destroyed while the GLTF was loading.

## V1.1.0

### Date: 4/27/2020

### Changes:

-   :rocket: Improvements

    -   Added the `autoSelect` property to the options in `player.showInput()` and `player.showInputForTags()`.
        -   When set to true, the text in the input box will be automatically selected when the box is displayed.
    -   Made the VR pointer line draw all the way to the bot or grid that it is pointing at.
    -   Changed the layout of sizing of the history bots so that they are easy to distinguish from each other and the labels fit on the bot.
    -   Added the `#auxScaleMode` tag to control how a custom mesh is scaled to fit inside a bot. It supports the following options:
        -   `fit` - The mesh is scaled to fit inside the bot's unit cube. (default)
        -   `absolute` - The mesh uses whatever scale it originally had.

-   :bug: Bug Fixes
    -   Fixed LODs in VR.
        -   There were two issues:
            -   The first was that we were using the incorrect camera for LOD calculations.
            -   The second was that Three.js's Sphere implementation incorrectly calculated the sphere size for perspective cameras.
    -   Fixed some issues with the `destroy()` function where it improperly handled non-bot objects.
    -   Fixed an issue with builder where extra tags would be added to new blank bots.
    -   Fixed an issue with menu bots where they would not send `@onAnyBotClicked` shouts.

## V1.0.27

### Date: 4/22/2020

### Changes:

-   :rocket: Improvements

    -   Added the `player.share(options)` function.
        -   This will trigger the device's social share capabilities to share the given URL or text.
        -   Note that this only works on Android and iOS phones and only works in response to some user action like a click.
        -   `options` is an object with at least one of the following properties:
            -   `url` - The URL to share. (optional)
            -   `text` - The text to share. (optional)
            -   `title` - The title of the document that is being shared. (optional)
    -   Added the `auxLabelAlignment` tag.
        -   Note that this value affects menu bots as well.
        -   Possible values are:
            -   `center` - Aligns the text in the center of the label. (default)
            -   `left` - Aligns the text to the left of the label.
            -   `right` - Aligns the text to the right of the label.
    -   Improved the `auxPointable` tag to affect whether iframes are interactable.

-   :bug: Bug Fixes

    -   Fixed an issue with the iframe form where non square scales would not resize the clickable area of the iframe.

## V1.0.26

### Date: 4/21/2020

### Changes:

-   :boom: Breaking Changes

    -   Changed how universes from other auxPlayers are specified.
        -   This affects the `player.loadUniverse()` function and the `BotManager` API.
        -   Previously, you could load a universe from a different auxPlayer by using a universe ID like:
            -   `otherAuxPlayer.com/*/universeToLoad`
        -   Now, you can load a universe by simply using its full URL. Like this:
            -   `https://otherAuxPlayer.com?auxUniverse=universeToLoad`
        -   Note that this does not affect loading universes from the same auxPlayer. If you pass a universe ID that is not a URL then it will load that particular universe from same auxPlayer.
            -   e.g. `player.loadUniverse("myUniverse")`

*   :rocket: Improvements

    -   Improved the `player.showInputForTag()` modal.
        -   Removed the "Save" and "Cancel" buttons. The tag will be saved automatically.
        -   Hid the modal title when none is provided in the options.
        -   Made the text box in the modal auto-focus.
        -   Made the show/hide animations happen quicker.
    -   Added the `player.showInput(value, options)` function.
        -   Shows an input modal but without requiring a bot and a tag.
        -   Returns a [Promise](https://web.dev/promises/) that resolves with the final value when the input modal is closed.
        -   The function accepts two arguments:
            -   `value` is a string containing the value that should
            -   `options` is an object that takes the same properties that the options for `player.showInputForTag()` takes.
    -   Added the ability to use the [`await` keyword](https://developer.mozilla.org/en-US/docs/Web/JavaScript/Reference/Operators/await) in scripts.
        -   `await` tells the system to wait for a promise to finish before continuing.
        -   This makes it easier to write scripts which deal with tasks that take a while to complete.
    -   Improved Builder to support opening a single bot in a new tab and changed its hover label from "menu" to "|||".

-   :bug: Bug Fixes

    -   Fixed an issue where it was impossible to load an AUX over HTTPS from a UI that was loaded over HTTP.

## V1.0.25

### Date: 4/15/2020

### Changes:

-   :boom: Breaking Changes

    -   Renamed the `billboardZ` auxOrientationMode option to `billboardTop`.

-   :rocket: Improvements

    -   Added the `server.loadErrors(bot, tag)` function to make loading error bots from the error space easy.
        -   `bot` is the bot or bot ID that the errors should be loaded for.
        -   `tag` is the tag that the errors should be loaded for.
    -   Added the `server.destroyErrors()` function to clear all the errors in the universe.
    -   Added the `billboardFront` auxOrientationMode option to billboard the front of a bot instead of its top.
    -   Added the ability to set `auxFormAnimation` to an array.
        -   When set, the list of animations will play in sequence.
        -   The last animation will loop forever until changed.
    -   Added the `experiment.localFormAnimation(bot, animation)` function to play an animation locally.
        -   It will interrupt and restore whichever animation is already playing on the bot.

-   :bug: Bug Fixes

    -   Fixed an issue where tags that were added via the sheet would not be recognized by the `getMod()` function.

## V1.0.24

### Date: 4/14/2020

### Changes:

-   :rocket: Improvements

    -   Added a button on the sheet code editor to show errors that the script has run into.
        -   It is very basic at the moment. There are no line/column numbers, no timestamps, and no way to clear the errors.
        -   Errors are automatically pulled from error space and queried based on the following tags:
            -   `auxError` must be `true`
            -   `auxErrorBot` must be the ID of the bot whose script is in the editor.
            -   `auxErrorTag` must be the name of the tag that is being edited.
        -   The following tags are displayed for each error:
            -   `auxErrorName` is the name of the error that occurred.
            -   `auxErrorMessage` is the message that the error contained.

-   :bug: Bug Fixes

    -   Fixed the color encoding of sprites to use sRGB instead of linear.
    -   Fixed an issue where atoms would be sorted improperly because their causes were improperly treated as different.

## V1.0.23

### Date: 4/12/2020

### Changes:

-   :rocket: Improvements

    -   Improved the handling of `setTimeout()` and `setInterval()` to support creating, updating, and deleting bots while in a callback.

-   :bug: Bug Fixes

    -   Fixed an issue that prevented events produced while in a task from being dispatched.

## V1.0.22

### Date: 4/11/2020

### Changes:

-   :boom: Breaking Changes

    -   The `player.inSheet()` function has been changed to return whether the player bot has a dimension in their `auxSheetPortal`.
        -   Previously, it was used to determine if the player was inside auxBuilder (which no longer exists).
    -   Removed assignment formulas.
        -   Assignment formulas were a special kind of formula where the tag value would be replaced with the result of the formula.
        -   They were removed due to lack of use in addition to other means of achieving the same result being available.
    -   Semantics of `@onUniverseAction` have changed.
        -   Previously, `@onUniverseAction` was run before any particular action was executed but the actions that were dispatched from `@onUniverseAction` were run after the evaluated actions. This led to a scenario in which a `@onUniverseAction` call could overwrite values that were updated by an action that had not been checked yet.
        -   Now, all actions dispatched by `@onUniverseAction` are executed before the action that is being evaluated. This makes the behavior of the data produced by `@onUniverseAction` mirror the runtime behavior of `@onUniverseAction`.

-   :rocket: Features

    -   Added a new runtime for scripts and formulas.
        -   This new runtime is much faster than the previous system and lets us provide features that were not possible before.
        -   _Should_ work exactly the same as the previous system. (There might be a couple of tricky-to-reproduce bugs)
        -   Now supports `setTimeout()` and `setInterval()`.
            -   This lets you write your own custom game loop if you want.
            -   Note that the script energy will only be restored if a user action triggers a shout.
        -   Paves the way for future functionality (not guarenteed):
            -   Change notifications (`@onBotChanged`, `@onBotTagChanged()`, etc.)
            -   Asynchronous functions instead of `responseShout`. (e.g. `const response = await webhook.post("https://example.com", data)`)
    -   Added the `error` space.
        -   The `error` space contains bots that represent errors that have occurred scripts in a universe.
        -   Unlike other spaces, the `error` space does not load all of its bots into the universe automatically.
        -   Instead, they have to be requested via a search query. These queries filter bots by tag/value pairs.
        -   Currently, `error` space is only used for storing errors and there is no way to load bots from the space.
        -   In the future, we will add the ability to load errors via scripts as well as display them in the sheet.
    -   Changed the renderer to output colors in the sRGB color space instead of linear.

-   :bug: Bug Fixes

    -   Fixed an issue where a shout argument might be recognized as a bot even though it isn't.
    -   Fixed an issue where a shout argument with a custom prototype would be overridden.
    -   Fixed a bug in three.js's LegacyGLTFLoader where it was using an old API.

## V1.0.21

### Date: 3/30/2020

### Changes:

-   :bug: Bug Fixes

    -   Fixed an issue where the proxy system would interfere with requests that specified custom HTTP headers.

## V1.0.20

### Date: 3/20/2020

### Changes:

-   :rocket: Improvements

    -   Added the `#auxPointable` tag to determine whether a bot can interact with pointers.
        -   Defaults to `true`.
        -   When `false`, the bot won't be clickable or hoverable and will not receive drop events.
        -   Depending on the `#auxPositioningMode` it is still possible to stack bots on top of it though.
    -   Added the `@onFocusEnter`, `@onFocusExit`, `@onAnyFocusEnter` and `@onAnyFocusExit` listen tags.
        -   These are triggered when a bot is directly in the center of the screen.
        -   Uses the `#auxFocusable` tag to determine whether a bot is focusable.
        -   `that` is an object with the following properties:
            -   `dimension` - The dimension that the the bot was (un)focused in.
            -   `bot` - The bot that was (un)focused.
    -   Added the `nothing` aux form.
        -   Does exactly what it seems. A bot with the `nothing` form has no shape and is unable to be clicked, hovered, or focused.
        -   Labels still work though which makes it convienent for adding extra labels around the dimension.
    -   Added the `#auxPortalShowFocusPoint` tag.
        -   Shows a small sphere in the portal where the portal camera will orbit around.

-   :bug: Bug Fixes

    -   Fixed an issue where LODs would flicker upon changing the bot form by ensuring consistent sizing for the related bounding boxes.
    -   Fixed an issue with panning that would cause the camera orbiting position to be moved off the ground.

## V1.0.19

### Date: 3/19/2020

### Changes:

-   :rocket: Improvements

    -   Added the ability to modify tags directly on bots in `that`/`data` values in listeners.
        -   Allows doing `that.bot.tags.abc = 123` instead of `setTag(that.bot, "abc", 123)`.
    -   Added the `@onGridUp` and `@onGridDown` listeners.
        -   `that` is an object with the following properties:
            -   `dimension` - The dimension that the grid was clicked in.
            -   `position` - The X and Y position that was clicked.
    -   Changed the Level-Of-Detail calculations to use the apparent size of a bot instead of its on-screen size.
        -   Apparent size is the size the bot would appear if it was fully on screen.
        -   Under the new system, the LOD of a that is on screen bot will only change due to zooming the camera. Bots that are fully off screen will always have the minimum LOD.
    -   Added the `@onFileUpload` listener.
        -   `that` is an object with the following properties:
            -   `file` is an object with the following properties:
                -   `name` - The name of the file.
                -   `size` - The size of the file in bytes.
                -   `data` - The data contained in the file.
        -   See the documentation for more information.
    -   Improved the `player.importAux()` function to support importing directly from JSON.
        -   If given a URL, then `player.importAux()` will behave the same as before (download and import).
        -   If given JSON, then `player.importAux()` will simply import it directly.

-   :bug: Bug Fixes
    -   Fixed an issue where the camera matrix was being used before it was updated.

## V1.0.18

### Date: 3/18/2020

### Changes:

-   :rocket: Improvements

    -   Added LOD triggers based on virtual distance.
        -   `@onMaxLODEnter`, `@onMinLODEnter`, `@onMaxLODExit`, `@onMinLODExit` are new listeners that are called when the Max and Min Level-Of-Detail states are entered and exited. There are also "any" versions of these listeners.
            -   `that` is an object with the following properties:
                -   `bot` - The bot that entered/exited the LOD.
                -   `dimension` - The dimension that the LOD was entered/exited in.
        -   The `#auxMaxLODThreshold` and `#auxMinLODThreshold` tags can be used to control when the LODs are entered/exited.
            -   They are numbers between 0 and 1 representing the percentage of the screen that the bot needs to occupy.
            -   The Max LOD is entered when the bot occupies a larger percentage of the screen than the max threshold value.
            -   The Min LOD is entered when the bot occupies a smaller percentage of the screen than the min threshold value.
        -   Only active on bots that specify a listener or threshold value for LODs.

-   :robot: Builder Improvements

    -   Changed the labeling and ordering of several menu items in the menus.
    -   Removed tips from the chat bar.
    -   Removed the "Apply Hover Mod" and "Apply Click Mod" menu items.
    -   Changed Builder to not move when clicking the grid to clear the menu.
    -   Added a "Clear Universe" option to the Builder Egg. Selecting this will create a history mark and then delete every bot in the universe. (it will even delete bots that are marked as not destroyable)

-   :bug: Bug Fixes

    -   Fixed an issue with hovering billboarded bots where their rotation would sometimes be reset which would cause the hover exit and enter events to be continually triggered.
    -   Fixed an issue where creating a history mark would clear changes that were made during the history mark creation.

## V1.0.17

### Date: 3/17/2020

### Changes:

-   :boom: Breaking Changes

    -   Renamed and removed several `auxAnchorPoint` values.
        -   Renamed `centerFront` to `front`.
        -   Renamed `centerBack` to `back`.
        -   Removed `bottomFront`, `bottomBack`, `topFront`, and `topBack`.

-   :rocket: Improvements

    -   Added the ability to specify an array of 3 numbers as the `#auxAnchorPoint` to use a custom offset.

-   :bug: Bug Fixes
    -   Fixed `billboardZ` to rotate with the Y axis of the bot facing upwards.

## V1.0.16

### Date: 3/16/2020

### Changes:

-   :boom: Breaking Changes

    -   Both sprites and iframes now face upwards by default.
    -   `#auxAnchorPoint` has been changed to move the bot form inside of its virtual spacing box.
        -   Previously, both the virtual box and the bot form was moved to try and preserve the absolute positioning of the bot form when changing anchor points.
        -   Now, only the bot form is moved to ensure the correctness of the resulting scale and rotation calculations.
    -   `#auxOrientationMode`
        -   Renamed the `billboardX` option to `billboardZ`.
    -   Changed iframes forms to not support strokes.

-   :rocket: Improvements

    -   Added the following options for `#auxAnchorPoint`
        -   `centerFront` - Positions the bot form such that the center of the form's front face is at the center of the virtual bot.
        -   `centerBack` - Positions the bot form such that the center of the form's back face is at the center of the virtual bot.
        -   `bottomFront` - Positions the bot form such that the bottom of the form's front face is at the center of the virtual bot.
        -   `bottomBack` - Positions the bot form such that the bottom of the form's back face is at the center of the virtual bot.
        -   `top` - Positions the bot form such that the top of the form is at the center of the virtual bot.
        -   `topFront` - Positions the bot form such that the top of the form's front face is at the center of the virtual bot.
        -   `topBack` - Positions the bot form such that the top of the form's back face is at the center of the virtual bot.

-   :bug: Bug Fixes
    -   Fixed issues with scale and rotation when `#auxAnchorPoint` is set to `center`.
    -   Fixed sprite billboarding issues when looking straight down at them.
    -   Fixed an issue where the wrong Z position tag of a bot was used for calculating how bots stack.
    -   Fixed an issue where the bot stroke was being considered for collision detection. This caused bots with strokes to have a much larger hit box than they should have had.

## V1.0.15

### Date: 3/13/2020

### Changes:

-   :boom: Breaking Changes

    -   Replaced all of the experimental iframe tags with the `iframe` `#auxForm`.
        -   `auxIframe`
        -   `auxIframeX`
        -   `auxIframeY`
        -   `auxIframeZ`
        -   `auxIframeSizeX`
        -   `auxIframeSizeY`
        -   `auxIframeRotationX`
        -   `auxIframeRotationY`
        -   `auxIframeRotationZ`
        -   `auxIframeElementWidth`
        -   `auxIframeScale`
    -   Sprites no longer automatically rotate to face the player. You instead have to set `#auxOrientationMode` to `billboard`.

-   :rocket: Improvements

    -   Improved `@onPlayerPortalChanged` to support `auxLeftWristPortal` and `auxRightWristPortal`.
    -   Moved the left and right wrist portals to the top of the wrist instead of the bottom.
    -   Added the `iframe` option for `#auxForm`.
        -   `iframe` has two subtypes:
            -   `html` - This `#auxFormSubtype` displays the HTML in `#auxFormAddress` in the iframe. (Default)
            -   `src` - This `#auxFormSubtype` displays the URL in `#auxFormAddress` in the iframe.
        -   In order to enable interactivity with the loaded website, the bot will only be draggable at the very bottom of the panel.
    -   Added the `#auxAnchorPoint` and `#auxOrientationMode` tags.
        -   Works on all bot forms.
        -   `#auxAnchorPoint` determines the point that the bot scales and rotates around.
            -   Possible values are:
                -   `bottom` - The bot rotates and scales around its bottom point. (Default)
                -   `center` - The bot rotates and scales around its center point.
        -   `#auxOrientationMode` determines how the bot rotates.
            -   Possible values are:
                -   `absolute` - Rotation is taken from the dimension rotation values. (Default)
                -   `billboard` - The bot rotates automatically to face the player.
                -   `billboardX` - The bot rotates left and right automatically to face the player.
                -   `billboardZ` - The bot rotates up and down automatically to face the player.
    -   Improved drag and drop interactions to calculate intersections with other bots instead of just using grid positioning.
        -   This makes it easier drop a bot onto another specific bot.
        -   Can be controlled with the `#auxPortalPointerCollisionMode` tag on a portal config.
            -   Possible values are:
                -   `world` - The mouse pointer collides with other bots in the world when being dragged. (Default)
                -   `grid` - The mouse pointer ignores other bots in the world when being dragged.
    -   Added the ability to animate meshes.
        -   By default the first animation will play if available.
        -   You can control which animation is played using the `#auxFormAnimation` tag.
            -   Set to a string to play an animation by name. (Case sensitive)
            -   Set to a number to play an animation by index.
            -   Set to `false` to stop animating.

-   :robot: Builder Improvements

    -   Added a "Scan" menu item to the builder menu that opens the QR Code scanner to let you import an AUX or mod.
        -   Scanning a URL that ends with `.aux` will try to download the file at the URL and import it as an AUX file.
        -   Scanning some JSON will put Builder into clone mode with the JSON as a mod.
    -   Added a hover state to Builder that changes its label to "menu".
    -   Changed the label of the Builder Egg to "ab-1 config".

-   :book: Documentation

    -   Added documentation for the wrist portals and their related config bot tags.

-   :bug: Bug Fixes
    -   Fixed `player.downloadUniverse()` to only include bots from the shared space.
    -   Fixed an issue where sprites were not clickable or draggable in VR.

## V1.0.14

### Date: 3/6/2020

### Changes:

-   :rocket: Features

    -   Added wrist portals for WebXR
        -   `#auxLeftWristPortal` is attached to the left controller and `#auxRightWristPortal` is attached to the right controller.
        -   You can configure these portals using the `#auxLeftWristPortalConfigBot` and `#auxRightWristPortalConfigBot` tags.
        -   The portals are hidden until you look at them. They are placed underneath your wrist like a wristwatch.
        -   The following tags are available for configuration:
            -   `#auxPortalGridScale` - Changes the size of the grid for the portal. (Defaults to `0.025` for wrist portals)
            -   `#auxWristPortalHeight` - The height of the portal in grid elements. (Defaults to `6`)
            -   `#auxWristPortalWidth` - The width of the portal in grid elements. (Defaults to `6`)
        -   There are a couple of known issues with wrist portals:
            -   3D Text is sometimes improperly aligned.
            -   Lines/Arrows/Walls also have alignment issues.

-   :bug: Bug Fixes
    -   Fixed an issue that caused the inventory to not appear if it was changed multiple times during the same frame.
    -   Fixed an issue that caused the `#auxPortalGridScale` tag to function improperly.

## V1.0.13

### Date: 3/2/2020

### Changes:

-   :bug: Bug Fixes
    -   Fixed an issue that caused all the input to not work.

## V1.0.12

### Date: 3/2/2020

### Changes:

-   :bug: Bug Fixes
    -   Fixed an issue with loading skinned meshes.
    -   Fixed an issue that prevented VR from working when sprites were in the scene.
    -   Fixed an issue where an error in one script would cause other scripts to be skipped.
    -   Fixed an issue where invisible bots are excluded from the colliders list.

## V1.0.11

### Date: 2/27/2020

### Changes:

-   :bug: Bug Fixes
    -   Fixed a configuration value that enabled the 3D debug mode by default.

## V1.0.10

### Date: 2/27/2020

### Changes:

#### :rocket: Improvements

-   Added Basic WebXR Support

    -   This replaces the original WebVR and WebXR support.
    -   Supports both the Oculus Quest and Chrome 80+ on Android.
    -   Supports all pointer events (click, drag, hover).
    -   The `player.device()` function returns whether AR/VR are supported.
    -   The `player.enableAR()` and `player.enableVR()` functions are used to jump into AR/VR.
    -   The world is placed on the ground (if supported by the device) and bots are 1 meter cubed by default.
    -   When using a controller, dragging a bot with `#auxPositioningMode` set to `absolute` will move it in free space.

-   :bug: Bug Fixes
    -   Fixed several issues with using numbers for the `auxUniverse` and `auxPagePortal` query parameters.
    -   Fixed an issue that would cause a service worker to fail to update because an external resource could not be fetched.
    -   Fixed an issue that would cause a stack overflow error when too many uncommitted atoms are loaded.

## V1.0.9

### Date: 2/21/2020

### Changes:

#### :rocket: Improvements

-   The "Create Empty Bot" button is now hidden when opening the sheet for a single bot.

#### :robot: Builder Improvements

-   Re-labeled the "Copy" menu item to "Copy to Clipboard".
-   Re-labeled the "Make Clone" menu item to "Clone".

#### :bug: Bug Fixes

-   Fixed an issue with `getBots(tag, value)` that caused falsy values (like `0` or `false`) to return all bots with the given tag.
-   Fixed an issue where the progress bar's position would only be updated if the progress bar value changed.

## V1.0.8

### Date: 2/20/2020

### Changes:

#### :rocket: Improvements

-   Added the `@onPaste` listener which is triggered when some text is pasted into an AUX.
    -   `that` is an object with the following properties:
        -   `text` - the text that was pasted.

#### :robot: Builder Improvements

-   Changed all the menu items to use normal labels instead of the chat commands.
-   Added a menu item to open a bot directly in the sheet.
-   Added a menu item to copy a bot to the clipboard.
-   Pasting a bot/mod when builder is in the dimension will now put builder into clone mode with the copied bot/mod.
-   Moving builder when builder is in clone mode will now also move the clone.
-   Cloning a bot with a custom scale will now make builder large enough to cover the entire bot.
-   Builder will now automatically hide when the sheet is opened.

## V1.0.7

### Date: 2/19/2020

### Changes:

#### :bug: Bug Fixes

-   Fixed an issue where the hint text for a function was being clipped.
-   Fixed an issue with uploading .aux files that were downloaded from a previous version.
-   Fixed an issue with downloading .aux files in the wrong format.

## V1.0.6

### Date: 2/19/2020

### Changes:

#### :boom: Breaking Changes

-   Renamed `auxLabelAnchor` to `auxLabelPosition`.
-   Renamed `auxProgressBarAnchor` to `auxProgressBarPosition`.
-   Removed the `config` bot.
-   Moved the `#stripePublishableKey` and `#stripeSecretKey` tags from the config bot to the `player.checkout()` and `server.finishCheckout()` function options.
-   `@onUniverseAction` is now a shout.
-   Removed [poly.google.com](https://poly.google.com) support.
    -   To load meshes from poly.google.com, you must make the API requests manually.
    -   See https://casualos.com/home/google-poly-example for an example.

#### :rocket: Improvements

-   Added the `config`, `configTag`, and `tagName` variables.
    -   These variables are useful for creating values and scripts that are shared across multiple bots.
    -   The `config` variable is a shortcut for `getBot("#id", tags.auxConfigBot)`.
    -   The `tagName` variable is the name of the tag that the script is running in.
    -   The `configTag` variable is a shortcut for `config.tags[tagName]`.
-   Made the player menu full width on mobile devices.
-   Improved the sheet portal to load all bots when set to `true`, `id`, or `space`.

#### :bug: Bug Fixes

-   Made bots be hidden while their images are loading.
-   Improved the image loading logic to cache requests for the same URL.

## V1.0.5

### Date: 2/14/2020

### Changes:

#### :book: Documentation

-   Added docs for the `polyApiKey`, `stripePublishableKey`, and `stripeSecretKey` tags.
-   Added a "Player Bot Tags" section with a description of what the player tags do.

#### Other Changes

-   Added support for the webkit-specific versions of the [`requestFullscreen()`](https://developer.mozilla.org/en-US/docs/Web/API/Element/requestFullscreen) function.
    -   This may enable support for fullscreen on iPad, but it also may do nothing.

## V1.0.4

### Date: 2/13/2020

### Changes:

#### :rocket: Features

-   Added the `player.requestFullscreenMode()` and `player.exitFullscreenMode()` functions.
    -   These functions allow jumping in and out of fullscreen, thereby hiding the browser UI controls.
-   Added the `apple-mobile-web-app-*` meta tags to support jumping into fullscreen mode when launching from a bookmark on the iOS home screen.
-   Added the ability to load GLTF and [poly.google.com](https://poly.google.com) meshes.
    -   To load a GLTF model from a URL:
        -   Set `#auxForm` to `mesh`.
        -   Set `#auxFormSubtype` to `gltf`.
        -   Set `#auxFormAddress` to the URL.
    -   To load a model from [poly.google.com](https://poly.google.com):
        -   Set `#auxForm` to `mesh`.
        -   Set `#auxFormSubtype` to `poly`.
        -   Set `#auxFormAddress` to the ID of the model.
-   Added the `face` property to the `@onDrag` and `@onAnyBotDrag` listen arguments.
    -   This is the same value that you would get in an `@onClick`.

#### :robot: Builder Improvements

-   Improved builder to draw a line to the selected bot.

#### :bug: Bug Fixes

-   Fixed positioning of `#auxLabelAnchor` and `#auxProgressBarAnchor` when the values were set to `left` or `right`.

## V1.0.3

### Date: 2/11/2020

### Changes:

#### :robot: Builder Improvements

-   Making a clone of a bot now puts builder into palette mode.
-   Dragging a bot into builder no longer changes builder's color to white.
-   Added the `.help` command to show a list of available commands.
-   Added the `.sleep` command to the helper builder menu.
-   Added the "Go to Builder Dimension` menu action.
-   Added a "Show Join Code" menu item to show a QR Code to quickly join.
-   Waking builder will automatically summon it to the current dimension.
-   Clicking in an empty space when builder is awake will summon him to the clicked space.
-   Made the main builder flat.
-   Builder is now enabled by default in new universes.
-   Added the "Restore Mark" menu item to restore history to the selected history mark.
-   Simplified a bunch of examples.

#### :rocket: Other Features

-   Added the `player.showJoinCode()` function to quickly show a QR Code to join a universe.
-   Made the chat bar auto-focus when it is first shown.

#### :bug: Bug Fixes

-   Fixed an issue that would cause the URL portal tag sync to break, this in turn also caused `@onPlayerPortalChanged` events to not be sent.
    -   This is also the issue that caused the inventory portal colors to not update.
-   Fixed an issue that would cause the tag autocomplete list to stop showing tags when an invalid tag was entered.

## V1.0.2

### Date: 2/10/2020

### Changes:

#### :bug: Bug Fixes

-   Fixed an issue where dragging normal bots was broken.

## V1.0.1

### Date: 2/10/2020

### Changes:

#### :bug: Bug Fixes

-   Fixed an issue with mouse input where dragging the mouse off the browser window would cause the dragging action to persist even when the mouse button is released.
-   Fixed an issue where sometimes a touch handler would be called twice due to event propagation. This would cause other touch events to be lost which would leave the input system in an unrecoverable state.
-   Fixed an issue where sometimes `player.replaceDragBot()` would not work for the entire session.

## V1.0.0

### Date: 2/7/2020

### Changes:

#### :robot: Builder Improvements

-   Renamed the `.summon` command to `.`.
-   Renamed the `.new builder` command to `.clone builder`
-   The Builder menu will now close automatically in the following scenarios:
    -   Any bot is clicked
    -   The grid is clicked
    -   A menu item is selected
    -   A chat command is sent
-   The Builder's cursor is now perfectly flat and is the same color as the Builder.
-   Renamed the default Builder to `ab-1`
-   Dragging a bot into Builder will cause Builder to expand to contain the bot and make Builder produce additional copies of the bot when dragged.
-   Added the `.list commands` command to show a HTML popup with a list of available commands.
-   Added the ability to change the color of the Builder.
-   Updated how hints are displayed in the chat bar.
-   Renamed several labels.

#### :rocket: Other Improvements

-   Moved the "Exit Sheet" button from the bottom of the sheet the top of the sheet. (next to the "Create Bot" button)
-   Added the ability to click a bot in the sheet to hide the sheet and warp to the clicked bot.
-   Added a notification that pops up when a bot ID is copied from the sheet.

#### :bug: Bug Fixes

-   Fixed an issue where destroying a bot during a shout would error if the destroyed bot also had a listener for the same shout.

## V0.11.27

### Date: 2/6/2020

### Changes:

#### :rocket: Features

-   Added an initial version of Builder.
    -   Builder is a bot that helps you build things in aux.
    -   Builder lives in the `auxBuilder` dimension and can be woken up by clicking it.
    -   Builder currently has the following chat commands:
        -   `.. [name]` - Wakes Builder with the given name. If the name is omitted, then the `b001` Builder will be woken.
        -   `.sleep` - Puts Builder to sleep.
        -   `.sheet [dimension]` - Opens the sheet to the given dimension. If the dimension is omitted, then the sheet will be opened for the current dimension.
        -   `.new bot` - Creates a new bot in the current dimension.
        -   `.download` - Downloads the entire universe.
        -   `.upload` - Shows the upload dialog.
        -   `.goto {dimension}` - Redirects the page portal to the given dimension.
        -   `.new universe {universeName}` - Creates a new universe with the given name and opens it in a new tab.
        -   `.show history` - Loads the history and goes to the `auxHistory` dimension.
        -   `.mark history` - Creates a new history mark for the current state.
        -   `.show docs` - Opens the documentation website in a new tab.
        -   `.summon` - Summons the Builder helper into the current dimension.
        -   `.new builder {name}` - Creates a clone of the current builder with the given name.
    -   Builder has a helper bot which will follow you around the universe.
        -   If you enter an empty dimension, the helper bot will automatically appear.
        -   If you enter a dimension that has a bot, you need to summon it using the `.summon` command.
        -   You can click on helper to show a menu of possible options.
        -   Dragging helper will give you a cursor that lets you teleport helper around or select other bots.
        -   Dragging another bot onto helper will turn helper into a pallete so when you drag helper it will make a clone of the other bot.
            -   Clicking helper will return it to normal.
-   Added hotkeys to show/hide the chat bar.
    -   Use the `~` key to show the char bar.
    -   Use the `3342` finger tap code on mobile to show the chat bar.
    -   Use a `5` finger tap on mobile to hide the chat bar.

#### :bug: Bug Fixes

-   Fixed an issue where creating a bot inside a shout would prevent the new bot from being modified by future shouts.
-   Fixed an issue where creating and then updating a bot that was not in the shared space would cause all the updates to be incorrectly routed to the shared space and dropped.

## V0.11.26

### Date: 2/4/2020

### Changes:

#### :book: Documentation

-   Added documentation for the following actions:
    -   `player.getCurrentUniverse()`
    -   `player.getCurrentDimension()`
    -   `player.getInventoryDimension()`
    -   `player.getMenuDimension()`
    -   `player.goToURL()`
    -   `player.openURL()`
    -   `player.getBot()`
    -   `player.playSound()`
    -   `player.showHtml()`
    -   `player.hideHtml()`
    -   `player.tweenTo()`
    -   `player.moveTo()`
    -   `player.openQRCodeScanner()`
    -   `player.closeQRCodeScanner()`
    -   `player.showQRCode()`
    -   `player.hideQRCode()`
    -   `player.openBarcodeScanner()`
    -   `player.closeBarcodeScanner()`
    -   `player.showBarcode()`
    -   `player.hideBarcode()`
    -   `player.loadUniverse()`
    -   `player.unloadUniverse()`
    -   `player.importAUX()`
    -   `player.hasBotInInventory()`
    -   `player.showInputForTag()`
    -   `player.checkout()`
    -   `player.openDevConsole()`
    -   `server.finishCheckout()`
    -   `server.loadFile()`
    -   `server.saveFile()`
    -   `server.shell()`
    -   `server.backupToGithub()`
    -   `server.backupAsDownload()`
    -   `superShout()`
    -   `action.perform()`
    -   `action.reject()`
    -   `getBotTagValues()`
    -   `remote()`
    -   `webhook()`
    -   `webhook.post()`
    -   `byMod()`
    -   `neighboring()`
    -   `either()`
    -   `not()`
    -   `removeTags()`
    -   `subtractMods()`
    -   `getTag()`
    -   `setTag()`
    -   `math.sum()`
    -   `math.avg()`
    -   `math.abs()`
    -   `math.sqrt()`
    -   `math.stdDev()`
    -   `math.randomInt()`
    -   `math.random()`
-   Removed the following functions:
    -   `renameTagsFromDotCaseToCamelCase()`
    -   `server.sayHello()`
    -   `server.echo()`

#### :bug: Bug Fixes

-   Fixed an issue that prevented `changeState()` from working on bots which were provided from a `that`/`data` argument.

## V0.11.25

### Date: 1/31/2020

### Changes:

#### :boom: **Breaking Changes**

-   Replaced the `@onPlayerEnterDimension` listener with `@onPlayerPortalChanged`.
    -   `@onPlayerPortalChanged` is called whenever any portal changes whereas `@onPlayerEnterDimension` was only called for `auxPagePortal`.
    -   Additionally, this fixes some of the issues that `@onPlayerEnterDimension` ran into.
-   Changed the Webhook URLs to the new URL scheme.
    -   Instead of `https://auxplayer.com/{dimension}/{universe}` you should use `https://auxplayer.com/webhook?auxUniverse={universe}`

#### :rocket: Features

-   Added the ability to click a Bot ID in the sheet to copy it.

#### :bug: Bug Fixes

-   Fixed an issue that prevented the portals from reverting to default values if the config bot for the portal was cleared.

## V0.11.24

### Date: 1/31/2020

### Changes:

#### :boom: **Breaking Changes**

-   Renamed the following tags:
    -   `_auxUserDimension` -> `auxPagePortal`
    -   `_auxUserInventoryDimension` -> `auxInventoryPortal`
    -   `_auxUserMenuDimension` -> `auxMenuPortal`
    -   `_auxUserUniverse` -> `auxUniverse`
    -   `auxDimensionColor` -> `auxPortalColor`
    -   `auxDimensionLocked` -> `auxPortalLocked`
    -   `auxDimensionRotatable` -> `auxPortalRotatable`
    -   `auxDimensionPannable` -> `auxPortalPannable`
    -   `auxDimensionPannableMaxX` -> `auxPortalPannableMaxX`
    -   `auxDimensionPannableMaxY` -> `auxPortalPannableMaxY`
    -   `auxDimensionPannableMinX` -> `auxPortalPannableMinX`
    -   `auxDimensionPannableMinY` -> `auxPortalPannableMinY`
    -   `auxDimensionZoomable` -> `auxPortalZoomable`
    -   `auxDimensionZoomableMax` -> `auxPortalZoomableMax`
    -   `auxDimensionZoomableMin` -> `auxPortalZoomableMin`
    -   `auxDimensionPlayerZoom` -> `auxPortalPlayerZoom`
    -   `auxDimensionPlayerRotationX` -> `auxPortalPlayerRotationX`
    -   `auxDimensionPlayerRotationY` -> `auxPortalPlayerRotationY`
    -   `auxDimensionGridScale` -> `auxPortalGridScale`
    -   `auxDimensionSurfaceScale` -> `auxPortalSurfaceScale`
    -   `auxDimensionInventoryHeight` -> `auxInventoryPortalHeight`
    -   `auxDimensionInventoryResizable` -> `auxInventoryPortalResizable`
    -   Removed all the inventory-specific dimension config tags in favor of the normal ones.
        -   e.g. `auxDimensionInventoryColor` is now just `auxPortalColor`
-   Removed the following tags:
    -   `aux._lastActiveTime`
    -   `_auxSelection`
    -   `aux.connected`
    -   `_auxUser`
    -   `auxUserUniversesDimension`
    -   `auxDimensionConfig`
-   Removed the following function:
    -   `player.isConnected()`
-   The `player.isInDimension()` function has been updated to check whether the page portal is showing the given dimension.
-   Dimensions can no longer be configured using the `auxDimensionConfig` tag.
    -   Instead of configuring dimensions, you must configure portals.
    -   Use the new `aux{type}PortalConfigBot` (like `auxPagePortalConfigBot`) tags to specify the bot that should configure the portal.
    -   The you can find a list of the possible tags under the "Portal Config Tags" header in the documentation.
-   Channel Designer is no more.
    -   In addition, the URL scheme has changed. Instead of `auxplayer.com/*{dimension}/{universe}` to get the sheet, you now have to specify the portals via URL query parameters. (e.g. `auxplayer.com?auxUniverse={universe}&auxSheetPortal={dimension}`)
    -   The possible portal values are:
        -   `auxSheetPortal` - Loads the sheet with the given dimension.
        -   `auxPagePortal` - Loads the normal 3D view with the given dimension.
        -   `auxMenuPortal` - Loads the menu with the given dimension.
        -   `auxInventoryPortal` - Loads the inventory with the given dimension.
    -   As a shortcut, you can go to `casualos.com/{dimension}/{universe}` and it will redirect you to `auxplayer.com?auxUniverse={universe}&auxPagePortal={dimension}` or `auxplayer.com?auxUniverse={universe}&auxSheetPortal={dimension}` depending on if you include the `*` for the dimension.

#### :rocket: Features

-   Added the `player.getPortalDimension(portal)` function.
    -   `portal` is a string with the name of the portal. Can be one of the following options:
        -   `page` - Gets the `auxPagePortal` tag.
        -   `inventory` - Gets the `auxInventoryPortal` tag.
        -   `menu` - Gets the `auxMenuPortal` tag.
        -   `sheet` - Gets the `auxSheetPortal` tag.
        -   `universes` - Gets the `auxUniversesPortal` tag.
        -   You can also give it a tag that ends with `"Portal"` to get that tag directly. (e.g. `auxPagePortal` will return `auxPagePortal`)
-   Added the `player.getDimensionalDepth(dimension)` function.
    -   `dimension` is the dimension that should be searched for.
    -   Returns the distance between the player bot and the given dimension.
        -   A return value of `0` means that the player bot is in the given dimension.
        -   A return value of `1` means that the player bot is viewing the given dimension through a portal.
        -   A return value of `-1` means that the player bot cannot access the given dimension at this moment.
-   Added the ability to show the sheet in auxPlayer by setting the `auxSheetPortal` tag on the player bot.

#### :bug: Bug Fixes

-   Fixed an issue where the inventory camera would be placed at an impossible location if the inventory was hidden during startup.
-   Fixed an issue with the inventory where setting `auxInventoryPortal` to null or `undefined` would not hide it.
-   Fixed an issue where setting a dimension tag to a number would place the bot in the dimension.
-   Fixed an issue where tag autocomplete results would become duplicated after closing and reopening the sheet.

## V0.11.23

### Date: 1/23/2020

### Changes:

#### :boom: **Breaking Changes**

-   Renamed the `player.inDesigner()` function to `player.inSheet()`.
-   Changed the `player.showChat(placeholder)` function to set the placeholder of the chat bar instead of the prefill.
-   Removed the ability to trigger a listener by clicking the play button in the code editor.
-   Removed the side menu from auxPlayer.
-   Removed [sharp](https://github.com/lovell/sharp) to allow us to make ARM builds on macOS.

#### :rocket: Features

-   Added the ability to specify an options object when calling `player.showChat(options)`.
    -   `options` is an object with the following properties:
        -   `placeholder` - The placeholder. Will override the existing placeholder. (optional)
        -   `prefill` - The prefill. Will only be set if there is no text already in the chat bar. (optional)
-   Added the ability to click the `id` tag in the sheet to load all the bots.
-   Added the ability to use the browser back button in the sheet.
-   Added the version number to the loading popup.
-   Added the `player.version()` function which gets information about the current version number.
    -   Returns an object with the following properties:
        -   `hash` - The Git hash that the build was made from.
        -   `version` - The Git tag that the build was made from.
        -   `major` - The major number of the build.
        -   `minor` - The minor number of the build.
        -   `patch` - The patch number of the build.
-   Improved the chat bar to remove focus from the input box when the "Send Message" button is clicked/tapped.
    -   This should cause the on-screen keyboard to automatically close.
-   Improved the menu positioning so that it will appear at the bottom of the screen when the inventory is hidden.
-   Added the ability to resize the code editor window.
-   Added the `player.device()` function which gets information about the current device.
    -   Returns an object with the following properties:
        -   `supportsAR` - Whether AR is supported.
        -   `supportsVR` - Whether VR is supported.
-   Added the `player.enableAR()` and `player.disableAR()` functions.
-   Added the `player.enableVR()` and `player.disableVR()` functions.

#### :bug: Bug Fixes

-   Fixed an issue where hidden tags would not get a button to toggle their visiblity in the sheet.
-   Fixed an issue where the `space` tag in the sheet would sometimes show an incorrect value.
-   Fixed an issue where sometimes AUX would crash when multiple tabs were open due to a race condition.
-   Fixed an issue where bots from the history space would not be findable in scripts.

## V0.11.22

### Date: 1/16/2020

### Changes:

-   **Breaking Changes**
    -   Changed player bots to use the `tempLocal` space.
        -   This means that refreshing the page won't pollute the universe with a ton of extra bots.
    -   `player.loadUniverse()` will now create bots in the `tempLocal` space.
        -   Previously they were created in the `shared` space.
-   Improvements
    -   Added the ability to create, load, and restore version marks.
        -   The `player.markHistory(options)` function creates a history mark for the current version.
            -   `options` is an object with the following properties:
                -   `message` - The message that the new mark should have.
        -   The `player.browseHistory()` function loads the `history` space with all the marks that the universe has.
        -   The `player.restoreHistoryMark(mark)` function restores the state in the given mark to the universe.
            -   `mark` - The bot or bot ID of the mark that should be restored.
        -   The `player.restoreHistoryMarkToUniverse(mark, universe)` function restores the state in the given mark to the given universe.
            -   `mark` - The bot or bot ID of the mark that should be restored.
            -   `universe` - The universe that the mark should be restored to.
    -   Changed the CORS settings to allow access from any origin.

## V0.11.21

### Date: 1/14/2020

### Changes:

-   **Breaking Changes**
    -   Renamed the `player.showUploadUniverse()` function to `player.showUploadAuxFile()`.
-   Improvements
    -   Added the `@onAnyCreate` shout listener.
        -   `that` is an object with the following properties:
            -   `bot` - The bot that was created.

## V0.11.20

### Date: 1/13/2020

### Changes:

-   **Breaking Changes**
    -   Renamed context to dimension.
        -   All the `auxContext*` tags have been renamed to `auxDimension*`.
        -   Listeners like `@onDrop`, `@onModDrop`, `@onClick`, etc. now have a `dimension` property in the `data` argument instead of `context`.
        -   The `@onPlayerEnterContext` listener has been renamed to `@onPlayerEnterDimension`.
        -   The `_auxUserContext`, `_auxUserMenuContext`, `_auxUserInventoryContext`, and `_auxUserChannelsContext` have been renamed to use dimension instead of context.
    -   Renamed channel to universe.
        -   All the `auxChannel*` tags have been renamed to `auxUniverse*`.
        -   The `_auxUserChannelsContext` tag has been renamed to `_auxUserUniversesDimension`.
        -   The `_auxUserChannel` tag has been renamed to `_auxUserUniverse`.
        -   The `player.setupChannel()` function has been renamed to `player.setupUniverse()`.
        -   The `player.loadChannel()` and `player.unloadChannel()` functions have been renamed to `player.loadUniverse()` and `player.unloadUniverse()`.
        -   The `player.getCurrentChannel()` function has been renamed to `player.getCurrentUniverse()`.
        -   The `setup_channel` action type has been renamed to `setup_universe`.
        -   The `@onChannel*` listen tags have been renamed to `@onUniverse*`.
            -   Also the `channel` property in the `data` argument has been renamed to `universe`.
    -   Renamed the `auxDimensionRotation` (`auxContextRotation`) tags to `auxDimensionOrientation`.
    -   You no longer need to define a dimension bot (context bot) in order to view a dimension in auxPlayer.
        -   You can still configure a dimension using the `auxDimensionConfig` tag (renamed from `auxContext`).
    -   Channel Designer is no more!
        -   It has been replaced with the "sheet dimension" (bot table).
        -   You can show _any_ dimension in the sheet by putting a `*` in front of the dimension name in the URL.
            -   e.g. `https://auxplayer.com/*home/example` if you wanted to view the `home` dimension in the sheet from the `example` universe.
            -   Going to just `*` will show all bots in the universe in the sheet. (which is very slow at the moment)
        -   You can also jump directly into auxPlayer by using the "Open dimension in auxPlayer" button that is next to the tag filters.
    -   Removed the `player.isDesigner()` function.
    -   Renamed `auxShape` to `auxForm`.
    -   Renamed `auxImage` to `auxFormAddress`.
-   Improvements
    -   Added the `player.showChat()` and `player.hideChat()` functions.
        -   These show/hide the chat bar in auxPlayer.
        -   Typing in the chat bar will trigger a `@onChatUpdated` shout with the text in the chat bar.
        -   Pressing Enter or clicking the send button on the chat bar will trigger a `@onChatEnter` shout with the text in the chat bar.
    -   Added the `@onChat` shout listener.
        -   Triggered when the user sends a message using the chat bar.
        -   `that` is an object with the following properties:
            -   `message` - The message that was sent.
    -   Added the `@onChatTyping` shout listener.
        -   Triggered when the user edits the text in the chat bar.
        -   `that` is an object with the following properties:
            -   `message` - The message that is in the chat bar after the user edited it.
    -   Added the `player.run(script)` function.
        -   `script` is the script text that should be executed.
        -   Works by sending a `run_script` action. This allows `@onUniverseAction()` listener to intercept and prevent scripts.
    -   Added the ability to click a tag in the bot table to teleport to that dimension.
    -   Added a play button to the right side of the code editor to run scripts for quick debugging.
    -   Added the `player.downloadBots(bots, filename)` function.
        -   The first parameter is an array of bots that should be downloaded.
        -   The second parameter is the name of the file that is downloaded.
    -   Added the `player.showUploadUniverse()` function.
        -   Shows a dialog that lets the user upload `.aux` files.
-   Other Changes
    -   Changed the "AUX Player" and "Channel Designer" tab titles to "auxPlayer".
    -   Removed the colored dots from tag labels in the bot table.
-   Bug Fixes
    -   `auxIframe` now supports URLs with `*` characters in them.
    -   Fixed an issue with the menu dimension that would cause items to remain even though a different dimension should be visible.

## V0.11.19

### Date: 12/31/2019

### Changes:

-   Bug Fixes
    -   Fixed an issue where the "Create Empty Bot" button in the bot table was hidden when a mod was selected.

## V0.11.18

### Date: 12/30/2019

### Changes:

-   Improvements
    -   Showing hidden tags in the bot table will now also show the `shared` tag.
    -   Removed the multi-select button from the bot table.
    -   Removed the create context button from the bot table.
    -   Removed the clear search button from the bot table.
    -   Removed the "create mod from selection" button from the bot table.
    -   Added the ability to click/tap on a bot preview in the bot table to select a mod of it.
    -   Added the ability to drag a bot preview in the bot table to drag a mod of it.
    -   Hid the ID tag when a mod is selected.
    -   Hid all other buttons when a mod is selected in the bot table.

## V0.11.17

### Date: 12/20/2019

### Changes:

-   **Breaking Changes**
    -   Changed `@onDrop`, `@onDropEnter`, and `@onDropExit` to use the same parameters.
        -   `that` is an object with the following properties:
            -   `dragBot` - The bot that is being dragged.
            -   `to` - an object with the following properties:
                -   `context` - The context the bot is being dragged into.
                -   `x` - The X grid position the bot is being dragged to.
                -   `y` - The Y grid position the bot is being dragged to.
                -   `bot` - The bot that the `dragBot` is being dragged onto.
            -   `from` - an object with the following properties:
                -   `context` The context the bot is being dragged from.
                -   `x` - The X grid position the bot is being dragged from.
                -   `y` - The Y grid position the bot is being dragged from.
-   Improvements
    -   `create()` will now automatically set the `auxCreator` tag to `null` if it references a bot that is in a different space from the created bot.
    -   Also `create()` will not set the `auxCreator` tag to `null` if it references a non-existent bot.
    -   Added the `changeState(bot, stateName, groupName)` function to help with building state machines.
        -   Sets the `[groupName]` tag to `[stateName]` on `bot` and sends "on enter" and "on exit" whispers to the bot that was updated.
        -   `groupName` defaults to `"state"` if not specified.
        -   If the state has changed, then a `@[groupName][previousStateName]OnExit()` and `@[groupName][stateName]OnEnter()` whispers are sent to the updated bot.
            -   `that` is a object with the following properties:
                -   `from` - The previous state name.
                -   `to` - The next state name.
        -   Example: Running `changeState(bot, "Running")` will set the `state` tag to `"Running"` and will send a `@stateRunningOnEnter()` whisper to the bot.

## V0.11.16

### Date: 12/19/2019

### Changes:

-   **Breaking Changes**
    -   Renamed `onBotDrag` and `onBotDrop` to `onDrag` and `onDrop` respectively.
    -   Renamed `onMod` to `onModDrop`.
    -   Removed `onCombine`, `onCombineEnter`, and `onCombineExit`.
    -   Dropping a mod in an empty space will no longer create a new bot.
    -   Setting `auxPositioningMode` to `absolute` will no longer prevent mods.
    -   Changed `applyMod()` and `subtractMods()` to not send `onMod()` events.
    -   Renamed the `diffs` property on the `onModDrop` argument to `mod`.
-   Improvements
    -   Added `onModDropEnter` and `onModDropExit` listeners for when a mod is dragged onto or off of a bot.
        -   The bot that the mod will be applied to recieves the `onModDropEnter` and `onModDropExit` events.
    -   If a custom `onModDrop` listener is provided, then the mod will not be applied. It is up to the `onModDrop` listener to apply the mod via `applyMod(this, that.mod)`.
    -   Added `onDropEnter` and `onDropExit` listeners for when a bot is dragged onto or off of another bot.
        -   Both the bot that is being dragged and the bot that they are on top of will recieve the `onDropEnter` and `onDropExit` events.
        -   Note that `onDropEnter` and `onDropExit` events will fire even if one of the bots is not stackable.
        -   They have the following parameters:
            -   `draggedBot` - the bot that is being dragged.
            -   `otherBot` - the bot that the dragged bot is on top of.
            -   `context` - the context that this is happening in.
    -   Improved `onDrop` to be sent to both the dragged bot and the bot that it is dropped on top of.
        -   The event will fire on the other bot even if it has `auxPositioningMode` set to `absolute`.
    -   Added the `player.setClipboard()` function that is able to set the user's clipboard to the given text.
        -   ex. `player.setClipboard("abc")` will set the user's clipboard to "abc".
        -   On Chrome and Firefox, the text will be copied directly to the user's clipboard.
        -   On Safari and all iOS browsers, a popup will be triggered with a copy button allowing the user to copy the text to their clipboard.
    -   Tags that contain listeners will now display with a @ symbol in front of the tag name.
    -   Tags that contain formulas will now display with a = sign after the tag name.
    -   Removed the @ symbol from the first line in the code editor when editing a script.
    -   Added the ability to use an @ symbol while creating a new tag to prefill the editor with an @.
    -   Added the ability to use @ symbols in tags in `getTag()`, `setTag()`, `getBot()`, `getBots()`, `byTag()`, `shout()`, and `whisper()`.
    -   Added tag filters for listener tags and formula tags to the bot table.
    -   Added the ability to detect the `tags` variable in scripts as a reference to tags.
        -   This is useful for knowing when to update a formula.
        -   Also works with the `raw` variable.
        -   Limitations:
            -   Does not detect references via the `bot` or `this` variables. (e.g. `bot.tags.abc`)
            -   Does not detect references via other bots. (e.g. `otherBot.tags.abc`)
            -   Does not detect references if a function is called on the tag. (e.g. `tags.name.toString()`)
        -   If you need to work around the limitations, use the `getTag()` function.

## V0.11.15

### Date: 12/17/2019

### Changes:

-   Bug Fixes
    -   Fixed an issue where `player.replaceDragBot()` actions were not getting processed because some data was improperly formatted.
    -   Resolved issue with inventory not remaining in place on resizing.

## V0.11.14

### Date: 12/16/2019

### Changes:

-   **Breaking Changes**

    -   Removed `auxStackable` and replaced it with `auxPositioningMode`.
        -   `auxPositioningMode` has two possible values:
            -   `stack` - Indicates that the bot will stack on top of other bots (default)
            -   `absolute` - Indicates that the bot will ignore other bots when positioning.
    -   Removed the `createTemp()` function.
        -   It has been replaced with the `{ space: "value" }` mod.
        -   e.g. Instead of `createTemp()` you should use `create({ space: "tempLocal" })`.
    -   Removed the `cookie` bot. It has been replaced with the `local` space.
    -   Removed the following functions:
        -   `addToContextMod()`
        -   `removeFromContextMod()`
        -   `addToMenuMod()`
        -   `removeFromMenuMod()`
        -   `setPositionMod()`
        -   `from()`
            -   You can use a mod declaration with the new `getID()` function to achieve the same functionality:
            -   `{ auxCreator: getID(bot) }`
    -   Renamed the `createdBy()` filter function to `byCreator()`.

-   Improvements
    -   Added the `space` tag which indicates where a bot will be stored.
        -   The following spaces are currently available:
            -   `shared` - This space is shared among multiple users and is persistent. This is the default space for bots if not specified.
            -   `tempLocal` - This space is not shared and is cleared every time the browser refreshes.
            -   `local` - This space is kept on your device and is persistent.
        -   When creating a bot, you can set the space that it will be stored in using a `{ space: "value" }` mod.
            -   e.g. `create({ space: "local" })` will create a new bot in the `local` space.
            -   Creating a bot from another bot will inherit spaces. So cloning a `tempLocal` bot will produce another `tempLocal` bot. You can of course override this using a mod.
        -   You can search for bots in a specific space using the `bySpace()` filter function.
            -   e.g. `getBots(bySpace("local"))` will get all the bots in the `local` space.
            -   It is simply an alternative way to do `getBots(byTag("space", value))`.
    -   Added the following functions:
        -   `getID(bot)` gets the ID of a bot. If given a string, then that will be returned instead.
        -   `getJSON(data)` gets a JSON string for the given data.
-   Bug Fixes
    -   Resolved issue of orientation inverting then attepting to resize the inventory once the viewport has beeen panned.

## V0.11.13

### Date: 12/13/2019

### Changes:

-   Bug Fixes
    -   Fixed an issue where having duplicate bot atoms could cause the bot values to be locked because it would chose the wrong bot to update.

## V0.11.12

### Date: 12/12/2019

### Changes:

-   Bug Fixes
    -   Fixed an issue where script bots were not being converted back into normal bots correctly.

## V0.11.11

### Date: 12/12/2019

### Changes:

-   **Breaking Changes**

    -   Changed `create()` and `createTemp()` to automatically set `auxCreator` to the current `this` bot.
        -   `create()` no longer takes a bot/bot ID as the first parameter. Instead, you need to use the `from()` function to set the creator ID.
        -   e.g. `create(from(bot))`.
    -   Renamed all listen tags to not use the `()` at the end.
        -   Every tag is now the same. This means that `()` to the end of a tag does nothing special.
        -   i.e. There is no difference between a "normal" tag and a "listen" tag.
        -   Instead, tags can listen by prefixing their script with a `@` symbol.
        -   e.g. `player.toast("Hi!")` becomes `@player.toast("Hi!")`.
    -   Renamed `mod()` to `applyMod()`.
    -   Renamed `mod.addToMenu()` to `addToMenuMod()`.
    -   Renamed `mod.removeFromMenu()` to `removeFromMenuMod()`.
    -   Renamed `mod.addToContext()` to `addToContextMod()`.
    -   Renamed `mod.removeFromContext()` to `removeFromContextMod()`.
    -   Renamed `mod.setPosition()` to `setPositionMod()`.
    -   Renamed `mod.subtract()` to `subtractMods()`.
    -   Renamed `mod.import()` to `getMod()`.
    -   Removed `mod.export()`.

-   Improvements
    -   Added a `creator` variable to scripts and formulas which gets the bot that created the `this` bot.
        -   `creator` is null if the current bot has no creator.
    -   Added a `raw` variable to scripts and formulas which gets direct access to the `this` bot's tag values.
        -   This is similar to the `tags` variable but does not do any pre-processing on the tag value. This means you will get formula scripts back instead of the calculated formula values.
    -   Improved the `tags` variable to handle setting tag values on it.
        -   This lets you write scripts like `tags.name = "joe"` or `bot.tags.myContext = true`.
        -   Also works with the `raw` variable.
    -   Improved bots returned from `getBots()` and `getBot()` to support setting tag values on their `tags` property.
        -   This lets you write things like `myBot.tags.name = "bob"`.
        -   Should also work with bots in the `that` variable.
    -   Added a `data` variable which equals `that`.
    -   Added the `player.hideHtml()` function which hides the HTML modal.
    -   Added in inventory tags to limit panning movements on the inventory context: `auxContextInventoryPannableMinX`, `auxContextInventoryPannableMaxX`, `auxContextInventoryPannableMinY`, `auxContextInventoryPannableMaxY`.
    -   Reformatted new selection id logic by removing the `._` character from its return.

## V0.11.10

### Date: 12/9/2019

### Changes:

-   Bug Fixes
    -   Resolved issue of hidden tags showing up when no filter has been selected on the table.

## V0.11.9

### Date: 12/6/2019

### Changes:

-   **Breaking Changes**
    -   `removeTags()` now checks if a tag starts with the given search value.
        -   Previously it would check if the search value matched the first part of a tag up do the dot (`.`).
        -   Now, it will remove all tags that start with the given search value.
        -   e.g. `removeTags(bot, "hello")` will remove `hello`, `helloAbc`, and `helloX`.
    -   The bot table tag blacklist has been updated to support camel cased tags.
    -   Renamed several functions:
        -   Renamed `onAnyAction()` to `onChannelAction()`.
        -   Renamed `player.currentChannel()` to `player.getCurrentChannel()`.
        -   Renamed `player.currentContext()` to `player.getCurrentContext()`.
        -   Renamed `mod.apply()` to `mod()`.
            -   All the other `mod.` functions remain the same.
            -   ex. `mod.export()` still works.
    -   Renamed all of the built-in tags to use `camelCase` instead of `dot.case`.
        -   Renamed all the scene tags to channel tags.
            -   `aux.scene.color` is now `auxChannelColor`
            -   `aux.scene.user.player.color` is now `auxChannelUserPlayerColor`
            -   `aux.scene.user.builder.color` is now `auxChannelUserBuilderColor`
        -   Renamed `aux.inventory.height` to `auxInventoryHeight`.
        -   Renamed `aux.channel` to `auxChannel`.
        -   Renamed `aux.connectedSessions` to `auxConnectedSessions`.
        -   Renamed `aux.color` to `auxColor`.
        -   Renamed `aux.creator` to `auxCreator`.
        -   Renamed `aux.draggable` to `auxDraggable`.
        -   Renamed `aux.draggable.mode` to `auxDraggableMode`.
        -   Renamed `aux.stackable` to `auxStackable`.
        -   Renamed `aux.destroyable` to `auxDestroyable`.
        -   Renamed `aux.editable` to `auxEditable`.
        -   Renamed `aux.stroke.color` to `auxStrokeColor`.
        -   Renamed `aux.stroke.width` to `auxStrokeWidth`.
        -   Renamed `aux.line.to` to `auxLineTo`.
        -   Renamed `aux.line.width` to `auxLineWidth`.
        -   Renamed `aux.line.style` to `auxLineStyle`.
        -   Renamed `aux.line.color` to `auxLineColor`.
        -   Renamed `aux.label` to `auxLabel`.
        -   Renamed `aux.label.color` to `auxLabelColor`.
        -   Renamed `aux.label.size` to `auxLabelSize`.
        -   Renamed `aux.label.size.mode` to `auxLabelSizeMode`.
        -   Renamed `aux.label.anchor` to `auxLabelAnchor`.
        -   Renamed `aux.listening` to `auxListening`.
        -   Renamed `aux.shape` to `auxShape`.
        -   Renamed `aux.scale` to `auxScale`.
        -   Renamed `aux.scale.x` to `auxScaleX`.
        -   Renamed `aux.scale.y` to `auxScaleY`.
        -   Renamed `aux.scale.z` to `auxScaleZ`.
        -   Renamed `aux.image` to `auxImage`.
        -   Renamed `aux.iframe` to `auxIframe`.
        -   Renamed `aux.iframe.x` to `auxIframeX`.
        -   Renamed `aux.iframe.y` to `auxIframeY`.
        -   Renamed `aux.iframe.z` to `auxIframeZ`.
        -   Renamed `aux.iframe.size.x` to `auxIframeSizeX`.
        -   Renamed `aux.iframe.size.y` to `auxIframeSizeY`.
        -   Renamed `aux.iframe.rotation.x` to `auxIframeRotationX`.
        -   Renamed `aux.iframe.rotation.y` to `auxIframeRotationY`.
        -   Renamed `aux.iframe.rotation.z` to `auxIframeRotationZ`.
        -   Renamed `aux.iframe.element.width` to `auxIframeElementWidth`.
        -   Renamed `aux.iframe.scale` to `auxIframeScale`.
        -   Renamed `aux.progressBar` to `auxProgressBar`.
        -   Renamed `aux.progressBar.color` to `auxProgressBarColor`.
        -   Renamed `aux.progressBar.backgroundColor` to `auxProgressBarBackgroundColor`.
        -   Renamed `aux.progressBar.anchor` to `auxProgressBarAnchor`.
        -   Renamed `aux._selection` to `_auxSelection`.
        -   Renamed `aux._user` to `_auxUser`.
        -   Renamed `aux.user.active` to `auxUserActive`.
        -   Renamed `aux.version` to `auxVersion`.
        -   Renamed `aux._userChannel` to `_auxUserChannel`.
        -   Renamed `aux._userContext` to `_auxUserContext`.
        -   Renamed `aux._userInventoryContext` to `_auxUserInventoryContext`.
        -   Renamed `aux._userMenuContext` to `_auxUserMenuContext`.
        -   Renamed `aux._userSimulationsContext` to `_auxUserChannelsContext`.
        -   Renamed `aux._editingBot` to `_auxEditingBot`.
        -   Renamed `aux._selectionMode` to `_auxSelectionMode`.
        -   Renamed `aux.runningTasks` to `auxRunningTasks`.
        -   Renamed `aux.finishedTasks` to `auxFinishedTasks`.
        -   Renamed `aux.task.output` to `auxTaskOutput`.
        -   Renamed `aux.task.error` to `auxTaskError`.
        -   Renamed `aux.task.time` to `auxTaskTime`.
        -   Renamed `aux.task.shell` to `auxTaskShell`.
        -   Renamed `aux.task.backup` to `auxTaskBackup`.
        -   Renamed `aux.task.backup.type` to `auxTaskBackupType`.
        -   Renamed `aux.task.backup.url` to `auxTaskBackupUrl`.
        -   Renamed `aux.context` to `auxContext`.
        -   Renamed `aux.context.color` to `auxContextColor`.
        -   Renamed `aux.context.locked` to `auxContextLocked`.
        -   Renamed `aux.context.grid.scale` to `auxContextGridScale`.
        -   Renamed `aux.context.visualize` to `auxContextVisualize`.
        -   Renamed `aux.context.x` to `auxContextX`.
        -   Renamed `aux.context.y` to `auxContextY`.
        -   Renamed `aux.context.z` to `auxContextZ`.
        -   Renamed `aux.context.rotation.x` to `auxContextRotationX`.
        -   Renamed `aux.context.rotation.y` to `auxContextRotationY`.
        -   Renamed `aux.context.rotation.z` to `auxContextRotationZ`.
        -   Renamed `aux.context.surface.scale` to `auxContextSurfaceScale`.
        -   Renamed `aux.context.surface.size` to `auxContextSurfaceSize`.
        -   Renamed `aux.context.surface.minimized` to `auxContextSurfaceMinimized`.
        -   Renamed `aux.context.surface.defaultHeight` to `auxContextSurfaceDefaultHeight`.
        -   Renamed `aux.context.surface.movable` to `auxContextSurfaceMovable`.
        -   Renamed `aux.context.player.rotation.x` to `auxContextPlayerRotationX`.
        -   Renamed `aux.context.player.rotation.y` to `auxContextPlayerRotationY`.
        -   Renamed `aux.context.player.zoom` to `auxContextPlayerZoom`.
        -   Renamed `aux.context.devices.visible` to `auxContextDevicesVisible`.
        -   Renamed `aux.context.inventory.color` to `auxContextInventoryColor`.
        -   Renamed `aux.context.inventory.height` to `auxContextInventoryHeight`.
        -   Renamed `aux.context.inventory.pannable` to `auxContextInventoryPannable`.
        -   Renamed `aux.context.inventory.resizable` to `auxContextInventoryResizable`.
        -   Renamed `aux.context.inventory.rotatable` to `auxContextInventoryRotatable`.
        -   Renamed `aux.context.inventory.zoomable` to `auxContextInventoryZoomable`.
        -   Renamed `aux.context.inventory.visible` to `auxContextInventoryVisible`.
        -   Renamed `aux.context.pannable` to `auxContextPannable`.
        -   Renamed `aux.context.pannable.min.x` to `auxContextPannableMinX`.
        -   Renamed `aux.context.pannable.max.x` to `auxContextPannableMaxX`.
        -   Renamed `aux.context.pannable.min.y` to `auxContextPannableMinY`.
        -   Renamed `aux.context.pannable.max.y` to `auxContextPannableMaxY`.
        -   Renamed `aux.context.zoomable` to `auxContextZoomable`.
        -   Renamed `aux.context.zoomable.min` to `auxContextZoomableMin`.
        -   Renamed `aux.context.zoomable.max` to `auxContextZoomableMax`.
        -   Renamed `aux.context.rotatable` to `auxContextRotatable`.
        -   Renamed `stripe.publishableKey` to `stripePublishableKey`.
        -   Renamed `stripe.secretKey` to `stripeSecretKey`.
        -   Renamed `stripe.charges` to `stripeCharges`.
        -   Renamed `stripe.successfulCharges` to `stripeSuccessfulCharges`.
        -   Renamed `stripe.failedCharges` to `stripeFailedCharges`.
        -   Renamed `stripe.charge` to `stripeCharge`.
        -   Renamed `stripe.charge.receipt.url` to `stripeChargeReceiptUrl`.
        -   Renamed `stripe.charge.receipt.number` to `stripeChargeReceiptNumber`.
        -   Renamed `stripe.charge.description` to `stripeChargeDescription`.
        -   Renamed `stripe.outcome.networkStatus` to `stripeOutcomeNetworkStatus`.
        -   Renamed `stripe.outcome.reason` to `stripeOutcomeReason`.
        -   Renamed `stripe.outcome.riskLevel` to `stripeOutcomeRiskLevel`.
        -   Renamed `stripe.outcome.riskScore` to `stripeOutcomeRiskScore`.
        -   Renamed `stripe.outcome.rule` to `stripeOutcomeRule`.
        -   Renamed `stripe.outcome.sellerMessage` to `stripeOutcomeSellerMessage`.
        -   Renamed `stripe.outcome.type` to `stripeOutcomeType`.
        -   Renamed `stripe.errors` to `stripeErrors`.
        -   Renamed `stripe.error` to `stripeError`.
        -   Renamed `stripe.error.type` to `stripeErrorType`.
-   Improvements
    -   Added the `renameTagsFromDotCaseToCamelCase()` function to help with updating bots from the old tag style to the new tag style.
        -   Use this function on bots that were using the old tag naming style but you want to use the new style.
        -   Note that this only renames the tags already existing on the bot. It does not fix any code that might be stored in the bot.
        -   Usage: `renameTagsFromDotCaseToCamelCase(bot)`
    -   Added the `bot` variable to all functions and formulas.
        -   Replacement for `this`.
    -   Added the `getMod()` function to be able to get all the tags on a bot.
        -   Returns a mod containing all the tag values on the bot.
        -   The returned mod is always up to date with the bot's current values.
        -   Calling `mod.export()` on the returned mod will save the tag code to JSON.
            -   For example, if you have a formula `=123`, then `mod.export(getMod(bot))` will return JSON containing `tag: "=123"` instead of `tag: 123`.
    -   Added the `tags` variable to all functions and formulas.
        -   This is a quick shortcut for `let tags = getMod(bot)` at the beginning of a script/formula.
        -   The `tags` variable has some caveats when used in formulas. Namely that the formulas won't be automatically updated when another tag referenced from the formula is updated. (Use `getTag()` for full support)
        -   Supports autocomplete for all tags.

## V0.11.8

### Date: 12/3/2019

### Changes:

-   Improvements
    -   Added a new system for managing causal trees.
        -   This new system has improvements for performance and reliability.
        -   It also adds support for revision history. (The controls will be coming in a future update)
        -   Every new channel will use the new system while old channels will continue to use the old one.
        -   Everything should function exactly the same as before.
    -   Changed the .aux file format.
        -   The new format is based on the bots state and is easily human readable/writable.
        -   This is different from the old format where a list of atoms was stored.
        -   Downloading a channel will give you a .aux file with the new format.
        -   Uploading a channel supports both the old format and the new format.

## V0.11.7

### Date: 11/27/2019

### Changes:

-   Improvements
    -   Changed the functionality of the table view's filterying system to be inverted.
    -   Attempting to drag a bot onto a bot with `aux.stackable` set to false will now cause the dragged bot to pass through the other bot as if it was not there.
-   Bug Fixes
    -   Resolved issue of player inventory resizing showing a reset on each change.
    -   Tag values that are objects are displayed as JSON.Stringified text. ie `{ field: "myValue" }`
        -   Known Issue: Modifying these displayed strings will convert the tag value to a string
    -   When Moving the camera via `player.MoveTo()`, the pan distance is now set correctly so pan limits are absolute.

## V0.11.6

### Date: 11/6/2019

### Changes:

-   Improvements
    -   Added the `server.setupChannel(channel, botOrMod)` function.
        -   This sends a `setup_channel` action to the server which, if executed using `action.perform()`, will create a channel if it doesn't already exist and place a clone of the given bot or mod in it.
        -   Takes 2 parameters:
            -   `channel` - The channel that should be created.
            -   `botOrMod` - (Optional) The bot or mod that should be cloned and placed inside the new channel. `onCreate()` is triggered after the bot or mod is created so you can use that to script custom setup logic.
        -   As mentioned above, you have to receive the `device` action in `onAnyAction()` and do an `action.perform(that.action.event)` to allow channels to be setup via this function.

## V0.11.5

### Date: 10/31/2019

### Changes:

-   Improvements
    -   Added the `player.replaceDragBot(botOrMod)` function.
        -   When used inside of `onBotDrag()` or `onAnyBotDrag()`, it will set the bot/mod that the user is dragging.
        -   Use this to implement clone or cloneAsMod style functionality.
    -   Added the ability to create temporary bots using the `createTemp()` function.
        -   This function behaves exactly the same as `create()` but the created bot is temporary, which means it won't be shared and will be deleted upon refresh.
-   Changes
    -   Renamed `aux.movable` to `aux.draggable`.
        -   `aux.draggable` now only woks with `true` and `false` values.
        -   The `pickup` and `drag` options have been moved to a new tag `aux.draggable.mode`.
        -   The `clone` and `cloneMod` options have been removed.
            -   You will need to use the new `player.replaceDragBot()` API to replicate `clone` and `cloneMod` behavior.
    -   Removed the `aux.mergeable` tag.
        -   It has been replaced with the `aux.stackable` tag.
    -   Removed the `aux.mod` and `aux.mod.mergeTags` tags.
    -   Renamed the `local` bot to the `cookie` bot.
        -   This is supposed to help make it clear that the bot data is stored in the browser and will be cleared when the browser's data is cleared.
    -   Renamed the `aux.users` context to `aux-users`.
    -   Added the `aux.inventory.height` tag which controls the default height of the inventory on all contexts when set of the config bot.
        -   The `aux.context.inventory.height` tag has been updated to only work on the context bot.
    -   Removed names from the other player frustums.
    -   Removed `aux.whitelist`, `aux.blacklist`, and `aux.designers`.
-   Bug Fixes
    -   Fixed an issue that would cause duplicate users to be created all the time.
    -   Fixed an issue that prevented other users from being rendered.
    -   Fixed an issue that caused all users to use channel designer colors.

## V0.11.4

### Date: 10/29/2019

### Changes:

-   Bug Fixes
    -   Fixed an issue in production builds that pre-processed the QR Code scanner code with babel. As a result, async code in the QR Code scanner failed because the babel polyfill is not being used.

## V0.11.3

### Date: 10/28/2019

### Changes:

-   Improvements
    -   Improved the vendor JavaScript bundle size by removing unused code.
        -   Refactored `three-vrcontroller-module` to use the `three` package instead of `three-full` so we don't duplicate Three.js.
        -   Removed unused shims (PEP.js, `webrtc-adapter`).
        -   Refactored `lodash` imports to directly import the modules that are used.
            -   This helps with dead code eliminiation.
    -   Added the ability to save and load files.
        -   New functions:
            -   `server.saveFile(filename, data, options)`
                -   `filename` is a string and should start with `/drives/`.
                -   `data` is a string of the data to store.
                -   `options` is an object with the following properties:
                    -   `callbackShout` A shout that should happen on the server when the file is done saving.
                    -   `overwriteExistingFile` A boolean that indicates if existing files should be overwritten. (defaults to false)
            -   `server.loadFile(filename, options)`
                -   `filename` is a string and should start with `/drives/`.
                -   `options` is an object with the following properties:
                    -   `callbackShout` A shout that should happen on the server when the file is done loading.
        -   Note that the save file and load file tasks must be enabled via the `onAnyAction()` listener.
            -   You can enable it via using this code:
            ```javascript
            if (that.action.type === 'device') {
                if (
                    ['save_file', 'load_file'].indexOf(
                        that.action.event.type
                    ) >= 0
                ) {
                    action.perform(that.action.event);
                }
            }
            ```
        -   All files from USB drives are stored under the `/drives` directory and the USB drives themselves are numbered starting with 0.
            -   To load a file from USB drive #1, use `server.loadFile("/drives/0/myFile")`.
            -   To save a file to USB drive #2, use `server.saveFile("/drives/1/myFile", data)`.
    -   Removed several options from the side menu:
        -   Removed the channel name from the top of the menu.
        -   Removed the login status from the top of the menu.
        -   Removed the login/logout options from the menu.
            -   The "Logout" option will still be available if you are logged in as a non-guest.
            -   Once you are logged out, then the option will dissapear.
        -   Removed the "Add Channel" option from the menu in AUXPlayer.
-   Bug Fixes
    -   Fixed an issue that prevented the `removeTags()` function from working when given an array of bots.

## V0.11.2

### Date: 10/23/2019

### Changes:

-   Improvements
    -   Improved initial loading time by up to 70%.
    -   Added the ability to choose which camera is used for QR and Barcode scanning.
        -   The following functions have been improved:
            -   `player.openQRCodeScanner(camera)`
            -   `player.openBarcodeScanner(camera)`
        -   The `camera` parameter is optional and takes 2 values: `"front"` or `"rear"`.
    -   Add the `LOCAL_IP_ADDRESS` environment variable which controls the private IP Address that the directory client reports.
    -   Added the ability to serve files from an external folder.
        -   Makes it easy for us to map USB drives into the folder and have them be automatically served to AUX users.
-   Changes
    -   User bots no longer register their own context. Instead, a new bot has been created to host the `aux.users` context.
        -   Improves performance of AUXes with many user bots with the same username.
        -   Existing user bots are not affected. They will be deleted automatically if given enough time. Alternatively, you can delete them using `destroy(getBots("#aux._user"))`.
-   Bug Fixes
    -   Fixed an issue where bots would have the incorrect height because of conflicts in a caching mechanism.
    -   Audio will now trigger on ios devices and on the safari browser.

## V0.11.1

### Date: 10/21/2019

### Changes:

-   Improvements
    -   Added in `player.playSound()` function, will play a sound, given by the url path, once.
-   Bug Fixes
    -   Fixed issue where default panning tag locked the vertical movement in player.

## V0.11.0

### Date: 10/18/2019

### Changes:

-   Improvements
    -   Made the menu item count badge a lighter gray.
    -   Removed the item count badge from the menu.
    -   Removed the dropdown aspect of the menu.
-   Changes

    -   Made the menu item count badge a lighter gray.
    -   Removed the admin channel and admin-channel specific functionality.
        -   This means that there are no more user account bots or channel bots.
            -   You can login as anyone from any device without requiring additional authentication.
            -   You can access any channel. No need to create a channel first. (because there are no channel bots anymore)
            -   The connection counts are now stored in the config bot of the channel.
            -   Connection limits no longer work since they were set on the channel bot in the admin channel.
            -   Username whitelists and blacklists still work, but they rely on client-side script execution instead of server-side execution.
        -   It also means there is no admin role. For now, everyone has admin permissions.
        -   `action.perform()` now needs to be used to run actions on the server.
            -   You can send an action to the server using the `remote()` function.
            -   The server will receive the action in its `onAnyAction()` as `that.action.type === "device"`
            -   `onAnyAction()` has to detect remove events and execute the inner action via `action.perform(that.action.event)`.
        -   The following functions have been removed:
            -   `server.grantRole()`
            -   `server.revokeRole()`
        -   The following functions are not executed by default and require a custom `onAnyAction()` to handle them.
            -   `server.backupAsDownload()`
            -   `server.backupToGithub()`
            -   `server.shell()`
        -   `server.backupAsDownload()` has been updated to accept a "session selector" which determines which session the ZIP file should be sent to.
            -   ex. `server.backupAsDownload({ username: getTag(player.getBot(), "#aux._user") })`
        -   Removed the `aux._lastEditedBy` tag.
            -   This tag was automatically set to the ID of the user whenever a bot was edited.
            -   Currently, it is extra cruft that is not needed and could be easily implemented via `onAnyAction()`.
    -   Centered the menu above the player inventory.
    -   Increased menu text size.
    -   Added in new camera range tags: `aux.context.zoomable.min`, `aux.context.zoomable.max` `aux.context.pannable.min.x`, `aux.context.pannable.max.x`, `aux.context.pannable.min.y`, `aux.context.pannable.max.y`.

-   Bug Fixes
    -   Removed hidden inventory dragging hitboxes when inventory is set to non-visible.

## V0.10.10

### Date: 10/11/2019

### Changes:

-   Bug Fixes
    -   Fixed an issue where sometimes DependencyManager would be given a bot that was undefined which would crash the simulation.

## V0.10.9

### Date: 10/11/2019

### Changes:

-   Bug Fixes
    -   Fixed the ability to make other users admins.

## V0.10.8

### Date: 10/09/2019

### Changes:

-   Improvements
    -   Added a Content-Security-Policy to HTML Modals which prevents them from including scripts of any kind.
        -   This prevents malicious users from executing cross-channel scripting attacks.
        -   Scripts are still allowed in iframes loaded from external domains. (like youtube)
-   Bug Fixes
    -   Disabled the site-wide Content-Security-Policy.
        -   Many devices enforce Content-Security-Policy differently and so it is difficult to find an option which is secure and compatible.

## V0.10.7

### Date: 10/09/2019

### Changes:

-   Bug Fixes
    -   Added a workaround for an issue with Amazon Kindle tablets that caused the Content-Security-Policy to not work correctly.
        -   Downside is that security is less effective since now HTML modals can load whatever scripts they want. (XSS threat)
        -   As a result, this workaround is only applied to Kindle devices.

## V0.10.6

### Date: 10/08/2019

### Changes:

-   Bug Fixes
    -   Fixed labels.

## V0.10.5

### Date: 10/08/2019

### Changes:

-   Improvements
    -   Added the `player.showHtml(html)` function that shows a modal with the given HTML.
        -   Optimized for embedding YouTube videos but works with any arbitrary HTML.
        -   Embedding JavaScript is not supported.
-   Bug Fixes
    -   Fixed an issue that prevented tabs with the same URL from seeing each other's changes to the local bot.

## V0.10.4

### Date: 10/08/2019

### Changes:

-   Improvements
    -   Added `onAnyAction()` action tag to intercept and change actions before they are executed.
        -   `onAnyAction()` runs for every action, including when a bot is created, changed, or deleted.
        -   Every action is an object with a `type` property.
            -   The `type` property is a string that indicates what the action does.
            -   Here is a partial list of types:
                -   `add_bot`: A bot should be added (i.e. created).
                -   `remove_bot`: A bot should be removed (i.e. deleted).
                -   `update_bot`: A bot should be updated.
                -   `apply_state`: The given bot state should be applied. (i.e. a set of bots should be created/updated)
                -   `shout`: A shout should be executed.
                -   `show_toast`: A toast message should be shown on the device.
                -   `show_barcode`: A barcode should be shown.
                -   `tween_to`: The camera should be tweened to show a bot.
        -   `that` is an object with the following properties:
            -   `action`: The action that is going to be executed.
        -   Forking a channel clears the `onAnyAction()` on the config bot.
            -   This is so that you can recover from broken states and also gives the person who forked the AUX full control over the fork.
    -   Added two new script functions:
        -   `action.reject(action)`: Prevents the given action from being performed. Returns the rejection action.
        -   `action.perform(action)`: Adds the given action to the performance queue so it will be performed. This can be used to re-enable an action after it has been rejected (you can also reject the rejection action). Returns the action that will be performed.
    -   Added a `local` bot which is stored in the browser's local storage.
        -   The `local` bot is a bot that is unique to the device and channel.
        -   You can access the bot by querying for it: `getBot("#id", "local")`.
    -   Renamed `onShout()` to `onAnyListen()`.
    -   Added `onListen()` which is an alternative to `onAnyListen()` that is only called on the targeted bots.
    -   Added ability to set duration of toast, `plater.toast("message", durationNum)`.
    -   Made the background for the menu label gray.

## V0.10.3

### Date: 10/04/2019

### Changes:

-   Improvements
    -   Added tags to control panning, zooming, and rotating the main camera.
        -   `aux.context.pannable`: Controls whether the main camera is able to be panned.
        -   `aux.context.zoomable`: Controls whether the main camera is able to be zoomed.
        -   `aux.context.rotatable`: Controls whether the main camera is able to be rotated.
    -   Added `player.moveTo()` to instantly tween the camera to a bot.
        -   In the future, custom tween durations will be supported.
    -   Changed the low camera angle limit to 32 degrees from 10 degrees.
    -   `onCombineExit` action will now fire alongside the `onCombine` action.
    -   Newly created contexts will no longer be autoselected.
    -   Toast messages will now only remain on screen for 2 seconds.
    -   Added the ability to send webhooks from the server.
        -   You can also tell the server to send a webhook via `remote(webhook())`.
        -   This is useful for getting around CORS issues.
-   Bug Fixes
    -   Fixed `player.tweenTo()` to not change the zoom level when it is not specified.
    -   Tweens will now work better with the `onPlayerEnterContext` action.

## V0.10.2

### Date: 09/27/2019

### Changes:

-   Bug Fixes
    -   Resolved issues with context changing affecting base simulation identifier.
    -   Invoke a camera reset upon changing contexts via `player.goToContext()`.

## V0.10.1

### Date: 09/26/2019

### Changes:

-   Improvements
    -   Browser tab will now update to correct context when switched to with `player.goToContext()`.
-   Bug Fixes
    -   Resolved error in inventory setup causing runtime issues.

## V0.10.0

### Date: 09/25/2019

### Changes:

-   Improvements
    -   Added the ability to send and receive webhooks.
        -   Send webhooks using the following functions:
            -   `webhook(options)` - options is an object that takes the following properties:
                -   `method` - The HTTP Method that should be used for the request.
                -   `url` - The URL that the request should be made to.
                -   `responseShout` - (Optional) The shout that should happen when a response is received from the server.
                -   `headers` - (Optional) The HTTP headers that should be sent with the request.
                -   `data` - (Optional) The data that should be sent with the request.
            -   `webhook.post(url, data, options)` - Sends a HTTP Post request.
                -   `url` - The URL that the request should be made to.
                -   `data` - (Optional) The data that should be sent with the request.
                -   `options` - (Optional) An object that takes the following properties:
                    -   `responseShout` - (Optional) The shout that should happen when a response is received from the server.
                    -   `headers` - (Optional) The headers that should be sent with the request.
        -   Receive webhooks by registering a handler for the `onWebhook()` action and send requests to `https://auxplayer.com/{context}/{channel}/whatever-you-want`.
            -   `onWebhook()` is shouted to the channel that the request was made to and `that` is an object with the following properties:
                -   `method` - The HTTP Method that the request was made with.
                -   `url` - The URL that the request was made to.
                -   `data` - The JSON data that the request included.
                -   `headers` - The HTTP headers that were included with the request.
    -   Added the ability to spy on shouts and whispers via the `onShout()` event.
        -   `onShout()` is executed on every bot whenever a shout or whisper happens.
            -   It is useful for tracking what shouts are being made and modifying responses.
            -   Also useful for providing default behaviors.
            -   `that` is an object with the following properties:
                -   `name` is the name of the action being shouted.
                -   `that` is the argument which was provided for the shout.
                -   `targets` is an array of bots that the shout was sent to.
                -   `listeners` is an array of bots that ran a script for the shout.
                -   `responses` is an array of responses that were returned from the listeners.
    -   Added events to notify scripts when channels become available.
        -   The following events have been added:
            -   `onChannelSubscribed()` - happens the first time a channel is loaded. Sent to every channel that is currently loaded.
            -   `onChannelUnsubscribed()` - happens when a channel is unloaded. Sent to every channel that remains after the channel is unloaded.
            -   `onChannelStreaming()` - happens when a channel is connected and fully synced. Sent to every channel that is currently loaded.
            -   `onChannelStreamLost()` - happens when a channel is disconnected and may not be fully synced. Sent to every channel that is currently loaded.
            -   For all events, `that` is an object with the following properties:
                -   `channel` - The channel that the event is for.
        -   The following events have been removed:
            -   `onConnected()`
            -   `onDisconnected()`
    -   Added in tags to change the state of the inventory's camera controls:
        -   `aux.context.inventory.pannable` enables and disables the inventory's ability to pan, off by default.
        -   `aux.context.inventory.resizable` enables and disables the inventory's drag to resize functionality, on by default.
        -   `aux.context.inventory.rotatable` enables and disables the inventory's ability to rotate, on by default.
        -   `aux.context.inventory.zoomable` enables and disables the inventory's ability to zoom, on by default.
-   Bug Fixes
    -   Resolved issue with the near cliiping plane for the sheet's minifile image.
    -   Resolved issues with the create empty bot button not functioning sometimes on mobile.

## V0.9.40

### Date: 09/20/2019

### Changes:

-   Improvements
    -   Reworked the login functionality to use popups instead of dedicated pages.
        -   The login page has been split into two popups:
            -   The login popup (account selector).
            -   The authorization popup (QR Scanner).
        -   The login popup has the following functions:
            -   It can be opened by the "Login/Logout" button in the menu.
            -   It will display a list of accounts that can be used to login.
            -   If no accounts are available, then a username box will be shown.
            -   If accounts are available, a new account can be added by clicking the "+" button at the bottom of the list.
            -   At any time, the user can close the popup to keep their current login.
            -   They can also select the "Continue as Guest" option to login as a guest.
        -   The authorization popup has the following functions:
            -   It is opened automatically when the user needs to scan an account code.
            -   It contains the QR Code scanner to scan the account code.
            -   It also contains an input box to manually enter the code.
            -   Closing the popup automatically logs the user in as a guest.
    -   Made the account QR Code blue.
    -   Added the ability to click the account QR Code to copy it to the clipboard.
-   Bug Fixes
    -   Fixed a couple communication issues between the server and client during login.
        -   One such issue could potentially leave the client in state where future changes would not be synced to the server.

## V0.9.39

### Date: 09/19/2019

### Changes:

-   Improvements
    -   Added support for accepting payments via Stripe.
        -   To get started with Stripe, first register for an account on [their website](https://dashboard.stripe.com/register).
        -   Second, copy your publishable key from the stripe dashboard and add it to the channel's config file in the `stripe.publishableKey` tag.
        -   Third, make a new channel. This will be the "processing" channel which will contain all the information actually needed to charge users for payments. And contain the code to actually complete a charge.
            -   In this channel, add your Stripe secret key to the config file in the `stripe.secretKey` tag.
        -   At this point, you are all setup to accept payments. Use the following functions:
            -   `player.checkout(options)`: Starts the checkout process for the user. Accepts an object with the following properties:
                -   `productId`: The ID of the product that is being purchased. This is a value that you make up to distinguish different products from each other so you know what to charge.
                -   `title`: The title message that should appear in the checkout box.
                -   `description`: The description message that should appear in the checkout box.
                -   `processingChannel`: The channel that payment processing should happen on. This is the channel you made from step 3.
                -   `requestBillingAddress`: Whether to request billing address information with the purchase.
                -   `paymentRequest`: Optional values for the "payment request" that gives users the option to use Apple Pay or their saved credit card information to checkout. It's an object that takes the following properties:
                    -   `country`: The two-letter country code of your Stripe account.
                    -   `currency`: The three letter currency code. For example, "usd" is for United States Dollars.
                    -   `total`: The label and amount for the total. An object that has the following properties:
                        -   `label`: The label that should be shown for the total.
                        -   `amount`: The amount that should be charged in the currency's smallest unit. (cents, etc.)
            -   `server.finishCheckout(options)`: Finishes the checkout process by actually charging the user for the product. Takes an object with the following properties:
                -   `token`: The token that was produced from the `onCheckout()` call in the processing channel.
                -   `amount`: The amount that should be charged in the currency's smallest unit.
                -   `currency`: The three character currency code.
                -   `description`: The description that should be included in the receipt.
                -   `extra`: Extra data that should be sent to the `onPaymentSuccessful()` or `onPaymentFailed()` actions.
        -   Additionally, the following actions have been added:
            -   `onCheckout()`: This action is called on both the normal channel and the processing channel when the user submits a payment option to pay for the product/service. `that` is an object with the following properties:
                -   `token`: The Stripe token that was created to represent the payment details. In the processing channel, this token can be passed to `server.finishCheckout()` to complete the payment process.
                -   `productId`: The ID of the product that is being purchased. This is useful to determine which product is being bought and which price to charge.
                -   `user`: (Processing channel only) Info about the user that is currently purchasing the item. It is an object containing the following properties:
                    -   `username`: The username of the user. (Shared for every tab & device that the user is logged into)
                    -   `device`: The device ID of the user. (Shared for every tab on a single device that the user is logged into)
                    -   `session`: The session ID of the user. (Unique to a single tab)
            -   `onPaymentSuccessful()`: This action is called on the processing channel when payment has been accepted after `server.finishCheckout()` has completed. `that` is an object with the following properties:
                -   `bot`: The bot that was created for the order.
                -   `charge`: The info about the charge that the Stripe API returned. (Direct result from [`/api/charges/create`](https://stripe.com/docs/api/charges/create))
                -   `extra`: The extra info that was included in the `server.finishCheckout()` call.
            -   `onPaymentFailed()`: This action is called on the processing channel when payment has failed after `server.finishCheckout()` was called. `that` is an object with the following properties:
                -   `bot`: The bot that was created for the error.
                -   `error`: The error object.
                -   `extra`: The extra info that was included in the `server.finishCheckout()` call.
    -   Added the ability to send commands directly to users from the server via the `remote(command, target)` function.
        -   For example, calling `remote(player.toast("hi!"), { username: 'test' })` will send a toast message with "hi!" to all sessions that the user "test" has open.
        -   This is useful for giving the user feedback after finishing the checkout process.
        -   Currently, only player commands like `player.toast()` or `player.goToURL()` work. Shouts and whispers are not supported yet.

## V0.9.38

### Date: 09/16/2019

### Changes:

-   Improvements
    -   Added the ability for the directory client to automatically connect to an AUX Proxy.
        -   Can be controlled by using the `PROXY_TUNNEL` environment variable which should be set to the WebSocket URL that the client should try to tunnel to.
        -   Also needs to have the `UPSTREAM_DIRECTORY` environment variable set to the URL of the directory that the client should register with and get its tokens from.
        -   The `casualsimulation/aux-proxy` docker image is a tunnel server that can handle automatically accepting and managing tunnels for directory clients.
        -   For example, you can get a basic tunnel system going by setting up the `casualsimulation/aux-proxy` docker image at a URL like `proxy.auxplayer.com` and setting the `PROXY_TUNNEL` environment variable for the `casualsimulation/aux` image to `wss://proxy.auxplayer.com`.
            -   When the client grabs a token from the configured `UPSTREAM_DIRECTORY`, it will then try to connect to `wss://proxy.auxplayer.com` to establish a tunnel for the `external-{key}` subdomain.
            -   Once the tunnel is established, any traffic directed at `external-{key}.auxplayer.com` which is routed to the same server that hosts `proxy.auxplayer.com` will be forwarded onto the tunnel client which will then server the AUX experience.
            -   In effect, this lets a AUXPlayer experience hosted from an internal network be accessible from outside the network via using a reverse tunnel server. (This lets us get around NAT without things like UPNP)
-   Bug Fixes
    -   Copying the workspace will now copy the context bot as well.
    -   Removing a bot via code it should no longer set the selection to a mod.

## V0.9.37

### Date: 9/13/2019

### Changes:

-   Improvements
    -   Added an AUX Proxy web service that can temporarilly authorize a proxy connection for a local AUX.
    -   Added a package that provides the ability to create tunnels via websockets.

## V0.9.36

### Date: 9/13/2019

### Changes:

-   Bug Fixes
    -   Fixed an issue with dragging files on a non-default grid scale in AUXPlayer.

## V0.9.35

### Date: 9/11/2019

### Changes:

-   Improvements
    -   Changing the player inventory's height via the height slider will now set the inventory items to be correctly bottom aligned.
-   Bug Fixes
    -   Resolved issues with dragging bots and minimized contexts onto the background in builder.
    -   Resolved issues with sizing differences of the player inventory between pc and mobile platforms.
    -   Fixed the directory client to send the correct IP Address.
    -   Fixed the directory service to handle errors when sending webhooks.

## V0.9.34

### Date: 9/10/2019

### Changes:

-   Improvements
    -   Added the ability to set which IP Addresses should be trusted as reverse proxies.
        -   Setting this value will allow the server to determine the actual IP Address of visiting users and which protocol they are actually using to load data.
        -   Can be controlled with the `PROXY_IP_RANGE` environment variable.
            -   Supports a single IP Address, or a CIDR IP Address range.

## V0.9.33

### Date: 9/10/2019

### Changes:

-   Improvements
    -   Added a service which can send information to the configured directory at periodic intervals.
        -   By default, the information gets sent on startup and every 5 minutes afterwards.
            -   `key`: The SHA-256 hash of the hostname plus the loopback interface's MAC address.
            -   `password`: The password that was generated on the device to authenticate to the directory.
            -   `publicName`: The hostname of the device.
            -   `privateIpAddress`: The IPv4 Address of the first non-loopback interface sorted by interface name. This is supposed to be the LAN IP that the device has.
        -   The directory that the client reports to (the upstream) can be configured using the `UPSTREAM_DIRECTORY` environment variable. If it is not set, then the client is disabled in production.

## V0.9.32

### Date: 9/10/2019

### Changes:

-   Improvements
    -   Changed and condensed the action tags: `onDropInContext()`, `onAnyDropInContext()`, `onDropInInventory()`, `onAnyDropInInventory()`, `onDragOutOfContext()`, `onAnyDragOutOfContext()`, `onDragOutOfInventory()` and `onAnyDragOutOfInventory()` to `onBotDrop()`, `onAnyBotDrop()`, `onBotDrag()`, `onAnyBotDrag()`.
    -   Setup new 1x7 player inventory layout, works with dynamic changes to width, currently not working with dynamic changes to height.
    -   Changed range of `aux.context.inventory.height` from 0 to 1 to instead be 1 to 10 defining the default number of rows to view in the inventory on page load.
    -   Added an API for the AUX Directory.
        -   Stores a list of AUXes and their IP addresses to make it easy to discover AUXPlayers that share the same public IP address with you.
        -   Controllable with the `DIRECTORY_TOKEN_SECRET` and `DIRECTORY_WEBHOOK` environment variables.
        -   If the `DIRECTORY_TOKEN_SECRET` environmenv variable is not specified, then the directory API will not be enabled.
        -   Make sure to use a long secure random value for the `DIRECTORY_TOKEN_SECRET`.
        -   The `DIRECTORY_WEBHOOK` variable specifies the URL that updated entry information should be POSTed to.
            -   The message contains a JSON object with the following data:
                -   `key`: The key/hash that the uniquely identifies the AUX that was updated.
                -   `externalIpAddress`: The external (public facing) IP Address that the AUX is using.
                -   `internalIpAddress`: The internal (non-public facing) IP Address that the AUX is using.
        -   The following API Endpoints have been added:
            -   `GET /api/directory`
                -   Gets a list of AUXPlayers that share the same public IP Address as you.
                -   Each entry in the list contains the name of the AUXPlayer and the URL that it can be accessed at.
            -   `PUT /api/directory`
                -   Creates / Updates the entry for an AUXPlayer.
                -   The request must contain the following values as a JSON object:
                    -   `key`: The unique key identifying the AUXPlayer. Recommended to use a hash of the MAC address and hostname.
                    -   `privateIpAddress`: The local network IP Address that has been assigned to the AUXPlayer.
                    -   `publicName`: The name that can be shown to other users publicly.
                    -   `password`: The password that is required to update the record. If this is the first request for the `key` then the password will be saved such that the record can only be updated in the future when given the same password.
-   Bug Fixes
    -   Unbound `aux.context.player.rotation.x` and `aux.context.player.rotation.y` from one another to let the user only need to fill in one of the fields for player's initial rotation to work.

## V0.9.31

### Date: 9/05/2019

### Changes:

-   Improvements
    -   Added in a `mod.subtract` function to removed certain tags defined by a mod.
    -   Added the ending grid position to the drag and drop context actions.
    -   Added the new `createdBy()` function that get the filter of bots that have been created by another bot.
    -   Set the drag and drop actions to return more consistant variables.
    -   Removed the hamburger menu icon and the menu text from the player's menu.
    -   Player's menu will now open then items are added to it from an empty state.
    -   Removed unneeded function from the project: `getBotsInContext`, `getBotsInStack`, `getFilessAtPosition`, `getNeighboringBots`.
-   Bug Fixes
    -   Set the bot in the drag and drop actions to no longer return multiple bots.
    -   Cleaned up missed text artifact on the loading popup in player.
    -   Setting the initial zoom of the player in the context without setting anything for the rotation will no longer rotate the initial player.
    -   Resolved issue with wall height not getting set correctly when the context the bot is on is moved vertically.
    -   Fix issue with the bot returned from a drag and drop action.
    -   Sheet will now remain open when deleting a bot.
    -   Fixed `onCombine()` actions to pass the other bot as `that.bot`.

## V0.9.30

### Date: 08/28/2019

### Changes:

-   Improvements
    -   Split the player inventory's resizing bar into two and placed them at the top corners of the inventory.
    -   Halved the inventory's gap spacing when on moble for a larger inventory.
    -   Improved the label textbox to resize to fix bot that have a high width value.
    -   The drop action tags: `onDropInContext()`, `onAnyDropInContext()`, `onDropInInventory()` and `onAnyDropInInventory()` now return the previous context the bots were in before the drop.
    -   Allow the context to set the player's default zoom with the tag `aux.context.player.zoom` and its rotation with the tags `aux.context.player.rotation.x` and `aux.context.player.rotation.y`.
    -   Changed the loading popup to have improved readability and removed wanted information from the player's loading popup.
    -   Added the ability to show and scan barcodes.
        -   Barcodes can be shown via the `player.showBarcode(code, format)` function.
            -   The `format` parameter accepts the following options:
                -   [`code128`](https://en.wikipedia.org/wiki/Code_128) (Code 128) (default)
                -   [EAN](https://en.wikipedia.org/wiki/International_Article_Number)
                    -   `ean13` (EAN-13)
                    -   `ean8` (EAN-8)
                    -   `upc` (UPC-A)
                -   [`itf14`](https://en.wikipedia.org/wiki/ITF-14) (ITF-14)
                -   [`msi`](https://en.wikipedia.org/wiki/MSI_Barcode) (MSI)
                -   [`pharmacode`](https://en.wikipedia.org/wiki/Pharmacode) (Pharmacode)
                -   [`codabar`](https://en.wikipedia.org/wiki/Codabar) (Codabar)
        -   The barcode scanner can be opened via the `player.openBarcodeScanner()` function.
            -   The following barcode types can be scanned:
                -   Code 128
                -   Code 39
                -   Code 93
                -   EAN-13
                -   EAN-8
                -   UPC-A
                -   UPC-C
                -   Codeabar
            -   When a barcode is scanned the `onBarcodeScanned()` event will be sent containing the barcode that was detected.
            -   Also supports `onBarcodeScannerOpened()` and `onBarcodeScannerClosed()`.
    -   Added menus back to AUXPlayer.
    -   Added `byMod()` as an additional way to query bots.
        -   Convienent way to query bots by multiple tags at once.
        -   Usage:
            -   `getBots(byMod({ "aux.color": "red", "aux.scale": 2 }))` gets all the bots with `aux.color` set to `"red"` and `aux.scale` set to `2`.
            -   `getBots(byMod({ "aux.color": null, "aux.label": "Hi!" }))` gets all the bots without an `aux.color` but with `aux.label` set to `"Hi!"`.
-   Bug Fixes
    -   Resolved issue with new contexts adding an incorrect tag to the sheet.
    -   Changed the dynamic aspect ratio to a stable one for the inventory scaling.

## V0.9.29

### Date: 08/23/2019

### Changes:

-   Improvements
    -   Changed `hasFileInInventory()` function to `hasBotInInventory()`.
    -   Changed `onMerge()` action tag to `onMod()`.
    -   Changed `aux._editingFile` hidden tag to `aux._editingBot`.
    -   Gave the player inventory an offset from the bottom of the window so that it is floating.
    -   Deselecting one of 2 bots in multiselection mode will return the the sheet to single selection mode.
    -   Removed the direct aux view for now.
    -   Added new feature in sheet where clicking on a bot's tag will select all bots with that tag.
    -   Added a code editor.
        -   Loads only on desktop/laptop.
        -   For the best experience, use with the full size sheet.
        -   Features:
            -   Syntax highlighting for action tags and formulas.
                -   Normal tags don't get syntax highlighting.
            -   Syntax checking.
            -   Autocomplete for tags.
                -   Triggered by typing `#` or by pressing `Ctrl+Space`.
            -   Autocomplete for formula/action API functions.
                -   Triggered by typing or by pressing `Ctrl+Space`.
            -   Find references to API functions across actions/formulas.
                -   Trigger by putting the cursor on the tag and press `Shift+F12`.
            -   Find references to tags across actions/formulas.
                -   Trigger by putting the cursor on the tag and press `Shift+F12`.
            -   Auto formatting
                -   Trigger by typing `Alt+Shift+F`.
            -   Find & Replace
                -   Open the find tool by pressing `Ctrl+F`.
                -   Go to replace mode by toggling the arrow on the left side of the find tool.
        -   Other notes
            -   It is not currently possible to remove formulas using the code editor. Instead, you have to use the small tag input in the table to completely remove formulas.
    -   Changed menu button text of: `Channel doesn't exist. Do you want to create it?` to `Channel doesn't exist. Click here to create it.` for better user direction.
-   Bug Fixes
    -   Resolved issue of the `getBot()` function not working in the search bar.
    -   Allow the use of a channelID made up entirely of numbers.
    -   Resolved issue of `setTag()` not working with multiple files when fed a false or null value to set.
    -   Deleting a bot when in multiselection mode will no longer close the sheet.
    -   The `onPointerExit()` function will now execute before an `onPointerEnter()` function when hovering over multiple bots.
    -   Fixed issue in the `RemoveTags()` function where providing a string with a `.` in its tag section failed to remove the correct tags.
    -   The tag `aux.context` can now be set to a value type of boolean or number.
    -   Increased the timeout time on the `Create Channel` toast message to give it more processing time so it works more consistently.
    -   Fixed inconsistency between actual action tag `onAnyDropInContext` and what was appearing in the tag dropdown `onDropAnyInContext` to read correctly, and other similar cases of this.
    -   Changed the tag `aux.context.inventory.height` to work in the context bot's tag list.

## V0.9.28

### Date: 08/16/2019

### Changes:

-   Improvements
    -   Added the `onPointerUp()` action tag to fire on button release.
-   Bug Fixes
    -   Resolved issue where creating a new tag on one bot, deselecting all bots and attempting to add that same tag to a different bot resulted in a warning.
    -   Resolved issue stopping VR from functioning on Occulus Quest.

## V0.9.27

### Date: 08/14/2019

### Changes:

-   Improvements
    -   Added the context to the `that` of the `onAnyBotClicked()` action tag.
    -   Added the context to the `that` of the `onKeyDown()` and `onKeyUp` action tags.
    -   Removed the trashcan area that appears when dragging a bot.
    -   Added the bot and context to the `that` of the `onPointer` action tags.
    -   Improved the functionality of `getBots()` and `getBot()` by adding the ability to search by multiple parameters.
        -   [Github Issue](https://github.com/casual-simulation/aux/issues/8)
        -   The following functions have been added:
            -   `byTag(tag, value)`: Filters for bots that have the given tag and value.
            -   `inContext(context)`: Filters for bots that are in the given context.
            -   `inStack(bot, context)`: Filters for bots that are in the same stack as the given bot in the given context.
            -   `atPosition(context, x, y)`: Filters for bots that are at the given position in the given context.
            -   `neighboring(bot, context, direction)`: Filters for bots that are neighboring the given bot in the given context in the given direction.
            -   `either(filter1, filter2)`: Filters for bots that match either of the given filters.
            -   `not(filter)`: Filters for bots that do not match the given filter.
        -   As a result, it is now possible to use `getBots()` like this:
            -   `getBots(byTag("abc", 123), byTag("name", "test"))`
            -   `getBots(not(inContext("hello")))`
            -   `getBots(inContext("hello"), not(inStack(this, "hello")))`
            -   `getBots(atPosition("test", 1, 2))`
            -   `getBots(either(byTag("abc", true), byTag("def", true)))`
        -   You can still use the old syntax like `getBot("name", "bob")`.
    -   Improved the server to update a tag indicating whether a user is active or not.
        -   The tag is `aux.user.active` and is on every player bot.
        -   The user frustums have been updated to use this value for detecting if a player is active or not.
    -   Removed the depreciated tags: `aux.context.surface.grid`, `aux.context.surface.defaultHeight`, `aux.input`, `aux.input.target`, and `aux.input.placeholder`.
    -   Made the text editor in sheet go all way to the bottom of the screen when the sheet is toggled to fullscreen mode.
    -   Removed the `event()` function from action scripts.
-   Bug Fixes
    -   Destroying a bot will no longer keep a mod of the bot in the selection.
    -   Modballs will no longer appear as the file rendered when searching for bots.
    -   Added the missing `onPointerDown()` tag to the tag dropdown list.
    -   Fixed an issue that would cause the browser to be refreshed while in the process of Forking an AUX.
    -   The `player.currentChannel()` function will now work in builder.
    -   Fixed actions to be able to support using comments at the end of scripts.
    -   When clicking off of a search for config it will no longer show a mod being selected briefly.

## V0.9.26

### Date: 08/09/2019

### Changes:

-   Improvements
    -   Changed the "Subscribe to Channel" text to "Add Channel" in AUXPlayer.
    -   Changed the "powered by CasualOS" tagline to "CasualOS ☑️".
    -   Added the ability to copy/paste bots directly onto surfaces.
    -   Control clicking a bot and attempting to drag it will now result in cloning the bot.
    -   Removed the outline bars on the player inventory.
    -   Dragging files in AUXPlayer now pulls the selected bot out of the stack.
    -   Updating the `aux.scale.z` or `{context}.z` values on bots now updates the other bots in the same stack.
    -   Improved the sheet to show the filter buttons for every tag namespace.
    -   Added the ability to undo destroying a bot from the sheet.
    -   Changed the "channel does not exist" message to include a better call to action.
    -   Zooming and rotation from a `player.tweenTo()` call can now be canceled by user input.
-   Bug Fixes
    -   The zoom value and orbital values of the `player.tweenTo()` function have been clamped to their set limits to avoid issues.
    -   The inconsistancy of zoom number input between perspective and orthographic cameras with the `tweenTo` function has been fixed.
    -   Fixed the create channel button to refresh the page so that the channel is properly loaded.

## V0.9.25

### Date: 08/08/2019

### Changes:

-   Bug Fixes
    -   Fixed a spelling error in the hamburger menu.
    -   Fixed an issue that would cause recursive formulas to lock-up the channel.

## V0.9.24

### Date: 08/08/2019

### Changes:

-   Improvements
    -   Changed `onPlayerContextEnter()` to `onPlayerEnterContext()`.
    -   Added `player.currentChannel()` for users to query the channel id in player.
-   Bug Fixes
    -   Dragging a mod should no longer show a change in the scale.
    -   Fixed an issue that would show the wrong username if logging in as a guest.
    -   Fixed the "Fork Channel" button to create the new channel.
    -   Changed the "Fork Channel" and "Clear Channel" buttons to only allow admins to run them.
    -   Fixed an issue that would cause the tag input boxes to not accept typing an `=` sign as the first character.
    -   Fixed the `Destroyed {bot ID}` messages to not show when the bot doesn't actually get destroyed.
    -   Getting the mod of a recently changed file will no longer be missing tags.
    -   Fixed isse with new tag input remaining open when verifying a tag vai the enter key.
    -   Fixed issue where `aux.stackable` being false stopped mods from being applied to the bot, mods can now be applied.

## V0.9.23

### Date: 08/06/2019

### Changes:

-   Improvements
    -   Changed `Clear Mod` to `Reset` in the sheet.
    -   Allow the clicking on a bot in the sheet in single selection mode to deselect the bot.
    -   Changed `onCombine()` action tag to `onCombine(#tag:"value")` and set the autofill to not auto add this tag to the sheet.
    -   Added the `aux.context.devices.visible` to allow the hiding of user bots in the player.
-   Bug Fixes
    -   Dragging a bot with no bot selected will no longer select a mod of the dragged bot.

## V0.9.22

### Date: 08/06/2019

### Changes:

-   Improvements
    -   Changed `{context}.index` to `{context}.sortOrder`.
    -   Added another variable to `onClick()` action tag to return a context.
    -   Added another variable to `onCombineEnter()` and `onCombineExit()` action tags to return a context.
    -   Added `onAnyPlayerContextEnter` to trigger on every bot when a player joins a context and changed `onPlayerContextEnter` to trigger on the player bot that joins a context.

## V0.9.21

### Date: 08/05/2019

### Changes:

-   Improvements
    -   Improved the `server.shell()` command to output a bot to the `aux.finishedTasks` channel with the results of the command.
    -   Added the ability to backup channels to Github using Gists.
        -   You can trigger a backup by running `server.backupToGithub(token)` as an admin from the admin channel.
        -   The `token` parameter should be replaced with a string containing a [personal access token](https://help.github.com/en/articles/creating-a-personal-access-token-for-the-command-line) from the account you want the backup to upload to.
        -   During upload a bot will be added to the `aux.runningTasks` context with a progress bar indicating the status of the operation.
        -   When the task is completed the bot will be moved to the `aux.finishedTasks` context and will contain tags indicating the result of the operation.
        -   After finishing the bot will contain a link to the uploaded data.
    -   Added the ability to backup channels as a zip file.
        -   Triggered by running `server.backupAsDownload()` as an admin from the admin channel.
        -   Similar to the Github backup but the zip file is downloaded to your device.
    -   `setTag` function will now accept an array of bots as it's first paramater.
    -   Removed the white circle background from the player's menu button.
    -   Changed `Fork/Upload/Download AUX` to `Fork/Upload/Download Channel`.
    -   Updated connection message.
    -   Allow the deselection of files by clicking on the bot in the sheet during multiselection.
    -   Greatly improved the performance of dragging stacks of bots in AUXPlayer.
    -   Added the `onCombineEnter()` and `onCombineExit()` action tags to fire on all bots being interacted with during a drag operation with combine action tags involved.
-   Bug Fixes
    -   Removed mouse pointer change on player inventory side bars.
    -   Made the multiselect button ui consistant colors.
    -   Made the multiselect button hide itself in multiselect mode.
    -   `aux.label` will now accept numbers as a tag value.
    -   Further restrict the add tag setup to stop unwanted warning popups.
    -   Fixed to let admin users be designers even if the designers list says otherwise.

## V0.9.20

### Date: 07/31/2019

### Changes:

-   Improvements
    -   Increased the Socket.io ping interval and timeout values to better support sending large causal trees.
    -   Updated `aux.inventory.height` to `aux.context.inventory.height`.
    -   Removed the raise and lower option in the context dropdwon menu.
    -   Changed player menu's `Add Channel` to `Subscribe to Channel`.
    -   Set mobile and desktop's default player inventory height to be consistent.
    -   Added a basic console that can be used to view logs from scripts and formulas.
        -   The console can be opened via the `player.openDevConsole()` script function.
    -   Changed the toggle size button's image.
    -   Moved multiselection button to the top right, added new icon for the button.
    -   Added bot image to top of sheet.
    -   Removed deslection button, the minus icon, from the sheets.
    -   Changed destroy bot button text to the trash can icon.
    -   Allow the user to drag bots from the bot image at the top of the sheet section.
-   Bug Fixes
    -   Improved centering of loading popup's `powered by CasualOS` text.
    -   Fixed an issue that would cause `player.currentContext()` to not update until after the `onPlayerContextEnter()` event was fired.
    -   Fixed some issues with the login flow for AUXPlayer.

## V0.9.19

### Date: 07/29/2019

### Changes:

-   Improvements
    -   Added the ability for shouts and whispers to return values.
        -   `shout()` returns a list of results from every bot that ran a script for the shout ordered by bot ID.
        -   `whisper()` returns a list of results from every bot that ran a script for the whisper ordered by the input bot array.
        -   To return a value from a shout/whisper handler, use `return` statements. For example, to return `10` from a shout you would simply write `return 10`.
    -   Changed the tag suggestion list to only show when there are tags that match the input.
    -   Changed the create surface popup's header text to read: `Create Context from Selection`.
    -   Added show surface checkbox to the create context popup.
    -   Removed the text on the sheet's bottom left add tag button.
    -   Added the phrase `powered by CasualOS` to bthe hamburger menu and loading popup.
    -   Removed `Unselect All` from the sheets.
-   Bug Fixes
    -   Fixed an issue that would let users load the admin channel because no file specified session limits for it.
    -   Fixed an issue that would cause formulas which contained indexer expressions to fail.
    -   Fixed the server to not overwrite broke Causal Trees.
    -   Stopped incorrect empty tag warning when attempting to add in a new tag.
    -   Fixed there not being a visible right bar on the player inventory.
    -   Fixed dependency tracking for formulas which get bots by ID. (like `getBots("id")`)

## V0.9.18

### Date: 07/25/2019

### Changes:

-   Bug Fixes
    -   Reverted a change that had the potential to corrupt a tree upon load.

## V0.9.17

### Date: 07/25/2019

### Changes:

-   Improvements
    -   Added the ability to execute remote events on the server.
        -   This lets us do all sorts of administrative tasks while keeping things secure.
        -   These events are sent via scripts.
        -   Depending on the action, it may only be possible to execute them in the correct channel. For example, executing admin tasks is only allowed in the admin channel to help prevent things like clickjacking.
        -   The following functions are supported:
            -   Admin channel only
                -   `server.grantRole(username, role)`: Grants the given role to the user account with the given username if the current player is an admin.
                -   `server.revokeRole(username, role)`: Revokes the given role from the user account with the given username if the current player is an admin.
                -   `server.shell(script)`: Runs the given shell script on the server if the current player is an admin.
    -   Improved the login system to dynamically update based on changes to the admin channel.
        -   This lets us do things like lock user accounts or tokens and have the system automatically handle it.
        -   It even supports formulas!
        -   The login system uses the following tags on bots in the admin channel:
            -   `aux.account.username`: This tag indicates that the bot is a "user account" bot for the given username.
            -   `aux.account.roles`: This tag indicates which roles an account should be granted.
            -   `aux.account.locked`: This tag indicates whether the account is locked and that logging in using it should not be allowed.
            -   `aux.token`: This tag indicates that the bot is a "token" which can be used to login to a user account.
            -   `aux.token.username`: This tag indicates the username of the user account that the token is for.
            -   `aux.token.locked`: This tag indicates whether the token is locked and therefore cannot be used to login to the account.
    -   Improved the login system to automatically give guests the `guest` role.
        -   This allows blocking guests via the `aux.blacklist.roles` tag on the channel config file.
    -   Improved the channel system to only allow loading a channel if it has been created via a bot in the admin channel.
        -   This lets admins control which channels are accessible.
        -   The admin channel is always accessible, but only to admins. This is a safety measure to prevent people from locking themselves out.
        -   To make a channel accessible, load the admin channel and create a bot with `aux.channel` set to the channel you want and `aux.channels` set to `true`.
        -   Alternatively, load the channel you want and click the `Create Channel` toast that pops up. (only works if you're an admin)
    -   Added the ability to view and control how many sessions are allowed.
        -   Allows setting a max sessions allowed value for channels and the entire server.
        -   Per-Channel settings go on the channel file in the admin channel.
            -   The `aux.channel.connectedSessions` tag indicates how many sessions are active for the channel.
            -   The `aux.channel.maxSessionsAllowed` tag specifies how many sessions are allowed for the channel. Admins are not affected by this setting. If this value is not set then there is no limit.
        -   Global settings go on the `config` file in the admin channel.
            -   The `aux.connectedSessions` tag indicates how many sessions are active for the server.
            -   The `aux.maxSessionsAllowed` tag specifies how many sessions are allowed for the entire server. Admins are not affected by this setting. If this value is not set then there is no limit.
    -   Added the ability to query the status information from the server.
        -   Requests to `/api/{channelId}/status` will return a JSON object containing the current number of active connections for the channel.
        -   Requests to `/api/status` will return a JSON object containing the current number of active connections for the server.
    -   Changed `aux.inventory.color` tag to `aux.context.inventory.color`, and allowed the editing of the invenroty color to be done in the context bot's tags.
    -   Added an `aux.context.inventory.visible` tag to toggle the player inventory on and off, it will default to visible.
    -   Reduced width of player inventory and added a left alligned line to it's left side.
    -   Gave the player inventory the ability to be set by a user set inventory context tag.
    -   Added a width maximum to the player inventory.
    -   Added in the `onAnyBotClicked()` function to fire an event when any bot in the scene has been clicked.
-   Bug Fixes
    -   The player's background context color can now be set via fomula.
    -   Fixed scripts to remove deleted files from queries like `getBots()` or `getBot()`.
    -   Fixed the login screen to hide the loading progress when the user needs to scan the token from their other device.
    -   Improved the JavaScript sandbox to prevent common infinite loops.
        -   Loops in JavaScript code now have an energy cost of 1 per iteration.
        -   By default, each formula/action has an energy of `100,000`.
        -   Shouts get their own energy value set at `100,000`. (for now - so it's still possible to get around the energy limit by shouting back and forth)
        -   Exceeding the energy limit causes the formula/action to be terminated so that the application doesn't get locked up.
    -   Corrected misspelled tag name in the tag dropdown list.
    -   Fixed positioning issue with setting `aux.label.anchor` via an interaction.

## V0.9.16

### Date: 07/22/2019

### Changes:

-   Improvements

    -   Added ability to use the enter key on the new tag dropdown to autofill the tag.
    -   The webpage's tab name will now display the channel's ID in designer and the Context name and ID in Player.

-   Bug Fixes
    -   Added another Wall3D optimization with a geometry disposal.
    -   Added a null check to stop an error when trying to drag specifically removed bots.
    -   A mod object will no longer change it's mesh scale while being dragged.
    -   Fixed an issue that would happen if a file was updated and deleted in the same script.

## V0.9.15

### Date: 07/18/2019

### Changes:

-   Improvements
    -   Selecting a tag from the tag suggestions list will now automatically add the tag on click.
    -   Added a plus sign to the `Make mod from selection` butotn's icon.
-   Bug Fixes
    -   Improved Wall3D performance, should no longer take up most memory allocation.
    -   Clicking on a bot will no longer have the mereg ball appear for a second in the file count.

## V0.9.14

### Date: 07/17/2019

### Changes:

-   Improvements
    -   Added a login system
        -   Users are first-come first-serve.
            -   Upon login your device will generate a token that is used to authenticate the device for that user account.
                -   Because this token is unique and secret you must use the new "Login with Another Device" feature in the side menu.
                -   This will show a QR code that can be scanned after trying to login with the same username.
            -   Users can be granted roles via their bot in the `admin` channel.
                -   These roles can be used to allow or deny access to channels.
                -   Users that have the `admin` role are allowed access to every channel. (and bypass the blacklist and whitelist)
        -   The server now decides if a user is able to load an aux.
            -   This means that the server checks `aux.blacklist` and `aux.whitelist` before sending the data.
            -   The following tags have been added to check whether a user is allowed access based on their roles.
                -   `aux.whitelist.roles`: Specifies the list of roles that users must have all of in order to access the channel.
                -   `aux.blacklist.roles`: Specifies the list of roles that users must not have any of in order to access the channel.
            -   By default, the `admin` channel is set to allow only users with the `admin` role.
    -   The login screen now remembers which users you have logged in with previously.
        -   Because tokens are saved on the device it is important to save users and only remove them if explicitly requested by the user.
    -   The `aux.line.style` tag's wall settting will now dynamically scale with bot height and bot stacking.
    -   The inventory viewport now no longer accepts panning input, it will now only zoom and rotate.
    -   Added in an `aux.line.style` tag that changes the design of the `aux.line.to` line.
    -   Added in a resize sheets button to set sheet's to full page width at all times.
    -   Added in an `aux.line.width` tag that changes the width of the `aux.line.to` but only the wall style for now.
    -   Resize the sheets button is now on the far left of the sheets buttons.
    -   Added a new `Make mod from selection` button to the sheet's buttons.
    -   Clicking off of the sheets will now always revert the selected item to an empty bot.
    -   Clicking the `enter` key on a selected tag will automatically open up the `new tag` input section.
    -   Clicking the `escape` key when the `new tag` input section is up will close the input section.
    -   The `new tag` input section will now be left alligned in the sheets.
    -   The tag section buttons will now appear below the bot content in the sheets.
    -   Moved the sheet's `Toggle Size` button to the right side of the sheet.
-   Bug Fixes
    -   Fixed `create()` to dissallow overriding `aux.creator` when a creator is specified.
    -   The center button will no longer effect the rotation in channel designer's viewport.
    -   'Enable AR' button no longer shows up in iOS Chrome which is currently unsupported.
    -   Fixed AR rendering for both AUX Designer and AUX Player.
    -   Fixed the login page to redirect to Channel Designer if the user refreshes the page while on the login screen.
    -   Fixed an issue that would cause `player.currentContext()` to be undefined if it was accessed inside `onConnected()`.
    -   Fixed the link to the `aux-debug` page in Channel Designer.
    -   Fixed an issue where formulas which had circular dependencies would cause other tags referencing the circular tag to not update.
    -   Fixed the parsing logic for filter tags to support curly quotes. (a.k.a. "Smart Quotes" that the iOS keyboard makes)
    -   Adding a new tag to a bot will now automatically focus the new tag whereas before it would not focus it.
    -   Fixed the file table to not interrupt the user's typing when tag value updates are processed.
-   Security Fixes
    -   Updated the `lodash` NPM package to `4.17.14` to mitigate [CVE-2018-16487](https://nvd.nist.gov/vuln/detail/CVE-2018-16487).

## V0.9.13

### Date: 07/10/2019

### Changes:

-   Improvements
    -   Reordered the context menu list to new specifications.
    -   Renamed several items in the context menu list: `Open Context` to `Go to Context` and `Select Context Bot` to `Edit Bot`.
-   Bug Fixes
    -   The `aux.context.locked` will now be properly initially set via the create context popup's tick box.

## V0.9.12

### Date: 07/09/2019

### Changes:

-   Improvements
    -   Added a rotation option to `player.tweenTo`, users can now define an `x` and `y` rotation to define which way the camera views the bot.
    -   New context popup opens with`aux.context.locked` set to false and the text has been change to `Lock Context`.
    -   Changed `aux.mod.tags` to `aux.mod.mergeTags`.
    -   Renamed `aux.movable="mod"` to `aux.movable="cloneMod"`.
    -   `isDiff` function no longer checks for `aux.mod.mergeTags` when determining weather a bot is a diff or not.
    -   Added the `aux.listening` tag to disable, a bot will accept shouts or whispers if this tage is set to true but ignore them it `aux.listening` is set to false.
    -   Removed the `context_` prefix of the default generated name of new contexts.
-   Bug Fixes
    -   The cube that appears on empty bot will now be properly sized.
    -   The center inventory button will now appear when intended.
    -   Fixed typo on the `Requesting site ID` text.
    -   First entered letter on a new bot's label not appearing had been resolved.
    -   The function `onCombine` should not trigger when dragging on a stack of bots but a warning message explaining this has been added it this is attempted.
    -   Dragging the inventory top to change its size will no longer cause the Google Chrome mobile app to refresh the page.
    -   Added in a tween override when user attempts input during a tween that will stop the tween immediately.

## V0.9.11

### Date: 07/01/2019

### Changes:

-   Improvements
    -   Added two new functions that can be used to open URLs.
        -   `player.goToURL(url)`: Redirects the user to the given URL in the same tab/window.
        -   `player.openURL(url)`: Opens the given URL in a new tab/window.
-   Bug Fixes
    -   Fix actions that edit files which get destroyed to not error and cause the rest of the action to fail.

## V0.9.10

### Date: 06/29/2019

### Changes:

-   Bug Fixes
    -   Make the sandboxed iframe fix check if the OS is iOS in addition to checking for Safari. This detects Chrome iOS and therefore applies the workaround.

## V0.9.9

### Date: 06/28/2019

### Changes:

-   Bug Fixes
    -   Make our minifier output ASCII so that Safari can load the web worker from a blob. (which apparently requires ASCII)

## V0.9.8

### Date: 06/28/2019

### Changes:

-   Improvements
    -   Can now click on and drag multiple files at a time, one for each VR controller.
-   Bug Fixes
    -   Fixed loading on Firefox browsers.
        -   Added special case for Firefox browsers to ignore the use of browser crypto since it seems to cause errors despite it being supported.
    -   Always render VR controllers, even if they are not in view of the camera.
        -   This makes sure that you can still see controller pointer lines and cursors even if you are holding the controller out of view.
    -   Fixed loading on Safari by allowing the sandboxed iframe to do more than it should be able to.
        -   Related Bug: https://bugs.webkit.org/show_bug.cgi?id=170075

## V0.9.7

### Date: 06/28/2019

### Changes:

-   Bug Fixes
    -   Inventory camera updates properly again in AUXPlayer.
    -   Added some basic regex URL validation to `aux.iframe` tag.

## V0.9.6

### Date: 06/28/2019

### Changes:

-   **Breaking Changes**
    -   Removed `@` and `#` expressions.
        -   This means that `@id` and `#id` will no longer work.
        -   Instead, use `getBots("#id")` and `getBotTagValues("#id")`.
-   Improvements
    -   The inventory now begins with a top down view.
    -   The center viewport button will now set the rotation to be top down.
    -   Inventory now begins with an increased zoom value.
    -   Manually control when we submit the frame to the VRDisplay
        -   This allows us to be able to do multiple rendering passes on the WebGL canvas and have them all appear in VR correctly.
        -   Before this fix, any elements that were rendered onto the WebGL canvas after the first pass were absent from VR. This was because the `THREE.WebGLRenderer` prematurely submitted the frame to the `VRDisplay`. This was a problem because it appears that the WebVR API ignores subsequent calls to the `VRDisplay.submitFrame` function until the current frame has passed.
    -   Added the `hasTag` function to allow users to check if the file has a specific tag on it.
    -   Moved formula calculations to a background thread.
        -   This helps get a more consistent framerate by running formulas in the background while the scene is rendering.
        -   As a result, the `window` global variable will not be available formulas.
            -   This means formulas like `window.alert()` or `window.location` or `window.navigator.vibrate()` will not work anymore.
            -   This also means that channels are more secure since you should no longer be able to write a formula that directly modifies bots in another channel. (no crossing the streams)
        -   The new system works by tracking dependencies between formulas.
            -   It looks for calls to `getTag()`, `getBot()`, `getBots()` and `getBotTagValues()` to track dependencies.
            -   It is fairly limited and does not yet support using variables for tag names. So `getTag(this, myVar)` won't work. But `getTag(this, "#tag")` will work.
            -   There are probably bugs.
        -   Additional improvements include showing the error message produced from a formula.
            -   If the formula throws an error then it will show up instead of the formula text.
            -   The UI has not been updated so you cannot scroll to read the full error message.
    -   Improved line performance.
    -   Improved label positioning to be more consistent.
    -   Improved users to share inventories, menus, and simulations when they are logged in with the same username.
    -   Old inactive users will now be deleted automatically to keep the data model clear of unused users.
        -   This only affects bots that have the `aux._user` tag set.
    -   Improved our usage of Vue.js to prevent it from crawling the entire game tree to setup property listeners.
        -   This reduces rendering overhead significantly.
    -   Changed the size of the inventory's dragging bar.
-   Bug Fixes
    -   Fixed rendering warning that was caused by `aux.line.to` if the line was too short.
    -   The context will now no longer allow for bot placement if it is not being visualized.
    -   The bot's label should now always appear on page reload.
    -   The bot sheet should now no longer have an incorrect layout upon adding a new bot.
    -   The config ID in sheets will now read as `config` and not `confi`.
    -   Switching contexts in AUXPlayer will now add the old context to the browser history so you can use the back and forward buttons to go back and forth.

## V0.9.5

### Date: 6/19/2019

### Changes:

-   Improvements
    -   `onGridClick()` is now supported in VR.
    -   Changed `mergeBall` tag to `mod`.
    -   Changed `tags` staring tag to `mod`.
    -   Changed `Clear Tags` to `Clear Mod`.
    -   Stop users from adding a blank or only whitespace tag.
    -   Changed `tags.remove()` back to `removeTags()`.
-   Bug Fixes
    -   All camera tweens will now snap to their final (and literal) target destination at the end of the tween.
    -   Bots will get destroyed when dragged over the trashcan in AUX Builder even if it is still on a context surface.
    -   `aux.context.rotation` tags are now being used in AUX Builder to apply rotation to contexts.
    -   Tags starting with `_user` and all other appropriate hidden tags will now correctly sort into the hidden tags section in sheets.
    -   Clearing an empty mod with an added tag on it now clears the added tag.
    -   `aux.label.size.mode` set to `auto` now sizes properly with the orthographic camera.
    -   The inventory in player will now no longer reset it's scale upon resizing the inventory.

## V0.9.4

### Date: 06/18/2019

### Changes:

-   Improvements
    -   Label rendering is now longer overdrawn on the main scene.
        -   This fixes issues with rendering labels in VR.
-   Bug Fixes
    -   Labels are now rendered in both the left and right eye in VR.
    -   Fixed flickering labels due to z-fighting with the geometry it was anchored to

## V0.9.3

### Date: 06/18/2019

### Changes:

-   Improvements
    -   Changed labels to read "Bot" instead of "File".

## V0.9.2

### Date: 06/18/2019

### Changes:

-   **Breaking Changes**
    -   We changed how tags are used in formulas. Now, instead of using the dot (`.`) operator to access a tag in a file, you must use the new `getTag(file, tag)` and `setTag(file, tag)` functions.
        -   For example, instead of:
            -   `this.aux.color = "red"`
        -   You would use:
            -   `setTag(this, "#aux.color", "red")`
        -   Likewise for getting tags:
            -   `alert(this.aux.color)`
        -   You should now use:
            -   `alert(getTag(this, "#aux.color"))`
-   Improvements
    -   Added several functions indended to replace the @ and # expression syntax.
        -   `getBot(tag, value)`, Gets the first file with the given tag and value.
        -   `getBots(tag, value (optional))`, Gets all files with the given tag and optional value. This replaces the `@tag(value)` syntax.
        -   `getBotTagValues(tag)`, Gets all the values of the given tag. This replaces the `#tag` syntax.
        -   `getTag(file, tag)`, Gets the value stored in the given tag from the given file. This replaces using dots (`.`) to access tags.
        -   `setTag(file, tag, value)` Sets the value stored in the given tag in the given file. This replaces using dots (`.`) to set tag values.
    -   Renamed several functions to use the "bots" terminology instead of "files".
        -   `getFilesInContext() -> getBotsInContext()`
        -   `getFilesInStack() -> getBotsInStack()`
        -   `getNeighboringFiles() -> getNeighboringBots()`
        -   `player.getFile() -> player.getBot()`

## V0.9.1

### Date: 06/13/2019

### Changes:

-   Improvements
    -   VR mode is reimplemented.
        -   On a VR device, you can enter VR mode by clicking on `Enter VR` in the menu.
        -   VR controllers can be used to click on files as well as drag them around in both AUX Player and AUX Builder.
        -   `onPointerEnter()` and `onPointerExit()` work for VR controllers in AUX Player.
    -   AR mode is back to its previous working state (along with inventory!)
    -   Changed the function tag `player.isBuilder()` to `player.isDesigner()`.
    -   Clicking on the same file as the selected file will now open the sheet if it has been closed.
    -   Added a `Select Context File` seciton in the workspace dropdown. This will select the file responsible for the workspace and open up it's sheet.
    -   Added ability to drag to change the height of the inventory viewport in the player.
    -   Added a new `aux.inventory.height` tag that when applied to the config file will set a default height of the player's inventory.
-   Bug Fixes
    -   Clicking on the same file as the selected file will no longer deselect the file in single selection mode.
    -   Fixed accidental double render when running in AUX Builder.

## V0.8.11

### Date: 06/07/2019

### Changes:

-   Improvements
    -   Removed unused top grid spaces of empty an empty file.
    -   The tag autocomplete is now in alphabetical order.
    -   The id tag value is now centered in the sheets.
    -   The `Clear Diff` section of the sheets has been renamed `Clear Tags`.
    -   The tooltip for the surface button has been changed from `create surface from selection` to `create surface` in mergeBall mode.
-   Bug Fixes
    -   Changed the resulting `diff-` id of file to `merge` when adding tag to empty file.
    -   Changed header of the create worspace popup from `Create Surface from Selection` to `Create Surface` when opened on a merge file.

## V0.8.10

### Date: 06/07/2019

### Changes:

-   Improvements
    -   Change `diff` key word to `merge` or `mergeBall`.
        -   EX: The tag function `aux.diff` has been changed to `aux.mergeBall` and `aux.diffTags` has been changed to `aux.mergeBall.tags` and the `diff` id tag value has been changed to `merge`.

## V0.8.9

### Date: 06/06/2019

### Changes:

-   Improvements
    -   Changed `diff.save` and `diff.load` to `diff.export` and `diff.import` respectfully.
    -   Changed function `saveDiff` to automatically include the `loadDiff` function within it to clean up the resulting output.
    -   `diff.save` will now return a cleaner JSON than it was before.
-   Bug Fixes
    -   Duplicate tags will now not show up in a closed tag section's tag count.
    -   Stopped additon of extra whitespace on left side of screen when multi selecting too many files.

## V0.8.8

### Date: 06/05/2019

### Changes:

-   Improvements
    -   Improved how diffs are created from files so that they don't contain any tags which are for contexts.
        -   This means that moving a file will only give you a diff of tags that are not related to a context.
        -   Examples are `aux.color`, `aux.label`, etc.
        -   As a result, applying the diff to a file won't cause it to be moved.
    -   The hidden tag section has been changed from `aux._` to `hidden`.
    -   The action and hidden tag sections will now appear when only one tag meets the criteria for the section.
    -   The add tag auto complete will now check for a match of the start if the string and not a substring.
    -   The add tag autocomplete will hide the `aux._` tags until `aux._` is input.
    -   When clicking the background in multi-file selection mode, it will deselect the files and keep a diff of the last selected.
    -   Improved file diffs to keep the existing diff selected after merging it into a file.
    -   Added tag `aux.inventory.color` to global file that allows the user to set the inventory background color in player.
-   Bug Fixes
    -   Fixed an issue that would cause file diffs to apply their context positions to other files.
    -   Clicking the `minus` button of the final file in sheets will now switch to diff without the `minus` or `unselect all` buttons that don't do anything.

## V0.8.7

### Date: 06/05/2019

### Changes:

-   Improvements
    -   Added the ability to show hidden tags by toglging hidden tag section instead of the hidden tags button which has been removed.
    -   Edited hexagon button to be filled and have a larger plus icon to improve uniformity.
-   Bug Fixes
    -   Tag `#` section will no longer remain if there are no tags fitting the criteria.

## V0.8.6

### Date: 06/05/2019

### Changes:

-   Improvements
    -   Added the ability to automatically convert curly quotes (`U+2018`, `U+2019`, `U+201C`, `U+201D`) into normal quotes (`U+0008`, `U+0003`).
-   Bug Fixes
    -   Fixed an issue where tag diffs would appear like normal files.
    -   Fixed an issue that prevented users from moving the camera when tapping/clicking on a worksurface.

## V0.8.5

### Date: 06/04/2019

### Changes:

-   Bug Fixes
    -   Fixed an issue that caused diffs to not be draggable from the mini file in the upper right hand corner of the screen.
    -   Fixed some conflicts between the default panel opening logic and the new dragging logic on mobile.
    -   Fixed an issue that prevented users from dragging file IDs out from the file panel on mobile.

## V0.8.4

### Date: 06/04/2019

### Changes:

-   Improvements
    -   Made AUX Builder remove any context-related tags when cloning/duplicating a file.
        -   This prevents diff files from magically appearing in other contexts when dragging them.
        -   It is accomplished by deleting any tag that is hidden (starts with an underscore) or is related to a context made by an `aux.context` tag in another file.
    -   Added `diff.save()` and `diff.load()` AUX Script functions.
        -   `diff.save(diffToSave)`: Takes the given diff and returns JSON that can be stored in a tag.
        -   `diff.load(diffToLoad)`: Renamed from `diff.create()`, `diff.load()` is now able to take some JSON and returns a diff that can be applied to a file using `applyDiff()`.
    -   Numbers in tags can now start with a decimal instead of having to start with a digit.
        -   For example, `.0123` is now allowed and equals `0.0123`.
    -   Added the ability to customize user colors via the following tags:
        -   `aux.color`: Setting this tag on a user's file will cause that user to be the given color.
        -   `aux.scene.user.player.color`: Setting this tag on the globals file will cause all users in AUX Player to appear as the given color.
        -   `aux.scene.user.builder.color`: Setting this tag on the globals file will cause all users in AUX Builder to appear with the given color.
    -   Made AUX Player users default to a yellow color instead of blue.
    -   Renamed the `globals` file to `config`.
    -   Renamed the following tags/actions:
        -   `aux.context.surface.{x,y,z}` -> `aux.context.{x,y,z}`
        -   `aux.context.surface.rotation.{x,y,z}` -> `aux.context.rotation.{x,y,z}`
        -   `aux._creator` -> `aux.creator`
        -   `aux.builders` -> `aux.designers`
        -   `onSave()` -> `onSaveInput()`
        -   `onClose()` -> `onCloseInput()`
    -   Changed the `"Switch to Player"` button text to be `"Open Context in New Tab"`.
    -   Changed the title of AUX Builder to `"Channel Designer"`.
    -   Improved the file table to automatically focus the first input for newly added tags.
    -   Added an `onDiff()` event that is triggered on the file that a diff was applied to.
        -   The `that` parameter is an object with the following properties:
            -   `diffs`: The array of diffs that were applied to the file.
-   Bug Fixes
    -   Fixed the color picker input to not error when the edited tag doesn't have a value.
    -   Fixed the color picker basic input subtype to have the correct width so that the colors line up properly.
    -   Fixed an issue with showing an input box during the `onSaveInput()` or `onCloseInput()` callback from another input.
    -   Added in ability to drag file or diff out of file selection dropdown button.
    -   The sheet section will now hide itself when dragging a file from it and reopen itself when the drag is completed.
    -   Changed `Create Workspace` button tooltip to `Create Surface from Selection`.
    -   Removed the `Destroy File` and `Clear Diff` buttons from an empty diff sheet.
    -   Removed the `Destroy File` and replaced it with the `Clear Diff` button on a non-empty diff sheet.
    -   Fixed `player.tweenTo()` from affecting the inventory camera if the target file doesnt exist in it.

## V0.8.3

### Date: 06/03/2019

### Changes:

-   Improvements
    -   Replaced `aux.context.surface` with `aux.context.visualize`
        -   This allows specifying how a context should be visualized in AUX Builder.
        -   The previous option only allowed specifying whether a context is visualized, not how.
        -   There are currently 3 possible options:
            -   `false`: Means that the context will not be visible in AUX Builder. (default)
            -   `true`: Means that the context will be visible in AUX Builder but won't have a surface.
            -   `surface`: Means that the context will be visible with a surface in AUX Builder.

## V0.8.2

### Date: 05/31/2019

### Changes:

-   Improvements
    -   Added `onGridClick()`
        -   Triggered when the user clicks on an empty grid space in AUX Player.
        -   Runs on every simulaiton.
        -   The `that` parameter is an object with the following properties:
            -   `context`: The context that the click happened inside of. If the click occurred in the main viewport then this will equal `player.currentContext()`. If the click happened inside the inventory then it will equal `player.getInventoryContext()`.
            -   `position`: The grid position that was clicked. Contains `x` and `y` properties.
    -   Added the `aux.builders` tag which allows setting a whitelist for AUX Builder.
        -   `aux.whitelist` and `aux.blacklist` still exist and can be used to whitelist/blacklist users across both AUX Builder and AUX Player.
        -   If `aux.builders` is present then only users in the builder list can access AUX Builder.
        -   If `aux.builders` is not present then AUX Builder falls back to checking the whitelist and blacklist.
    -   Added support for `aux.movable=diff`.
        -   This mode acts like `clone` but the cloned file is a diff.
        -   You can control the tags that are applied from the diff by setting the `aux.movable.diffTags` tag.
    -   Added `player.isBuilder()` function for AUX Script.
        -   Determines if the current player is able to load AUX Builder without being denied. For all intents and purposes, this means that their name is in the `aux.builders` list or that there is no `aux.builders` list in the globals file.
    -   Added `player.showInputForTag(file, tag, options)` function for AUX Script.
        -   Shows an input dialog for the given file and tag using the given options.
        -   Options are not required, but when specified the following values can be used:
            -   `type`: The type of input dialog to show.
                -   Supported options are `text` and `color`.
                -   If not specified it will default to `text`.
            -   `subtype`: The specific version of the input type to use.
                -   Supported options are `basic`, `advanced`, and `swatch` for the `color` type.
                -   If not specified it will default to `basic`.
            -   `title`: The text that will be shown as the title of the input box.
            -   `foregroundColor`: The color of the text in the input box.
            -   `backgroundColor`: The color of the background of the input box.
            -   `placeholder`: The placeholder text to use for the input box value.
    -   Added autofill feature to the add tag input box for improved tag adding.
    -   Center camera button is only shown when at a specified distance from the world center.
    -   Placed camera type toggle back inside the menu for both AUX Builder and AUX Player.
    -   Changed hexagon image to include a plus sign to make is match with other 'add item' buttons.
    -   Added ability to remove files from a search, will convert any remaining files into a multiselected format.
    -   Removed bottom left diff brush from builder. Diffs need to be dragged from their file ID in the sheets menu now.
    -   Changed the default placholder in the search bar from `search`, `[empty]`, and `[diff-]` to just be `search / run`.
    -   Edited the `RemoveTags()` function to allow it to use Regular Expressions to search for the tag sections to remove.

## V0.8.1

### Date: 05/29/2019

### Changes:

-   Improvements

    -   Added in the `RemoveTags(files, tagSection)` function to remove any tag on the given files that fall into the specified tag section. So triggering a `RemoveTags(this, "position")` will remove all tags such as `position.x` and `position.random.words` on this file.
    -   Added the `aux.destroyable` tag that prevents files from being destroyed when set to `false`.
    -   Made the globals file not destroyable by default.
    -   Reimplemented ability to click File ID in the sheet to focus the camera on it.
    -   Added the `aux.editable` tag that can be used to prevent editing a file in the file sheet.
    -   Added events for `onKeyDown()` and `onKeyUp()`.
        -   These are triggered whenever a key is pressed or released.
        -   The `that` parameter is an object containing the following fields:
            -   `keys` The list of keys that were pressed/released at the same time.
        -   See https://developer.mozilla.org/en-US/docs/Web/API/KeyboardEvent/key/Key_Values for a list of possible key values.
    -   Added new formula functions:
        -   `getFilesInStack(file, context)` gets the list of files that are in the same position as the given file.
        -   `getNeighboringFiles(file, context, direction)` gets the list of files that are next to the given file in the given direction.
            -   Possible directions: `left`, `right`, `front`, `back`.
            -   If a direction is not specified, then the function returns an object containing every possible direction and the corresponding list of files.
        -   `player.importAUX(url)` loads an .aux file from the given URL and imports it into the current channel.
    -   Improved the `whisper()` function to support giving it an array of files to whisper to.
    -   Set an empty diff file as the selected file if no other files are selected, this will allow new files to be dragged out drom this diff's id as a new file.
        -   Selection count is set to 0 in this instance as not files are meant to be shown as selected.
    -   Added a "Create Worksurface" button to the file sheet.
        -   This will create a new worksurface and place all the selected files on it.
        -   The worksurface will use the given context name and can be locked from access in AUX Player.
        -   The new worksurface file will automatically be selected.
        -   The system will find an empty spot to place the new worksurface.
    -   Added camera center and camera type buttons to lower right corner of AUX Builder and AUX Player.
        -   Inventory in AUX Player also has a camera center button.
        -   Camera center will tween the camera back to looking at the world origin (0,0,0).
        -   Camera type will toggle between perspective and orthographic cameras. The toggle button that used to do this has been removed from the main menus.

-   Bug Fixes
    -   Fixed `tweenTo` function not working after changing the camera type.
    -   Fixed the file sheet to not have a double scroll bar when the tags list becomes longer than the max height of the sheet.
    -   Fixed an issue that would add a file to the "null" context when dragging it out by it's ID.

## V0.8.0

### Date: 05/25/2019

### Changes:

-   Improvements
    -   Replaced 2D slot-based inventory with a full 3D inventory context view on the lower portion of the screen.
        -   You can drag files seamlessly in and out of the inventory and current player context.
        -   Inventory has seperate camera control from the player context.
        -   Inventory is now unlimited in capacity as it is just another 3d context to place files in and take with you.
    -   Added a tag section check for multiple action tags, will now compress them into the `actions()` section.
    -   Add a docker-compose file for arm32 devices.
    -   Add the ability to execute a formula and get file events out of it.
    -   Add a play button to the search bar that executes the script.
-   Bug Fixes
    -   Fixed ability to click on files with `aux.shape` set to `sprite`.
    -   Hide the context menu on mobile when clicking the background with it open.
    -   Refactored progress bars to be more performant.
    -   Progress bars no longer interfere with input.
    -   Allow queries to return values that are not null or empty strings.
    -   Remove context menu on mobile when clicking on background.
    -   Make users that are in AUX Player appear blue.

## V0.7.8

### Date: 05/23/2019

### Changes:

-   Bug Fixes
    -   Made adding a tag put the new tag in the correct position in the sheet so it doesn't jump when you edit it.
    -   Fixed the ability to see other players.

## V0.7.7

### Date: 05/23/2019

### Changes:

-   Improvements
    -   The show hidden tag button and new tag button have swapped places.
    -   The sheets section will automatically appear when the search bar is changed.
    -   New create new file button art has been implemented.
    -   Several tags have changed:
        -   `aux.context.movable` -> `aux.context.surface.movable`
        -   `aux.context.x` -> `aux.context.surface.x`
        -   `aux.context.y` -> `aux.context.surface.y`
        -   `aux.context.z` -> `aux.context.surface.z`
        -   `aux.context.grid` -> `aux.context.surface.grid`
        -   `aux.context.scale` -> `aux.context.surface.scale`
        -   `aux.context.minimized` -> `aux.context.surface.minimized`
    -   Added `aux.context.surface` as a way to determine if a surface should show up in AUX Builder.
        -   Defaults to `false`.
    -   Changed how contexts are configured:
        -   You can now configure a context by setting `aux.context` to the context.
        -   Previously, this was done by creating a special tag `{context}.config`.
    -   Added `aux.context.locked` as a way to determine if a context should be able to be loaded in AUX Player.
        -   Defaults to `true` for contexts that do not have a file that sets `aux.context` for it.
        -   Defaults to `false` for contexts that have a file that sets `aux.context` for it and do not have a `aux.context.locked` tag.
    -   Changed how the globals file is created:
        -   It no longer has a label.
        -   It is now movable by default. (but you have to put it in a context first)
        -   It now defines the "global" context instead of a random context.
        -   It is not in the "global" context by default. (so there's just a surface with no files)
-   Bug Fixes
    -   The tags in sheets will now be sorted aplhabetically on show/hide tag sections.

## V0.7.6

### Date: 05/21/2019

### Changes:

-   Improvements
    -   Tag compression now happens when there are at least 2 similar starting sections.
    -   Tag sections now begin with or are replaced by `#`.
    -   Tag sections now truncate if they are over 16 characters.
    -   Tag sections now begin all turned on when opening the sheets.
    -   Tag sections now account for hidden tags and only show a tag section button if the amount of visible hidden tags is greater than 2.
    -   Made the channel ID parsing logic follow the same rules we use for the URLs.
    -   Added a toast message that will be shown whenever a file is deleted via the file table or the trash can.
-   Bug Fixes
    -   Fixed the `isBuilder` and `isPlayer` helper variables.

## V0.7.5

### Date: 05/21/2019

### Changes:

-   Improvements
    -   Tag compression to the table for tags with 3 or more similar starting sections(The series of characters before the first period in the tag).
    -   Made switching contexts in AUX Player via `player.goToContext()` fast by not triggering a page reload.
    -   Forced each channel in AUX Player to display the same context as the primary context.
    -   Added in ability to drag a block out of the sheet's ID value.
    -   Added the `diff.create(file, ...tags)` function.
        -   This creates a diff that takes the specified tags from the given file.
        -   Tags can be strings or regex.
        -   The result can be used in `applyDiff()` or in `create()`.
        -   Example:
            -   `diff.create(this, /aux\..+/, 'fun')`
            -   Creates a new diff that copies all the `aux.*` and `fun` tags.
    -   Added the `player.currentContext()` function.
        -   This returns the context that is currently loaded into AUX Player.
    -   Added the `onPlayerContextEnter()` event.
        -   This is triggered whenever AUX Player loads or changes a context.
        -   The `that` variable is an object containing the following properties:
            -   `context` - the context that was loaded.
    -   Added convenience functions for accessing the first and last elements on an array.
        -   `array.first()` will get the first element.
        -   `array.last()` will get the last element.
-   Changes
    -   Changed the @ and # formula expressions to always return a list of values.
        -   The values will always be sorted by the ID of the file that it came from.
            -   For @ expressions this means that the files will be sorted by ID.
            -   For # expressions this means that the values will be sorted by which file they came from.
        -   Because of this change, users should now use the `.first()` function to get the first file returned from a query.
-   Bug Fixes
    -   Fixed the wording when adding and removing channels.

## V0.7.4

### Date: 05/20/2019

### Changes:

-   Improvements
    -   Added the `NODE_PORT` environment variable to determine which port to use for HTTP in production.
-   Bug Fixes
    -   Fixed SocketManager to build the connection url correctly.

## V0.7.3

### Date: 05/20/2019

### Changes:

-   Bug Fixes
    -   Updated sharp to v0.22.1

## V0.7.2

### Date: 05/20/2019

### Changes:

-   Bug Fixes
    -   Fixed an issue where the server would return the wrong HTML page for AUX Player.

## V0.7.1

### Date: 05/20/2019

### Changes:

-   Bug Fixes
    -   Fixed an issue with running AUX on a .local domain that required HTTPs.

## V0.7.0

### Date: 05/20/2019

### Changes:

-   Improvements
    -   Search bar will now always remain across the top of builder.
    -   Made the `aux.context.grid` tag not use objects for hex heights.
    -   Made `auxplayer.com/channel` load AUX Builder and `auxplayer.com/channel/context` load AUX Player.
    -   Added `onConnected()` and `onDisconnected()` events to notify scripts when the user becomes connected for disconnected from the server.
    -   Added `player.isConnected()` to help formulas easily determine if the player is currently connected.
        -   Works by checking the `aux.connected` tag on the user's file.
-   Bug Fixes
    -   Allow for the expansion and shrinking of hexes after they have been raised or lowered.
    -   Clicking on the diff bursh in builder will now make the sheets appear correctly.
    -   Selecting the file ID in builder will now no longer change the zoom that sent the camera too far away.
    -   Upon shrinking the hex grid, hexes will now remain if a file is on top of it.
    -   Clicking on a non centeral hex did not show correct raise and lower options, now it does.
    -   Fixed an issue that would cause a formula to error if evaluating an array which referenced a non-existant tag.
        -   In the test scenario, this made it appear as if some blocks were able to be moved through and other blocks were not.
        -   In reality, the filter was breaking before it was able to evaluate the correct block.
        -   This is why re-creating a file sometimes worked - because the new file might have a lower file ID which would cause it to be evaluated before the broken file was checked.
    -   Fixed an issue that would cause the formula recursion counter to trigger in non-recursive scenarios.

## V0.6.5

### Date: 05/10/2019

-   Improvements
    -   Added `aux.iframe` tag that allows you to embed HTML pages inside an AUX.
        -   Related iframe tags:
            -   `aux.iframe`: URL of the page to embed
            -   `aux.iframe.x`: X local position
            -   `aux.iframe.y`: Y local position
            -   `aux.iframe.z`: Z local position
            -   `aux.iframe.size.x`: Width of the iframe plane geometry
            -   `aux.iframe.size.y`: Height of the iframe plane geometry
            -   `aux.iframe.rotation.x`: X local rotation
            -   `aux.iframe.rotation.y`: Y local rotation
            -   `aux.iframe.rotation.z`: Z local rotation
            -   `aux.iframe.element.width`: The pixel width of the iframe DOM element
            -   `aux.iframe.scale`: The uniform scale of the iframe plane geometry

## V0.6.4

### Date: 05/09/2019

### Changes:

-   Changes
    -   Made cloned files **not** use the creation hierarchy so that deleting the original file causes all child files to be deleted.
-   Bug Fixes
    -   Fixed the "Destroy file" button in the file sheet to allow destroying files while searching.

## V0.6.3

### Date: 05/09/2019

### Changes:

-   Improvements
    -   Made cloned files use the creation hierarchy so that deleting the original file causes all child files to be deleted.
-   Bug Fixes
    -   Fixed an issue that caused clonable files to not be cloned in AUX Player.

## V0.6.2

### Date: 05/09/2019

### Changes:

-   Improvements
    -   Allow users to determine which side of the file they have clicked on by using `that.face` variable on an `onClick` tag.
    -   Removed `aux.pickupable` and replaced it with special values for `aux.movable`.
        -   Setting `aux.movable` to `true` means it can be moved anywhere.
        -   Setting `aux.movable` to `false` means it cannot be moved.
        -   Setting `aux.movable` to `clone` means that dragging it will create a clone that can be placed anywhere.
        -   Setting `aux.movable` to `pickup` means it can be moved into any other context but not moved within the context it is currently in (only applies to AUX Player).
        -   Setting `aux.movable` to `drag` means it can be moved anywhere within the context it is currently in but not moved to another context. (only applies to AUX Player).
    -   Added the ability to destroy files from the file sheet.
    -   Added the ability to display a QR Code from formula actions.
        -   Use `showQRCode(data)` and `hideQRCode()` from formula actions.
    -   Added the ability to create a new empty file from the file sheet.
        -   Doing so will automatically select the new file and kick the user into multi-select mode.
    -   Added the ability to whitelist or blacklist users by using `aux.whitelist` and `aux.blacklist`.
        -   For example, setting `aux.whitelist` to `Kal` will ensure that only users named `Kal` can access the session.
        -   Similarly, setting `aux.blacklist` to `Kal` will ensure that users named `Kal` cannot access the session.
        -   In the case of a name being listed in both, the whitelist wins.
-   Bug Fixes
    -   Fixed an issue where long tapping on a file would register as a click on mobile.
    -   Dragging a minimized workspace will no longer change its z value for depth, only its x and y.

## V0.6.1

### Date: 05/07/2019

### Changes:

-   Bug Fixes
    -   Fixed the Copy/Paste shortcuts to make `Cmd+C` and `Cmd+V` work on Mac.

## V0.6.0

### Date: 05/07/2019

### Changes:

-   Improvements

    -   Added an `aux.progressBar` tag that generates a progressbar above the file, this tag can be set to any value form 0 to 1.
        -   This new tag also has additionally: `aux.progressBar.color` and `aux.progressBar.backgroundColor` to color the progressbar's components.
        -   This tag also has: `aux.progressBar.anchor` to set the facing direction of the progress bar relative to the file.
    -   Added `aux.pickupable` to control whether files can be placed into the inventory in the player or not, will be true (able to be put in inventory) by default.
        -   If `aux.pickupable` is true but `aux.movable` is false, the file can still be dragged into the inventory without moving the file position. It can also be dragged out of the inventory by setting the file position only until is is placed, then not allowing position changes again as `aux.movable` is still false.
    -   Added the ability to load additional channels into an AUX Player channel.
        -   Channels can be loaded from any reachable instance of AUX Server. (auxplayer.com, a boobox, etc.)
        -   To add a channel to your AUX Player, simply open the hamburger menu and click "Add Channel".
            -   Enter in the ID of the channel you want to load.
            -   There are several options:
                -   A URL (`https://auxplayer.com/channel/context`)
                -   A remote context ID (`auxplayer.com/channel/context`)
                -   A local context ID (`channel/context`)
                -   A local channel ID (`channel`)
        -   To remove a channel, open the hamburger menu and click on the one you want to remove.
        -   Channels can also be loaded by putting them in the query string of the URL.
            -   This is done by adding a parameter named `channels` set to the ID of the channel that you want to load.
            -   For example, `channels=abc/test` will load the `abc/test` channel.
            -   As a result, the URL ends up looking something like this `https://auxplayer.com/channel/context?channels=abc/test&channels=other/channel`.
            -   Note that you can only add channels this way. You must go to the hamburger menu to remove a channel.
                -   Sharing URLs will cause all the channels you have loaded to show up for someone else but it won't remove any channels they already have loaded.
        -   Added several new formula functions:
            -   `superShout(event, arg)` performs a shout that goes to every loaded channel. This is the only way for channels to communicate with each other.
            -   `player.loadChannel(id)` loads the channel with the given ID.
            -   `player.unloadChannel(id)` unloads the channel with the given ID.
        -   Additionally, the following events are always sent to every channel:
            -   `onQRCodeScannerOpened()`
            -   `onQRCodeScannerClosed()`
            -   `onQRCodeScanned()`
            -   `onTapCode()`
        -   How it works
            -   Channels are loaded by creating files in the user's "simulation context".
                -   You can get the user's simulation context by using `player.getFile().aux._userSimulationsContext`.
            -   AUX Player looks for these files and checks if they have a `aux.channel` tag.
                -   For files that do, then the `aux.channel` tag value is used as a channel ID and then AUX Player loads it for each file.
                -   Files that don't are ignored.
            -   Note that because we have multiple channels loaded there are multiple user files and global files.
                -   This is fine because channels cannot lookup files that other channels have.
                -   Because of this, a user also has multiple simulation contexts.
                -   This works out though, because we merge all the simulation contexts and remove duplicate channels.
                -   When `player.unloadChannel(id)` is called, we only remove simulation files that are in the channel that the script is running in.
                -   As a result, if another channel has called `player.loadChannel(id)` with the same ID the channel will remain loaded because at least one channel has requested that it be loaded.
    -   Added in a tween for the zoom that fires once a file has been focused on, it will tween to file position then zoom to the set zoom value.
    -   Added `whisper(file, event, argument)` formula function that sends shouts to a single file.
    -   Added a `aux.version` tag to the globals file which will be used to help determine when breaking changes in the AUX file format occur.
    -   Added the ability to copy and paste file selections in AUX Builder.
        -   Pressing `Ctrl+C` or `Cmd+C` will cause the currently selected files to be copied to the user's clipboard.
        -   Pressing `Ctrl+V` or `Cmd+V` will cause the currently selected files to be pasted into the world where the user's cursor is.
        -   Does not interfere with normal copy/paste operations like copying/pasting in input boxes.
        -   If a worksurface is included in the user's selection the new worksurface will be duplicated from it.
            -   This allows you to do things like copy the context color.
            -   Any files that are being copied from the old worksurface to the new one will also maintain their positions.
    -   Added the ability to copy worksurfaces AUX Builder using the new `"Copy"` option in the context menu.
        -   Using the `Ctrl+V` keybinding after copying the worksurface will paste a duplicate worksurface with duplicates of all the files that were on the surface.
    -   Added the ability to drag `.aux` files into AUX Builder.
        -   This will upload them just like the upload option in the hamburger menu.
    -   Added `player.hasFileInInventory(file)` formula function that determines if the given file or list of files are in the current player's inventory.
        -   As a part of this change, it is now possible to use the other user-related functions in formulas.
    -   Moved the `handlePointerEnter` and `handlePointerExit` function logic to only work in `PlayerInteractionManager`.
    -   Added the `handlePointerDown` to `PlayerInteractionManager` so down events in general can be collected on the player.
    -   Clicking on the `Raise` and `Lower` options on the workspace dropdown will now effect the entrire workspace if it has been expanded.

## V0.5.4

### Date: 04/29/2019

### Changes:

-   Improvements
    -   Changed AUX Player's default background color to match the dark background color that AUX Builder uses.
    -   Changed the globals file to look like a normal file when created and be labeled as "Global".
    -   Updated all the formula functions to use the new naming scheme.
    -   Added the ability to drag worksurfaces when they are minimized.
        -   Setting `aux.context.movable` to `false` will prevent this behavior.
    -   Selecting an item in the inventory no longer shows a selection indicator.
-   Bug Fixes
    -   The inventory placeholders should now always appear square.
    -   Dragging an item out of the inventory will now always remove the image of that item in the inventory.

## V0.5.3

### Date: 04/26/2019

### Changes:

-   Bug Fixes
    -   Fixed an issue that would cause data loss on the server.
        -   The issue was caused by not cleaning up some resources completely.
        -   Because some services were left running, they would allow a session to run indefinitely while the server was running but were not saving any new data to the database.
        -   As a result, any changes that happened after the "cleanup" would be lost after a server restart.

## V0.5.2

### Date: 04/26/2019

### Changes:

-   Improvements
    -   Set builder's default background color to dark gray. Player remains the light blue.
    -   Changed the `onDragAny/onDropAny` actions to be `onAnyDrag/onAnyDrop`.
    -   `formula-lib.ts` has changed `isPlayerInContext` export to `player.isInContext`.
    -   `formula-lib.ts` has changed `makeDiff` export to `diff`.
    -   Made the mini file dots much smaller.
    -   Added the ability to show and hide a QR Code Scanner using the `openQRCodeScanner()` and `closeQRCodeScanner()` functions.
        -   Upon scanning a QR Code the `onQRCodeScanned()` event is triggered with the `that` variable bound to the scanned QR code.
        -   The `onQRCodeScannerOpened()` event is triggered whenever the QR Code Scanner is opened.
        -   The `onQRCodeScannerClosed()` event is triggered whenever the QR Code Scanner is closed.
    -   Moved the file sheet to the right side of the screen.
-   Bug Fixes
    -   Fixed an issue with trying to load a WebP version of the "add tag" icon in Safari.
        -   Safari doesn't support WebP - so we instead have to load it as a PNG.
    -   Fixed the proxy to return the original content type of images to Safari.
        -   Because Safari doesn't support WebP we can't automatically optimize the images.

## V0.5.1

### Date: 04/25/2019

### Changes:

-   Improvements
    -   Automatically log in the user as a guest if they attempt to got to as context without being logged in.
-   Bug Fixes
    -   Stopped a new Guest's username from saying `guest_###` upon logging into a new guest account for the first time.
    -   Fixed highlighting issues when dragging files around.
    -   Totally removed the AUX Player toolbar so that it doesn't get in the way of input events. (Was previously just transparent)
    -   Fixed an issue with files not responding to height changes on a hex when the config file wasn't in the same context.

## V0.5.0

### Date: 04/25/2019

### Changes:

-   Improvements
    -   Restricted onCombine feature to only fire in aux-player and restrict it from happening on aux-builder.
    -   Removed the `clone()` function.
    -   Improved the `create()` function to be able to accept lists of diffs/files.
        -   This allows you to quickly create every combination of a set of diffs.
        -   For example, `create(this, [ { hello: true }, { hello: false } ])` will create two files. One with `#hello: true` and one with `#hello: false`.
        -   More complicated scenarios can be created as well:
            -   `create(this, [ { row: 1 }, { row: 2 } ], [ { column: 1 }, { column: 2 } ])` will create four files for every possible combination between `row: 1|2` and `column: 1|2`.
            -   `create(this, { 'aux.color': 'red' }, [ makeDiff.addToContext('context_1'), makeDiff.addToContext('context_2') ])` will create two files that are both red but are on different contexts.
            -   `create(this, @aux.color('red'), { 'aux.color': 'green' })` will find every file that is red, duplicate them, and set the new files' colors to green.
    -   Improved how we position files to prevent two files from appearing at the same index.
        -   Creating new files at the same position will now automatically stack them.
        -   Stacking is determined first by the index and second by the file ID.
    -   Added a zoom property to the `tweenPlayerTo` function to set a consistent zoom on file focus.
    -   Moved the worksurface context menu options to files mode.
    -   Moved the channel name to the hamburger menu and added the QR Code to the menu as well.
    -   Worksurface improvements
        -   Removed the header in AUX Player so that only the hamburger menu is shown.
        -   Removed the option to enter into worksurfaces mode.
            -   If users are already in worksurfaces mode then they can still exit.
        -   Removed the ability to snap or drag worksurfaces.
        -   Removed the ability to change the worksurface color.
    -   Removed the change background color context menu.
    -   Made the globals file generate as a worksurface.
    -   File Sheet/Search improvements
        -   Removed the edit icon and replaced it with a search icon at the top right of the top bar.
        -   Added the ability to save a `.aux` file from the current selection/search.
        -   Moved the "+tag" button to the left side of the panel and added an icon for it.
        -   Added another "Add Tag" button to the bottom of the tags list.
        -   Added the ability to show the list of selected file IDs in the search bar.
-   Bug Fixes
    -   Stopped sheet closing bug from taking multiple clicks to reopen.

## V0.4.15

### Date: 04/22/2019

### Changes:

-   Improvements

    -   Added a basic proxy to the server so that external web requests can be cached for offline use.
        -   Only works when the app is served over HTTPS.
        -   Uses service workers to redirect external requests to the server which can then download and cache the resources.
            -   Shouldn't be a security/privacy issue because all cookies and headers are stripped from the client requests.
            -   As a result this prevents users from adding resources which require the use of cookies for authorization.
            -   A nice side-effect is that it also helps prevent advertisers/publishers from tracking users that are using AUX. (Cookie tracking and Browser Fingerprinting are prevented)
        -   Currently, only the following image types are cached:
            -   `PNG`
            -   `JPG`
            -   `GIF`
            -   `WEBP`
            -   `BMP`
            -   `TIFF`
            -   `ICO`
        -   Upon caching an image, we also optimize it to WEBP format to reduce file size while preserving quality.
    -   Added `onPointerEnter()` and `onPointerExit()` events that are triggered on files that the user's cursor hovers.
    -   Added a pre-commit task to automatically format files.
    -   Formatted all of the source files. (TS, JS, Vue, JSON, HTML, CSS)
    -   Added an option to the dropdown in aux-builder to jump to aux-player for the current context
    -   `formula-lib.ts` has added a `isPlayerInContext` function to determine if path is in the expected context in aux-player.
    -   `formula-lib.ts` has changed `tweenTo` function to `tweenPlayerTo` for better clarity on the function's use.

## V0.4.14

### Date: 04/19/2019

### Changes:

-   Improvements
    -   Users that join as a guest will now have a cleaner visible name of `Guest`.
    -   Removed the builder checkbox on the new workspace popup to make the feature cleaner.
    -   Added the ability to zoom to a file by tapping/clicking its ID in the file sheet.
    -   Added a couple script functions:
        -   `tweenTo(file or id)` causes the current user's camera to tween to the given file. (just like how the sheet does it)
        -   `toast(message)` causes a toast message to pop up with the given message. It will automatically go away after some time.

## V0.4.13

### Date: 04/18/2019

### Changes:

-   Improvements
    -   Can load external images by setting `aux.image` to an image url.
        -   **NOTE:** The remote server must be CORS enabled in order to allow retrieval of the image.
    -   Added `sprite` as an option for `aux.shape`.
        -   This is a camera facing quad that is great for displaying transparent images.
    -   Added several events:
        -   `onCreate()` is called on the file that was created after being created.
        -   `onDestroy()` is called on the file just before it is destroyed.
        -   `onDropInContext()` is called on all the files that a user just dragged onto a context. (`that` is the context name)
        -   `onDragOutOfContext()` is called on all the files that a user just dragged out of a context. (`that` is the context name)
        -   `onDropAnyInContext()` is called on all files when any file is dragged onto a context. (`that` is an object that contains the `context` and `files`)
        -   `onDragAnyOutOfContext()` is called on all files when any file is dragged out of a context. (`that` is an object that contains the `context` and `files`)
        -   `onDropInInventory()` is called on the file that a user just dragged into their inventory.
        -   `onDragOutOfInventory()` is called on the file that a user just dragged out of their inventory.
        -   `onDropAnyInInventory()` is called on all files when any file is dragged into the user's inventory. (`that` is the list of files)
        -   `onDragAnyOutOfInventory()` is called on all files when any file is dragged out of the user's inventory. (`that` is the list of files)
        -   `onTapCode()` is called on every file whenever a 4 digit tap code has been entered. (`that` is the code)
            -   It is recommended to use an `if` statement to filter the tap code.
            -   This way you won't get events for tap code `1111` all the time due to the user tapping the screen.
        -   All of the drag/drop events are triggered once the user is done dragging. (not during their drag)
    -   Added checkboxes the new workspace modal to allow users to set whether it should show up in builder, player, or both.

## V0.4.12

### Date: 04/17/2019

### Changes:

-   **Breaking Changes**
    -   Changed worksurfaces and player config files to use `{context}.config` instead of `aux.builder.context` and `aux.player.context`.
        -   This also allows people to specify formulas on a per-context basis.
        -   We call these new tags "config tags".
        -   For example, you can show the `hello` context in both AUX Builder and AUX Player by setting the `hello.config` tag to `true`.
        -   Because of this change, existing worksurfaces no longer work. To regain your worksurfaces, do a search for `@aux.builder.context` and then create a config tag for the worksurfaces that are found.
    -   Changed worksurface config values to use `aux.context.{value}` instead of `aux.builder.context.{value}`.
        -   Removing `builder` from the name makes it easier to understand that the tags are describing the contexts that the file is configuring.
    -   Renamed `aux._parent` to `aux._creator`.
    -   Moved functions that create file diffs to their own namespace.
        -   `xyzDiff()` is now `makeDiff.xyz()`
        -   so `addToContextDiff()` is now `makeDiff.addToContext()`
-   Bug Fixes
    -   Fixed an issue that would prevent some files from showing up in Aux Builder due to being created with incorrect data.
    -   Fixed the ability to shrink worksurfaces.
-   Improvements
    -   Added the ability to pass arguments in `shout()`.
        -   For example, you can pass the number 11 to everything that has a `handleMessage()` tag using `shout("handleMessage", 11)`.
    -   Added `isBuilder` and `isPlayer` variables to formulas.
        -   This allows formulas to tell whether they are being run in AUX Builder or AUX Player.
        -   Using these variables in combination with config tags allows specifying whether a context should show up in AUX Builder or AUX Player.
        -   For example, the `hello` context will only show up in AUX Builder when the `hello.config` tag is set to `=isBuilder`.
    -   Added the ability to pass an array of files to `clone()` and `destroy()`.
    -   Changed the generated context ID format from `aux._context_{uuid}` to `context_{short-uuid}`.
    -   Added `aux.mergeable` so control whether diffs can be merged into other files.
    -   Added `md-dialog-prompt` to `GameView` to allow users to set custom contexts for new workspaces.
    -   Removed the `_destroyed` tag. Setting it now does nothing.
    -   Aux Player now uses `aux.context.color` value as the scene's background color.
        -   If `aux.context.color` has no value or is undefined, then it will fall back to `aux.scene.color`.
    -   Made diff toolbar in AUX Builder transparent and Inventory toolbar in AUX Player mostly transparent (slots are still lightly visible.)
    -   Added a trash can that shows up when dragging a file.
        -   Dragging files onto this trash can causes the file to be deleted.
        -   Dragging a diff onto the trash can causes the diff to be cleared.
    -   Added support for `aux.label.anchor` to allow positioning of the label.
        -   Supported values are:
            -   top (default)
            -   left
            -   right
            -   front
            -   back
            -   floating (word bubble)

## V0.4.11

### Date: 04/12/2019

### Changes:

-   Improvements
    -   Updated mesh materials and scene lighting to provide a cleaner look and more accurate color representation.
    -   Dragging files off of worksurfaces no longer deletes them but simply removes them from the context.
    -   Functions:
        -   The `clone()` and `copy()` functions have been changed to accept the first parameter as the creator. This means instead of `clone(this)` you would do `clone(null, this)`. Because of this change, `cloneFrom()` and `copyFrom()` are redundant and have been removed.
        -   The `clone()` and `copy()` functions now return the file that was created.
        -   New Functions:
            -   `addToContextDiff(context, x (optional), y (optional), index (optional))` returns an object that can be used with `create()`, `clone()`, or `applyDiff()` to create or add a file to the given context.
            -   `removeFromContextDiff(context)` returns an object that can be used with `create()`, `clone()`, or `applyDiff()` to remove a file from the given context.
            -   `addToContext(file, context)` adds the given file to the given context.
            -   `removeFromContext(file, context)` removes the given file from the given context.
            -   `setPositionDiff(context, x (optional), y (optional), index (optional))` returns a diff that sets the position of a file in the given context.
            -   `addToMenuDiff()` returns a diff that adds a file to the user's menu.
            -   `removeFromMenuDiff()` returns a diff that removes a file from the user's menu.
        -   Other changes
            -   `create()`, `clone()`, and `createMenuItem()` all support using files as diffs.

## V0.4.10

### Date: 04/11/2019

### Changes:

-   Bug Fixes
    -   Fixed an issue that prevented shouts from adding menu items to the user's menu.
    -   Fixed an issue that caused all users to have hexes.

## V0.4.9

### Date: 04/11/2019

### Changes:

-   Bug Fixes
    -   Fixed a build error.
-   Other improvements
    -   Fudging orthographic camera user context position based on its zoom level. This is not a perfect implementation but does provide a better sense of “where” ortho are when using zoom.

## V0.4.8

### Date: 04/11/2019

### Changes:

-   Bug Fixes
    -   Fixed some broken tests.

## V0.4.7

### Date: 04/11/2019

### Changes:

-   Bug fixes
    -   Typing `=` into a cell should no longer cause issues.
-   Improvements
    -   Menus
        -   Files can now be added to the user's menu.
        -   The items will only show up in AUX Player.
        -   Several functions have been added to help with adding and creating menu items:
            -   `createMenuItem(category, label, actionScript, data (optional))` will create a new file and add it to the current user's menu.
            -   `destroyMenuItem(category)` will destroy any files in the current user's menu with the given category.
            -   `destroyAllMenuItems()` will destroy all files in the current user's menu.
            -   `addToMenu(file)` will add the given file to the current user's menu.
            -   `removeFromMenu(file)` will remove the given file from the current user's menu.
        -   In addition, the following tags control various properties on menu items.
            -   `aux.label` controls the text on the menu item.
            -   `aux.label.color` controls the text color of the menu item.
            -   `aux.color` controls the background color of the menu item.
            -   `onClick()` is called when the menu item is clicked.
            -   `aux.input` turns the menu item into an input that allows modification of the given tag name.
                -   Clicking on the menu item will show a dialog with an input box.
            -   `aux.input.target` indicates the file that the input tag should be set on.
                -   for example, setting `aux.input.target` to `=@name("joe")` will cause the input to change the tag on the file that has the `name` tag set to `joe`.
            -   `aux.input.placeholder` sets the placeholder text to use for the input box.
            -   `onSave()` is called after the user chooses to save their changes.
            -   `onClose()` is called after the dialog has been closed, regardless of whether the changes were saved or not.

## V0.4.6

### Date: 04/11/2019

### Changes:

-   Improvements

    -   Camera is now orthographic by default for both AUX Builder and AUX Player.
        -   There is a toggle button in the menu for builder and player that lets you toggle a perspective camera on/off.

## V0.4.5

### Date: 04/10/2019

### Changes:

-   Bug Fixes
    -   Fixed scrolling in the file panel.

## V0.4.4

### Date: 04/10/2019

### Changes:

-   Improvements:
    -   Diffballs
        -   The recent files list is now a "brush" that takes properties from the last file or tag that was modified.
        -   This means that you can now drag out a file on top of another file to paint the brush's tags onto another file.
        -   The effect is that you can copy and paste tags onto other files.
    -   File Selection
        -   The file panel now only shows the number of selected files when in multi-select mode.
        -   When in single select mode the "Unselect All" button is now a "Multi Select" button to transition to multi select mode.
        -   Hiding or showing the file panel no longer changes the file selection mode.
        -   Selecting the file brush at the bottom of the screen now opens the file panel to show the tags on the brush.
        -   When the brush is selected, the "Muti Select" button becomes a "Clear Diff" button which resets the brush to an empty file.

## V0.4.3

### Date: 04/09/2019

### Changes:

-   Improvements:

    -   Loading screen will show error if one occurs during load.
    -   Can close loading screen if error occurs by pressing the `DISMISS` button.

## V0.4.2

### Date: 04/09/2019

### Changes:

-   Added loading screen to Aux Builder and Aux Player.

## V0.4.1

### Date: 4/05/2019

### Changes:

-   Improvements
    -   File Selection
        -   There are now two file selection modes:
        -   Single select
            -   Users in single select mode are able to click files to automatically show the sheet for the selected file.
            -   Clicking in empty space will clear the selection.
            -   Holding control and selecting another file will add the clicked file to the user's selection and switch to multi-select mode.
            -   Closing the sheet or clicking "Unselect All" will cause the user's selection to be cleared.
        -   Multi select
            -   Works like the old way.
            -   Opening the sheet causes multi-select mode to be enabled.
            -   Alternatively, selecting a file while holding the control key will also cause multi-select mode to be enabled.
            -   While in multi select mode the sheet can be closed just like normal.
            -   Clicking "Unselect All" will cause the selection to be cleared and will switch back to single select mode.
    -   File Sheet
        -   Search
            -   The file sheet now includes a search icon that can be used to show a search bar.
            -   The search bar allows the user to type in formulas and see the results in realtime.
            -   Any files returned from the search are editable in the table.
            -   Other results (like numbers) are shown in a list.
            -   Using the `Ctrl+F` (`Cmd` is difficult to intercept) keyboard shortcut will open the sheet and automatically focus the search bar.
            -   Pressing `Enter` or the green checkmark next to the search bar will finish the search and automatically select any files returned from the search.

## V0.4.0

### Date: 4/04/2019

### Changes:

-   Bug Fixes:
    -   Fixed an issue with having multiple tabs open that caused the tabs to send events as each other.
        -   This was previously fixed but was re-broken as part of a bit of rework around storing atoms.
        -   The issue is that storage is shared between tabs so we need to make sure we're storing the data separately per tab.
        -   So the signatures were valid because they were sharing the same keys.
        -   Maybe something like a copy-on-write mechanism or splitting trees based on the site IDs could fix this in a way that preserves offline capabilities.
        -   Upon reload we would check local storage for currently used site IDs and pick one of the local site IDs that is not in use.
    -   Fixed an issue with scaling and user positions. The user positions were not being scaled to match the context that they were in.
    -   Made the server clear and re-create trees that get corrupted after a reload.
        -   This is a dangerous operation, we'll need to spend some dev time coming up with an acceptible solution to corrupted trees so that data doesn't get lost.
        -   Basically the issue is that we currently don't have a way to communicate these issues to users and make informed decisions on it.
        -   Also because of the issue with multiple tabs, we're always trying to load the tree from the server so we can't have the client send its state to recover.
        -   So, in the meantime, this is potentially an acceptible tradeoff to prevent people from getting locked out of simulations.
-   Other improvements

    -   Redirects
        -   Added the ability to redirect to `https://auxplayer.com` when accessing a context in a simulation.
        -   Added the ability to redirect to `https://auxbuilder.com` when accessing a simulation without a context.
    -   Dynamic client configuration
        -   The client now requests a configuration from the server on startup.
        -   This lets us handle some configuration tasks for the client at runtime from the server.
        -   Will be useful for managing URLs and other functionality for deployments to Raspberry PIs.
    -   Multi-line Editor
        -   Added the ability to show a multi-line text editor for tag values.
        -   This makes editing things like actions and formulas much easier.
    -   File Sheet Axis
        -   Improved the File Sheet to use CSS Grids instead of table elements.
        -   This gives us the capability to dynamically switch between row and column modes.
        -   Also gives us more control over sizing of elements and responsiveness.
    -   Inventory bar adjusts to mobile screen resolutions.
    -   Users are now represented as a semi-transparent square cone mesh.
    -   Scripting Improvements
        -   Added the ability to set tag values on files that are returned from `@` queries.
            -   For example, `@name('bob').name = 'joe'` changes the name of `bob` to `joe`.
            -   Caveats:
                -   Setting individual array values is not supported.
                -   So doing `this.colors[1] = 'blue'` would not change the second element of the `colors` tag to `blue`.
        -   Added the `aux._parent` tag that contains the ID of the file that a file is childed to.
        -   When `destroy(file)` is called all files that have `aux._parent` matching `file.id` will also be destroyed. This happens recursively.
        -   Added a new function `cloneFrom(file, ...newData)`.
            -   Similar to `clone(file, ...newData)` but sets `aux._parent` on the new file to `file.id`.
            -   The new file will have tags copied from `file` and the given list of objects.
        -   Added a new function `createFrom(file, data)`.
            -   Similar to `create(data)` but sets `aux._parent` on the new file to `file.id`.
            -   The new file will have tags from the given `data` parameter.

## V0.3.26

### Date: 4/01/2019

### Changes:

-   Bug Fixes
    -   Fixed worksurfaces to update when their `aux.builder.context` tag is updated.
-   Other improvements
    -   Improved the server to cleanup trees from memory that aren't in active memory.

## V0.3.25

### Date: 4/01/2019

### Changes:

-   Bug Fixes
    -   Fixed HTML Element targets not being captured as intended when using touch.
        -   This fixes inventory dragging for mobile.
    -   Fixed the ability to use indexer expressions in filters after @ or # queries.
        -   `=@nums()[0]` gets the first file with the `nums` tag on it.
    -   Fixed the ability to call functions in filters after @ or # queries.
        -   `=#nums().map(num => num + 10)` now works and produces a list of numbers where each number has 10 added to it.
    -   Fixed the ability to upload AUX files.
    -   Improved garbage collection so that it avoids expensive operations when there is nothing to remove.
    -   Fixed offline mode to work offline(!).
-   Other improvements
    -   Formulas now support using dots after @ or # queries. For example `=@name('bob').name` now works.
    -   Debug Page
    -   The debug page for AUX Builder has been moved to be after the simulation ID. So to access the debug page for `test` you would go to `https://auxbuilder.com/test/aux-debug`.
    -   The debug page now has a search bar that allows entering a formula to search through the file state.
    -   Added the ability for the debug page to search through destroyed files.
    -   Atom signatures are now only checked when adding individual atoms. This greatly improves loading performance.
    -   Refactored some of the logic around propagating file updates so that they can be more performant in the future.
    -   Destroying files by dragging them off of a worksurface or using the `destroy()` function in an action now uses the causal tree instead of setting the `_destroyed` tag to `true`. (Allows better garbage collection in the future)
    -   Improved first load performance by reducing the amount of work the browser needs to do to store a tree in IndexedDB.
    -   Improved performance for inserting atoms into the weave.

## V0.3.24

### Date: 3/28/2019

### Changes:

-   Features:
    -   Can drag files to and from user's inventory in AUX Player.
    -   Added support for cryptograhpically signing and verifiying events.
    -   Renamed `scale.x`, `scale.y`, and `scale.z` to `aux.scale.x`, `aux.scale.y`, and `aux.scale.z`.
    -   Added the ability to use `aux.scale` to uniformly scale the file.
-   Bug Fixes
    -   Use context.z position has an offset from the calculated display z position in Aux Builder.
        -   Making context.z act as an offset allows context.z value of 0 to place the file on the “ground” regardless of tile height in Aux Builder and always place the file on the ground in Aux Builder.
        -   No more file clipping issues due to grid planes being at different heights between Aux Builder and Aux Player.
    -   Don't clear out tags that end with `.x`, `.y`, or `.z` when dragging new files from the recent files list.
    -   Fixed an issue with trees that could cause sibling atoms to be ignored or ordered improperly.
-   Other Improvements
    -   Builder context file now defaults to flat, clear, and not movable.

## V0.3.23

### Date: 3/26/2019

### Changes:

-   Features
    -   Can drag and combine files in AUX Player.
-   Buf Fixes

    -   Can snap hexes together again as long as there is no file on it (currently this includes the builder context file as well).
    -   Fixed an issue that allowed files representing worksurfaces to be dragged even if `aux.movable` was set to `false`.
    -   Fixed an issue that allowed files to be stacked on top of invisible files that were representing users.

## V0.3.22

### Date: 3/26/2019

### Changes:

-   Bug Fixes
    -   Fixed an issue where atoms could be placed in the wrong spot.
    -   Fixed an issue with importing atoms where the tree could become invalid.
-   Other Improvements
    -   Added some core functionality for the infinite mathematical grid in AUX Player.

## V0.3.21

### Date: 3/24/2019

### Changes:

-   Bug Fixes
    -   Fixed an issue where the server would start handing out old site IDs after a restart.
    -   Added the ability to reject events that become corrupted while in transit.

## V0.3.20

### Date: 3/23/2019

### Changes:

-   Bug Fixes
    -   Fixed another scenario where duplicate atoms could be added to a weave.

## V0.3.19

### Date: 3/23/2019

### Changes:

-   Bug Fixes
    -   Fixed Weaves to prevent duplicate atoms from being added in specific scenarios.
        -   This would cause peers to reject changes from each other.
        -   If the issue happened on the server then every client would reject data from the server until the server was restarted.
        -   The restart would cause the server to reload the atoms from the database, eliminating any duplicates.
    -   Fixed signing out and signing back in on AUX Player to put the user back in the context they were previously in.
    -   Fixed an issue that caused users to be invisible the first time they signed into an AUX Player context.

## V0.3.18

### Date: 3/23/2019

### Changes:

-   Bug Fixes
    -   Fixed so that users can actually log out.
    -   Fixed AR mode in AUX Player.
-   Other Improvements
    -   Added a progress spinner to the login pages.
    -   Added lerping to the user meshes so the position updates look more natural.

## V0.3.17

### Date: 3/22/2019

### Changes:

-   Bug Fixes
    -   Fixed so that updates are only sent every 1/2 second instead of up to every frame.

## V0.3.16

### Date: 3/22/2019

### Changes:

-   Bug Fixes
    -   Fixed an issue that would cause two browser tabs to go to war over which was the real tab for that user.
    -   Fixed an issue that would cause two browser tabs to potentially become inconsistent with each other because they were sharing the same site ID.
-   Other Changes
    -   Added a couple extra logs to MongoDBTreeStore.
    -   Added additional safegards against invalid events.

## V0.3.15

### Date: 3/22/2019

### Changes:

-   Bug Fixes
    -   Fixed an issue that prevented users from creating new simulations.
    -   Fixed an issue that caused duplicate files to be created in the game view.
    -   Fixed issues with logging in as the same user from different devices.
    -   Fixed an issue that would cause newly created trees to have garbage collection disabled.
-   Other Improvements
    -   Improved word bubble performance.
    -   Improved performance when loading large causal trees.
    -   Added additional validations when importing trees to prevent errors down the road.
    -   Improved the server to add a root atom if loading a tree that has no atoms.

## V0.3.14

### Date: 3/22/2019

### Changes:

-   Bug Fixes
    -   Fixed CausalTreeServer to save imported atoms.
    -   Fixed CausalTreeServer to not re-store atoms each time it loads the tree from the database.
    -   Make CausalTree export version 3 trees.
    -   Make CausalTree collect garbage after importing.
-   Other Changes
    -   Enable some debug logs.

## V0.3.13

### Date: 3/21/2019

### Changes:

-   Bug Fixes
    -   Reduced memory usage of worksurfaces. This makes it easier to create large worksurfaces.
    -   Fixed not being able to drag the camera around when tapping/clicking on a worksurface while in files mode.
    -   Added indexes to MongoDB collections so that queries won't be so slow.

## V0.3.12

### Date: 3/21/2019

### Changes:

-   Bug Fixes
    -   Fixed issues with slowdowns caused by continually re-saving the entire history.
    -   Fixed several performance issues related to labels and word bubbles.
    -   Changed the branding to AUX Builder from File Simulator.
    -   Fixed several issues with files and contexts in AUX Player.
        -   Files marked as `_destroyed` now no longer display.
        -   Fixed a loading order issue that would occur when a file was its own context.
        -   Fixed an issue that would cause the player to ignore the file removed event for the context file.
    -   Fixed Word Bubbles so that they scale with labels when `aux.label.size.mode` is set to `auto`.
-   AUX Player Improvements
    -   Users now show up inside contexts in both AUX Builder and AUX Player.
    -   The `_lastActiveTime` tag is now per-context. (i.e. `context_a._lastActiveTime`)
-   AUX Builder Improvements
    -   Added the ability to fork simulations.
-   Other Improvements
    -   Added the ability to transparently upgrade our storage formats.
        -   Works for both MongoDB and IndexedDB.
    -   Made the server respond to the local IP Addresses by default in Development mode.
        -   This makes it easier to do development with a mobile device.
        -   Use `npm run watch:player` to have it serve the AUX Player by default. Otherwise it will serve the AUX Builder.
    -   Improved formula query expresions to support tags with dots in them.
        -   Before you would have to wrap the tag in a string.
        -   Now you can simply do `@aux.label` or `#aux.label` as long as each part is a valid [JS identifier](https://developer.mozilla.org/en-US/docs/Glossary/Identifier).

## V0.3.11

### Date: 3/19/2019

### Changes:

-   Bug Fixes
    -   Fixed dragging worksurfaces while in files mode.
    -   Fixed an issue in Aux Player that caused a file to still be visible even if it was destroyed.
    -   Fixed a login issue that would cause the user to get stuck in a redirect loop.
    -   Fixed shouts.
    -   Fixed AUX File upload to overwrite existing state instead of trying to merge the two trees.
        -   This allows us to keep better consistency across multiple devices.
    -   Fixed user labels.
-   Formula Improvements
    -   Improved formulas allow using normal dot syntax for tags with dots in them.
        -   This means you can now do `this.aux.color` instead of `this['aux.color']`
        -   As a result of this change, primitive values (number, string, boolean) are converted to objects.
        -   So to do equality comparisions you must use the `==` operator instead of either `!` or `===`.
        -   Numerical operators and other comparision operators still work fine.
        -   You can alternatively use the `valueOf()` function to convert the object back into a primitive value.
    -   Added the ability to change a file value simply by changing it.
        -   This means instead of doing `copy(this, { "aux.color": "red" })` you can now do `this.aux.color = "red"`.
        -   Additionally, we no longer destroy files by default.
        -   This means that the destroy/recreate pattern is basically deprecated. This pattern worked in simple scenarios, but for more complex scenarios it could easily cause race conditions where duplicate files are created because users clicked the same file at the same time.
-   Other Improvements
    -   Improved the `goToContext()` formula function to be able to accept a single parameter that indicates the context to go to.
        -   The function will infer the current simulation ID from the URL.

## V0.3.10

### Date: 3/18/2019

### Changes:

-   Fixed aux upload.

## V0.3.9

### Date: 3/18/2019

### Changes:

-   Fixed Aux Player file added event ordering.
-   Reworked actions function to take an arbitrary number of files.
-   Added ability to have tag filters that match everything.
-   Added `shout` formula function.
    ```
    shout(eventName)
    ```
-   Added `goToContext` formula function.
    ```
    goToContext(simulationId, contextId)
    ```
-   Calling `onClick` action on file that gets clicked by the user in Aux Player.
-   Fixed Aux Player showing destroyed files.

## V0.3.8

### Date: 3/18/2019

### Changes:

-   Changed configurations to allow auxplayer.com and auxbuilder.com

## V0.3.7

### Date: 3/17/2019

### Changes:

-   Added InventoryContext to hold onto user’s inventory data much in the same way Context3D does (WIP). Ported over some MiniFile stuff from Aux Projector to get inventory display framework up (WIP).
-   Renamed pointOnGrid to pointOnWorkspaceGrid for clarification.

## V0.3.6

### Date: 3/15/2019

### Changes:

-   Changed to using Causal Trees for history.
    -   **This is a breaking change**
    -   This gives us the ability to support offline mode and keep action history.
    -   Because of how the system is designed, every merge conflict can be resolved in a reasonable manner.
    -   This is a new storage format, so data needs to be migrated.
    -   This is also fairly new, so it may have some weird bugs.
-   Removed file types.
    -   **This is a breaking change**
    -   This allows any file to visualize any grouping of files. (e.g. look like a worksurface)
    -   As a result, the only difference between a file and a worksurface is what tags the file has.
    -   This means that new worksurfaces will have a file on them by default. This file is the data for the worksurface.
    -   To create a workspace:
        -   Make a file that has `builder.context` set to any value.
        -   This value is the context that the file is visualizing.
        -   _To make other files show up in this context you simply create a tag with the same name as the context as set its value to `true`._
        -   **Note that when you create a worksurface in worksurface mode we do this for you automatically.**
    -   A couple tags were changed:
        -   `_position`
            -   Split into 3 different tags. (x, y, z)
            -   To change the position of a file you use `{context}.x`, `{context}.y`, and `{context}.z` as the tag names.
        -   `_workspace`
            -   Now to place a file on a workspace you set the `{context}` tag to `true`
        -   All existing tags have been moved to the `aux` namespace.
            -   This affects `color`, `scale`, `stroke`, `line`, `label`, `movable`, and `stackable`.
            -   They have been changed to `aux.color`, `aux.scale`, `aux.stroke`, `aux.line`, `aux.label`, `aux.movable`, and `aux.stackable`.
        -   `_hidden`
            -   This option has been removed in favor of setting the `aux.color` tag to `transparent` or `clear`.
            -   To remove the lines you simply need to set the `stroke.color` tag to `transparent`/`clear`.
    -   Several new tags were added:
        -   `builder.context`
            -   Setting this to a value will cause the file to visualize the context that was specified.
            -   This means appearing like a worksurface and showing any files that have the related `{context}` tag set to `true`.
        -   `builder.context.x`, `builder.context.y`, `builder.context.z`,
            -   These tags specify the X, Y, and Z positions that the center of the worksurface is placed at.
        -   `builder.context.scale`
            -   This tag specifies the scale of the worksurface. (how big it is)
        -   `builder.context.grid.scale`
            -   This tag specifies the scale of the grid relative to the worksurface. (how big the grid squares are)
        -   `builder.context.defaultHeight`
            -   This tag specifies how tall the hexes on the worksurface are by default.
        -   `builder.context.size`
            -   This tag specifies how many hexes from the center the worksurface contains.
        -   `builder.context.minimized`
            -   This tag specifies whether the worksurface is minimized.
        -   `builder.context.color`
            -   This tag specifies the color that the worksurface is.

## V0.3.5

### Date: 2/26/2019

### Changes:

-   Fixed AR mode.
-   Restoring original background color when exiting AR mode.

## V0.3.4

### Date: 2/25/2019

### Changes:

-   Added stub for AUX Player.
-   Added subdomains for File Simulator (projector.filesimulator.com) and AUX Player (player.filesimulator.com).
-   Lots of file reorganization.
    -   `aux-projector` and `aux-player` are now togethor underneath `aux-web` along with any other common/shared files.
-   Fixed combining.

## V0.3.3

### Date: 2/21/2019

### Changes:

-   Implemented a word bubble to help make file labels more readable.

## V0.3.2

## Data: 2/21/2019

### Changes:

-   Nothing, just trying to get npm flow setup.

## V0.3.1

### Date: 2/20/2019

### Changes:

-   Added the ability to delete files by dragging them off a workspace.
-   Fixed the `destroy()` function in action scripts.

## V0.3.0

### Date: 2/14/2019

### Changes:

-   Added a recursion check to the formula evaluation code to prevent infinite loops from locking up the system.

## V0.2.30

### Date: 2/13/2019

### Changes:

-   Added Aux Debug page that can be reached by prepending `/aux-debug/` to your simulation id in the url.
    -   This page presents the AUX data in its raw JSON form and is updated live when changes arrive from the server.
    -   If you wanted to see the raw data for a simulation called `RyanIsSoCool` you would go to: `filesimulator.com/aux-debug/RyanIsSoCool`.
-   Add the ability to drag a stack of files
    -   For some reason the stack doesn't always move at the same time.
    -   It's some weird issue with not updating them fast enough or something.
-   Debounce updates to the recents list so that we're not forcing re-renders of the mini files all the time
-   Fix so that dragging new files doesn't cause a ton to get created
-   Cause formulas to be run when evaluating filters
    -   This also fixes the issue of numbers and true/false values not matching filters
-   Allow combining files that were just dragged from the file queue
-   Hide files without workspaces

    -   Also log out the file ID when this happens.

## V0.2.29

### Date: 2/13/2019

### Changes:

-   Fixed workspace mesh not updating properly.
-   Remove workspace if size is 0.
    -   Only allow shrinking of a workspace to 0 if there are no files on the workspace.
-   Implemented cleanup of a file's arrows/lines when it is destroyed.

## V0.2.28

### Date: 2/12/2019

### Changes:

-   Make the recent files list use 3D renders of the actual files.
-   Fixed issues with the lines not updating when worksurfaces minimize.
-   Disabled shadows.

## V0.2.27

### Date: 2/11/2019

### Changes:

-   Fix the weirdest bug that was caused by an internal error in Vue.js.
    -   It would do something to stop the touch events from being emitted.
    -   I'm not sure how it did that. Maybe changing focus or something.

## V0.2.26

### Date: 2/11/2019

### Changes:

-   Fixed touch scrolling.
-   Fixed an issue that would prevent immovable files from being dragged off of the recent files list.
-   Fixed an issue that allowed players to place files on minimized worksurfaces.
-   Fixed an issue that allowed minimized worksurfaces to snap together.
-   Made the recents list have 3 files at most.
-   Made files in the recents list not duplicate as long as their normal values are the same.
-   Made selecting a file in the recents list move the selected file to the front.
-   Made the first file in the list larger than the others.
-   Made dragging a file from the recents list not move the dragged file to the front of the list.

## V0.2.25

### Date: 2/11/2019

### Changes:

-   Added the first version of the file toolbar.
    -   This is a list of the user's recently edited files.
    -   Users can select a file from the toolbar to tap and place.
    -   They can also click and drag files out into the world.
-   Made minimized hexes 1/3 the scale of normal hexes.
-   Added the ability to minimize hexes while in file mode.
-   Moved extra buttons like the AR mode to the app sidebar.
-   Made the login email box into a name box.
-   Fixed destroyed blocks not dissapearing.
-   Made the tag input field use a placeholder instead of filling with actual text.
-   Fixed some input issues.

## V0.2.24

### Date: 2/8/2019

### Changes:

-   Scaled down color picker, removed scrolling, and made it slightly wider to accommodate mobile screens.
-   It is now possible to close the Color Picker by tapping on empty space (it will no longer open immediately when tapping of of it).
-   Allow camera dragging when performing click operation on file that is incompatible with the current user mode.
-   Prevent the user from changing the background color when in AR mode.
-   Added the ability to see other people and what they are looking at.
-   Added the ability to minimize worksurfaces.
    -   While minimized they can still be dragged around but changing the size and height is not allowed.
    -   The color can still be changed though.
-   Fixed an issue where everyone would try to initialize the globals file with the default color and get a merge conflict if it was different.

## V0.2.23

### Date: 2/7/2019

### Changes:

-   Made the info box default to closed.
-   Added initial version of WebXR support.
    -   Note that this is Mozilla's old crotchety WebXR and not the official standardized version.
    -   As such, it only works in Mozilla's WebXR Viewer app thing.
    -   Hopefully it doesn't break WebVR support.
-   Changed color picker to swatches style.
-   Can only change scene background color while in workspaces mode.
-   Changed `stroke.linewidth` to be `stroke.width`.

## V0.2.22

### Date: 2/7/2019

### Changes:

-   Color Picker component is now more generic. It invokes a callback function every time the color value changes that you can use to get the color value.
-   Made the QR code larger.
-   Change the scene’s background color by clicking on it and using the color picker.
-   Make basically all the text gray (title bar text, mode switch, add buttons, and the hamburger).
-   Changed color picker type to Compact style.

## V0.2.21

### Date: 2/7/2019

### Changes:

-   Changed the top bar and other buttons to have a white background.
-   Changed the red badge on the pencil to be a neutral gray.
-   Changed the actions icon.
-   Added a grid that is visible in hex edit mode.

## V0.2.20

### Date: 2/7/2019

### Changes:

-   Added color picker component.
-   Can change workspace color using color picker from the context menu.
-   Inverted touch input vertical rotation.
-   Clamping vertical rotation so that you can’t rotate underneath the ground plane.

## V0.2.19

### Date: 2/6/2019

### Changes:

-   Added `stroke.linewidth` to control how thick the stroke lines are.
-   Removed the Skybox.
-   Added the ability to change the vertical tilt of the camera by using two fingers and panning up and down.
-   Reworked the files panel to be easier to use.
    -   Added "+action" button for creating actions.
    -   Moved the "+tag" and "+action" buttons above the file table.
    -   Moved the "Clear selection" button to the header row on the file table.
    -   It still needs some of the scrolling features like not scrolling the header while scrolling the body of the table but for the most part it's done.
    -   Also needs the auto-zoom feature for users. After looking at possible implementations I've discovered that it should be easier to do this when the "seeing other people" update arrives.

## V0.2.18

### Date: 2/5/2019

### Changes:

-   Button polling is now implemented in `InputVR` for vr controllers: `getButtonDown`, `getButtonHeld`, `getButtonUp`.
-   Replaced `GameView.workspacePlane` with mathematical plane for workspace dragging.
    -   This fixes not being able to drag workspaces after we disabled the ground plane mesh.
-   Forcing touch input when being used on a VR capable device in non-VR mode. This fixes traditional browser input on devices like the Oculus Go.

## V0.2.17

### Date: 2/5/2019

### Changes:

-   Moved VR controller code to `InputVR` class.
-   Forcefully disconnecting the controller when exiting VR, this fixes bug with GamePad API when returning to VR mode.
-   Disabled visibility of scene’s ground plane.
-   `ControllerMesh` is now a special `Object3D` that is added to the root controller `Object3D` node.

## V0.2.16

### Date: 2/5/2019

### Changes:

-   Controller is represented as a red pointer arrow. It doesnt not currently allow you to interact yet.
-   Disabling shadows when in VR. Shadows are a significant performance cost in its current state, disabling them gives us 20-30+ fps boost in VR.
-   VR button is now hidden when WebVR is not detected.

## V0.2.15

### Date: 2/5/2019

#### Changes:

-   Changed the default cube color to be white.
-   Changed the default cube outline color to gray instead of invisible.
-   Fixed an issue with action filters where some values weren't able to be matched to a filter.
    -   This happened for some tag values that would be parsed from strings into their semantic equivalents.
    -   For example, `"true"` would get converted to `true` and `"123.456"` would get converted to `123.456`.
    -   This conversion was being ignored for filter values, so they would never match in these scenarios.
-   Fixed an issue with action scripts where copying a file would not copy its formulas.
-   Improved the `copy()` function used in action scripts to be able accept any number of arguments.
    -   This allows cascading scenarios like `copy(this, that, @name("joe"), @name("bob"))`.

## V0.2.14

### Date: 2/4/2019

#### Changes:

-   Added `scale.x`, `scale.y`, and `scale.z` tags to allow changing the scale of the cubes.
    -   `x` and `y` are width and thickness. `z` is height.
-   Dragging worksurfaces now no longer snaps to the center but stays relative to the cursor position.
-   Added `label.size` and `label.size.mode` tags.
    -   `label.size` sets the size of the label. Setting it to 1 means the default size and setting it to 2 means twice the default size.
    -   Setting `label.size.mode` to `"auto"` causes the label to appear a constant size no matter where the user's camera is in the scene.
-   Changed the renderer settings to render the 3D scene at the full device resolution.
    -   This will likely increase the accuracy of rendering results but may also cause performance to drop due to rendering a lot more pixels.
    -   Was previously using the browser-default pixel ratio.
-   Added beta support for Web VR devices.
-   Fixed an issue where worksurfaces that did not have default heights and were merged into other worksurfaces would cause those tiles to incorrectly appear with a height of `0`.
    -   The worksurfaces that did not have default heights were from old versions that did not allow changing heights.
-   Added the number of selected cubes to the info box toggle

## V0.2.13

### Date: 2/1/2019

#### Changes:

-   Camera now handles going from two touch -> one touch without jumping around.
-   Removed time instance in `Time.ts`.
-   Input and Time are both updated manually through `GameView`, we need less `requestAnimationFrame` calls when possible.
-   Fixed bug in `Input` that would cause touches to overwrite old ones on browsers that reuse `TouchEvent` identifiers.
-   Remaining `TouchData` finger indexes get normalized when touches are removed.
    -   i.e. if there are two touches and touch 0 gets removed, then touch 1 becomes touch 0.

## V0.2.12

### Date: 2/1/2019

#### Changes:

-   Added `#stroke.color` which sets an outline on the cube.
-   Added the ability to download `.aux` files.
-   Added the ability to upload `.aux` files into the current session.
-   Changed the URLs to not use `#`. (breaking change!)
-   Changed the home screen to be the root path (`/`) so sessions are now just `filesimulator.com/mysession`. (breaking change!)
-   Changed the login screen to be at `/login`. (So `login` is not a valid session ID anymore) (breaking change!)
-   Fixed an issue where destroyed objects were being returned in action script queries.
-   Fixed an issue that allowed files to be combined with themselves. (Sorry Jeremy!)
-   Fixed an issue where offline users would always overwrite file `_index` values if the index was at `0.`
-   Minor changes:
    -   Add a "continue as guest" button.
    -   Replace "File Simulator" with the session code unless they are in the default session.
    -   Disable auto-capitalization and autocorrect on the input fields.
    -   Change the "Add worksurface" and "Add file" buttons to just be a "+" icon.
    -   Change the mode switch to use icons instead of text for the label.
    -   Make the mode switch always appear white.
    -   Remove color integration from FileValue.
    -   Change "Nuke the site" to something a little more friendly.
    -   Change "+ New Tag" to "+tag".
    -   Change the deselect file button to a grey color.
    -   Change the info box header to "Selected Files".
    -   Change the info icon to a pencil icon.

## V0.2.11

### Date: 1/31/2019

#### Changes:

-   Changed the "X" used to deselect files into a "-" sign.
-   Added the ability to show a QR code linking to the session the current user is in.

## V0.2.10

### Date: 1/31/2019

#### Changes:

-   Added two different modes to help control what the user is interacting with
    -   The "Files" mode allows dragging files and making new files.
    -   The "Worksurfaces" mode allows dragging worksurfaces, making new worksurfaces, and interacting via clicking on them.
-   Re-added the ability to combine files
    -   Dragging a file onto another file will combine them if possible.
    -   If no filters match then the files will stack.

## V0.2.9

### Date: 1/31/2019

#### Changes:

-   Camera zooming with trackpad pinching is now supported.
-   Input now handles `WheelEvent` from the browser.
    -   `getWheelMoved()` - Returns true when wheel movemented detected.
    -   `getWheelData()` - Return wheel event data for the current frame.

## V0.2.8

### Date: 1/31/2019

#### Changes:

-   Disabled double-tap to zoom functionality that is added by iOS and Android by default.
-   Fixed an issue where files would all appear in the same spot upon first load of a session.
-   Added the Session ID to the top header.
-   After logging in, the user will now be redirected back to the session they first tried accessing.
-   Fixed some typos.

## V0.2.7

### Date: 1/30/2019

#### Changes:

-   Added `line.to` and `line.color` tags. `line.to` creates an arrow that points from the source file to the target file. An array of files is also supported.
-   Added formula support for `label`, `label.color`.
-   Added some functions to `FileCalculations` to help with handling of short file ids:
    -   `getShortId` - Return the short id for the file.
    -   `fileFromShortId` - Find file that matches the short id.
    -   `filesFromShortIds` - Find files that match the short ids.
-   Disabled depth buffer writing for the new SDF rendered font.
-   Running `updateMatrixWorld` function for `FileMesh` when its position is updated.
    -   This allows child objects to have accurate world positioning the moment its parent is moved instead of waiting for ThreeJS to run the next render update frame.

## V0.2.6

### Date: 1/28/2019

#### Changes:

-   Improved the game window to resize the renderer and camera automatically
-   Improved how the files window scales for small devices
-   Move the toolbar into a floating action button
-   Closing the info box now shows an icon in its place that can be used to reopen it
-   Selecting/changing files no longer re-opens the info box
-   Tags that the user adds to the info box are no longer automatically hidden

## V0.2.5

### Date: 1/28/2019

#### Changes:

-   Rotation with touch input now spins in the correct direction.
-   3D text rendering is now done with SDF (Signed Distance Field). This gives us a much cleaner and crisper text representation.
-   Added `label.color` tag that allows you to change the color of the label text.

## V0.2.4

### Date: 1/28/2019

In this version we improved workspaces and made other minor quality of life improvements.

#### Changes:

-   Added the ability to change hex heights
-   Added the ability to stack cubes on top of each other
-   Added the ability to drag single hex tiles onto other workspaces
-   Added a `list()` formula function that is able to calculate which files are stacked on top of each other.
-   Made the square grid tiles visible only if they are over a related hex tile
-   Made hexes have a short height by default
-   Made hexes larger by default
-   Made cubes always attach to a workspace
-   Made only the grid that a cube is being dragged onto visible

##V0.2.1
###Date: 1/22/2019
In this version we added support for multiple simultaneous sessions. When logging in users can optionally provide a “Session ID” that will put them into that session. Alternatively, they can type the Session ID into the URL and go there directly. Sharing URLs to share your session is also supported.

#### Changes:

-   Multi-Session Support
    -   Users enter in a Session ID to go to a sandbox all their own.
    -   They can also share the URL with other people to be put directly into that session.
-   Hexes no longer have bevels.
-   In Formulas, hashtag expressions which have only a single result now return that result directly instead of in an array.
    -   For example, If there was only one file with a #sum set to “10” and there was a formula “=#sum”
        -   In v0.2.0 the formula would equal “[10]”
        -   In v0.2.1 the formula would equal “10”

## V0.2.0

### Date: 1/16/2019

In this version we added support for offline mode and made general improvements to the user interface.

#### Changes:

-   Added offline mode
    -   After loading the app over HTTPS, the user will be able to go completely offline (airplane mode) and still be able to access everything. This means:
        -   The app should load
        -   The user should be able to create new files and workspaces
        -   They should be able to edit tags and perform actions.
    -   When new app versions are available, the user will be prompted to refresh the page to use the new version.
        When the user goes back online the app will attempt to sync with the server. If successful, then everyone else will be able to see their changes because they have been synced.
    -   If syncing is not successful, then this is because of one or more merge conflicts between the user’s version and the server’s version.
        -   Merge conflicts happen when two users edit the same tag to different values.
        -   The computer doesn’t know which is the most valid so it has to ask the user.
    -   When merge conflicts happen a notification will pop up and prompt the user to fix them.
        -   This prompt will also be in the side bar underneath the hamburger menu.
    -   Until the user fixes the merge conflicts any changes they make will not be synced to the server.
    -   When the user fixes the merge conflicts, their state is synced to the server and everyone is able to see it.
    -   The sidebar will show the current online/offline synced/not synced status. Right clicking it will give the option to force the app into offline mode for testing and vice versa.
-   Added a nuke button
    -   This button allows the user to delete everything in the website.
    -   This is only for testing so don’t expect it to work in all cases. In particular, don’t expect it to work super well when there are multiple people on the site at a time.
-   Removed test buttons from the sidebar
-   Changed the version number to be based on the latest annotated git tag. This will let us have full control over the version numbers while making them a lot more human readable. Upon hover it will also show the git commit hash that the build was made from.<|MERGE_RESOLUTION|>--- conflicted
+++ resolved
@@ -1,4 +1,12 @@
 # CasualOS Changelog
+
+## V3.2.14
+
+#### Date: TBD
+
+### :bug: Bug Fixes
+
+-   Fixed an issuse where `os.showUploadFiles()` dialog cuts off the "Upload" button when a lot of files are added.
 
 ## V3.2.13
 
@@ -43,12 +51,7 @@
 
 ### :bug: Bug Fixes
 
-<<<<<<< HEAD
--   Fixed an issuse where `os.startFormAnimation()` does not support starting paused animations with an initialTime greater than 0.
--   Fixed an issuse where `os.showUploadFiles()` dialog cuts off the "Upload" button when a lot of files are added.
-=======
 -   Fixed an issue where `os.startFormAnimation()` does not support starting paused animations with an initialTime greater than 0.
->>>>>>> 55275663
 
 ## V3.2.11
 
