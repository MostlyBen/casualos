--- conflicted
+++ resolved
@@ -26,13 +26,10 @@
 -   Fixed an issue where `os.getMediaPermission` would leave tracks in a MediaStream running. Some browsers/devices release these automatically, while others would leave the tracks running and cause issues with other systems that utilize audio and video hardware like augmented reality.
 -   Fixed an issue where `data:` URLs would not work in the `formAddress` tag without a workaround.
 -   Fixed an issue where it was impossible to create record keys on deployments that did not have a subscription configuration.
-<<<<<<< HEAD
 -   Fixed an issue where the bounding objects of a transformed bot did not update if its `transformer` moved.
     -   This fixes a reported bug with `lineTo` to updating correctly while using the `transformer` tag. [Issue #276](https://github.com/casual-simulation/casualos/issues/276)
-=======
 -   Fixed an issue where the `color` tag would not apply to all materials in a gltf model.
 -   Fixed an issue where gltf models with multiple materials and textures would not be properly disposed.
->>>>>>> 5b02fcaa
 
 ## V3.1.28
 
