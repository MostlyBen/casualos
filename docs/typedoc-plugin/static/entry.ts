// This file imports all the files that should be included in the API Documentation generation.
export * from '../../../src/aux-common/math/index';
export {
    DefaultLibrary,
    createDefaultLibrary,
    WebhookOptions,
    WebhookResult,
    AnimateTagFunctionOptions,
    Mod,
    TagFilter,
    BotFilter,
    BotFilterFunction,
    RecordFileApiResult,
    RecordFileApiSuccess,
    RecordFileApiFailure,
    SnapGridTarget,
    UploadedFile,
    RaycastResult,
    RaycastRay,

    JoinRoomResult,
    JoinRoomSuccess,
    JoinRoomFailure,

    LeaveRoomResult,
    LeaveRoomSuccess,
    LeaveRoomFailure,

    GetRoomOptionsResult,
    GetRoomOptionsSuccess,
    GetRoomOptionsFailure,

    SetRoomOptionsResult,
    SetRoomOptionsSuccess,
    SetRoomOptionsFailure,

    GetRoomTrackOptionsResult,
    GetRoomTrackOptionsSuccess,
    GetRoomTrackOptionsFailure,

    SetRoomTrackOptionsResult,
    SetRoomTrackOptionsSuccess,
    SetRoomTrackOptionsFailure,

    GetRoomRemoteOptionsResult,
    GetRoomRemoteOptionsSuccess,
    GetRoomRemoteOptionsFailure,

    Debugger,
    NormalDebugger,
    PausableDebugger,
    PossiblePauseTriggerLocation,
    PossiblePauseTriggerStates,
    PauseTrigger,
    PauseTriggerOptions,
    DebuggerCallFrame,
    DebuggerTagMaskUpdate,
    DebuggerTagUpdate,
    NormalDebuggerOptions,
    PausableDebuggerOptions,
    DebuggerPause,
    DebuggerFunctionLocation,
    DebuggerVariable,
    AttachDebuggerOptions,
    TweenOptions,
    SpeakTextApiOptions,

    PseudoRandomNumberGenerator,
    AIGenerateSkyboxRequest,
    AIGenerateSkyboxResult,

    AIGenerateImageAPISuccess,
    AIGeneratedImageAPI,
} from '../../../src/aux-runtime/runtime/AuxLibrary';
export { 
    TransactionAction,
    PasteStateOptions,
    PasteStateAction,
    ReplaceDragBotAction,
    ShellAction,
    ShowToastAction,
    ShowTooltipAction,
    HideTooltipAction,
    ShowHtmlAction,
    HideHtmlAction,
    UpdateHtmlAppAction,
    HtmlAppEventAction,
    HtmlAppMethodCallAction,
    SerializableMutationRecord,

    FocusOnBotAction,
    FocusOnPositionAction,
    CancelAnimationAction,

    EaseType,
    EaseMode,
    Easing,
    
    Geolocation,
    SuccessfulGeolocation,
    UnsuccessfulGeolocation,
    ConvertGeolocationToWhat3WordsOptions,
    DefineGlobalBotAction,
    ConvertGeolocationToWhat3WordsAction,
    SnapAxis,
    SnapPoint,
    SnapTarget,
    ShowChatOptions,
    ShareOptions,
    FocusOnOptions,
    FocusOnRotation,
    AddDropSnapAction,
    AddDropSnapTargetsAction,
    SnapGrid,
    EnableCustomDraggingAction,

    CameraType,
    BarcodeFormat,
    ImageClassifierOptions,
    ShowInputOptions,
    ShowInputType,
    ShowInputSubtype,
    ShowConfirmOptions,
    ShowConfirmAction,
    OpenQRCodeScannerAction,
    OpenBarcodeScannerAction,
    OpenPhotoCameraAction,

    OpenConsoleAction,
    ShowQRCodeAction,
    ShowBarcodeAction,
    OpenImageClassifierAction,
    LoadServerAction,
    UnloadServerAction,
    ImportAUXAction,
    SuperShoutAction,
    SendWebhookAction,
    AnimateTagAction,
    GetRemotesAction,
    ListInstUpdatesAction,
    GetInstStateFromUpdatesAction,
    CreateInitializationUpdateAction,
    ApplyUpdatesToInstAction,
    GetCurrentInstUpdateAction,
    GoToDimensionAction,
    ShowInputForTagAction,
    OpenURLAction,
    PlaySoundAction,
    BufferSoundAction,
    CancelSoundAction,
    DownloadAction,
    RejectAction,
    SetClipboardAction,
    ShowChatBarAction,
    RunScriptAction,
    ShowUploadAuxFileAction,
    ShowUploadFilesAction,
    LoadSpaceAction,

    MediaPermssionOptions,
    EnableXROptions,
    StartFormAnimationOptions,
    StopFormAnimationAction,
    StopFormAnimationOptions,
    StartFormAnimationAction,
    FormAnimationData,
    ListFormAnimationsAction,

    
    RegisterPrefixOptions,

    Recording,
    RecordedFile,
    RecordingOptions,
    SyntheticVoice,
    OpenPhotoCameraOptions,
    Photo,
    
<<<<<<< HEAD

    EnableCollaborationAction,
    LoadBotsAction,
    LocalFormAnimationAction,
    LocalTweenAction,
    LocalPositionTweenAction,
    EnableARAction,
    ARSupportedAction,
    VRSupportedAction,
    EnableVRAction,
    EnablePOVAction,
    ShowJoinCodeAction,
    RequestFullscreenAction,
    ExitFullscreenAction,
    ShareAction,
    RegisterBuiltinPortalAction,

    CustomAppOutputType,
    CustomPortalOutputMode,
    CustomAppContainerAvailableAction,

    RegisterCustomAppAction,
    UnregisterCustomAppAction,
    RegisterHtmlAppAction,
    UnregisterHtmlAppAction,

    SetAppOutputAction,

    OpenCircleWipeAction,
    OpenCircleWipeOptions,

    BeginRecordingAction,
    EndRecordingAction,

    MeetCommandAction,
    MeetFunctionAction,
    SpeakTextAction,
    GetVoicesAction,
    GetGeolocationAction,
    GoToTagAction,

    RequestAuthDataAction,
    AuthData,

    MediaPermissionAction,
    GetAverageFrameRateAction,
    RaycastFromCameraAction,
    RaycastInPortalAction,
    CalculateRayFromCameraAction,

    ConfigureWakeLockAction,
    GetWakeLockConfigurationAction,
    WakeLockConfiguration,
    AnalyticsRecordEventAction,

    BufferFormAddressGLTFAction,

=======
    
    EnableCollaborationAction,
>>>>>>> 210743d5
} from '../../../src/aux-common/bots/BotEvents';
export {
    RecordActionOptions,
    JoinRoomActionOptions,
    RoomJoinOptions,
    RoomOptions,
    RoomTrackOptions,
    RoomRemoteOptions,
    SetRoomTrackOptions,
    AIChatOptions,
    AIGenerateSkyboxOptions,
    AIGenerateSkyboxBlockadeLabsOptions,

    AIGenerateImageOptions,
} from '../../../src/aux-runtime/runtime/RecordsEvents';
export { 
    RuntimeBot,
    Bot,
    BotTags,
    BotSpace,
    ScriptTags,
    CompiledBotListeners,
    BotTagMasks,
    RuntimeBotVars,
    RuntimeBotLinks,
    CompiledBotListener,
    BotsState,
    PartialBotsState,
    ParsedBotLink,
    PortalType,
} from '../../../src/aux-common/bots/Bot';
export { 
    AuxVersion
} from '../../../src/aux-runtime/runtime/AuxVersion';
export { 
    AuxDevice
} from '../../../src/aux-runtime/runtime/AuxDevice';
export { InstUpdate } from '../../../src/aux-common/bots/StoredAux';
export {
    GenericError,
    CasualOSError
} from '../../../src/aux-runtime/runtime/CasualOSError';

export {
    AIChatMessage,
} from '../../../src/aux-records/AIChatInterface';
export {
    AvailablePermissions,
    CreateDataPermission,
    ReadDataPermission,
    UpdateDataPermission,
    ListDataPermission,
    DeleteDataPermission,

    CreateFilePermission,
    ReadFilePermission,
    UpdateFilePermission,
    DeleteFilePermission,
    ListFilePermission,

    IncrementEventPermission,
    CountEventPermission,
    UpdateEventPermission,
    ListEventPermission,

    GrantRolePermission,
    RevokeRolePermission,
    ReadRolePermission,
    UpdateRolePermission,
    ListRolesPermission,

    GrantPermissionToPolicyPermission,
    RevokePermissionFromPolicyPermission,
    AssignPolicyPermission,
    UnassignPolicyPermission,
    ReadPolicyPermission,
    ListPoliciesPermission,
} from '../../../src/aux-common';
export {
    CreatePublicRecordKeyResult,
    CreatePublicRecordKeySuccess,
    CreatePublicRecordKeyFailure,

    RecordDataResult,
    RecordDataSuccess,
    RecordDataFailure,

    GetDataResult,
    GetDataSuccess,
    GetDataFailure,

    EraseDataResult,
    EraseDataSuccess,
    EraseDataFailure,

    ListDataResult,
    ListDataSuccess,
    ListDataFailure,

    // RecordFileRequest,
    // RecordFileResult,
    // RecordFileSuccess,
    // RecordFileFailure,

    EraseFileResult,
    EraseFileSuccess,
    EraseFileFailure,

    AddCountResult,
    AddCountSuccess,
    AddCountFailure,

    GetCountResult,
    GetCountSuccess,
    GetCountFailure,

    UpdateEventRecordResult,
    UpdateEventRecordSuccess,
    UpdateEventRecordFailure,

    GrantRoleResult,
    GrantRoleSuccess,
    GrantRoleFailure,

    RevokeRoleResult,
    RevokeRoleSuccess,
    RevokeRoleFailure,

    GrantMarkerPermissionResult,
    GrantMarkerPermissionSuccess,
    GrantMarkerPermissionFailure,

    RevokeMarkerPermissionResult,
    RevokeMarkerPermissionSuccess,
    RevokeMarkerPermissionFailure,

    ListStudiosResult,
    ListStudiosSuccess,
    ListStudiosFailure,

    ListedStudio,

} from '../../../src/aux-records';

export {
    isEncrypted,
    isAsymmetricKeypair,
    isAsymmetricEncrypted,
} from '../../../src/crypto/Encryption';<|MERGE_RESOLUTION|>--- conflicted
+++ resolved
@@ -176,8 +176,6 @@
     OpenPhotoCameraOptions,
     Photo,
     
-<<<<<<< HEAD
-
     EnableCollaborationAction,
     LoadBotsAction,
     LocalFormAnimationAction,
@@ -233,11 +231,6 @@
     AnalyticsRecordEventAction,
 
     BufferFormAddressGLTFAction,
-
-=======
-    
-    EnableCollaborationAction,
->>>>>>> 210743d5
 } from '../../../src/aux-common/bots/BotEvents';
 export {
     RecordActionOptions,
